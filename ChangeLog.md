--- conflicted
+++ resolved
@@ -73,17 +73,14 @@
   foo-1.2.3@gitsha1:deadbeef`. Note that this should be considered
   _experimental_, Stack will likely move towards a different hash
   format in the future.
-<<<<<<< HEAD
 * It's now possible to skip tests and benchmarks using `--skip`
   flag
-=======
 * `GitSHA1` is now `StaticSHA256` and is implemented using the `StaticSize 64 ByteString` for improved performance.
   See [#3006](https://github.com/commercialhaskell/stack/issues/3006)
 * Dependencies via HTTP(S) archives have been generalized to allow
   local file path archives, as well as to support setting a
   cryptographic hash (SHA256) of the contents for better
   reproducibility.
->>>>>>> efeec5d5
 
 Bug fixes:
 

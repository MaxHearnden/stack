--- conflicted
+++ resolved
@@ -8,11 +8,7 @@
 
 Major changes:
 
-<<<<<<< HEAD
-Behaviour changes:
-=======
 Behavior changes:
->>>>>>> 504cbccb
 
 Other enhancements:
 

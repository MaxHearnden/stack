# Changelog

## Unreleased changes

Release notes:

**Changes since v2.7.5:**

Major changes:

Behavior changes:

* `stack build --coverage` will generate a unified coverage report, even if
  there is only one `*.tix` file, in case a package has tested the library of
  another package that has not tested its own library. See
  [#5713](https://github.com/commercialhaskell/stack/issues/5713)

Other enhancements:

* Bump to `hpack-0.35.0`.
* On Windows, the installer now sets `DisplayVersion` in the registry, enabling
  tools like `winget` to properly read the version number.
* Adds flag `--script-no-run-compile` (disabled by default) that uses the
  `--no-run` option with `stack script` (and forces the `--compile` option).
  This enables a command like `stack --script-no-run-compile Script.hs` to
  behave like `stack script <arguments> --no-run --compile -- Script.hs` but
  without having to list all the `<arguments>` in the stack interpreter options
  comment in `Script.hs` on the command line. That may help test that scripts
  compile in CI (continuous integration). See
  [#5755](https://github.com/commercialhaskell/stack/issues/5755)
* Fuller help is provided at the command line if a subcommand is missing (for
  example, `stack ls` now yields the equivalent of `stack ls --help`). See
  [#809](https://github.com/commercialhaskell/stack/issues/809)
* Add build option `--cabal-verbosity=VERBOSITY` to specify the Cabal verbosity
  level (the option accepts Cabal's numerical and extended syntax).
  See [#1369](https://github.com/commercialhaskell/stack/issues/809)
* Add the possibility of a `sh` script to customise fully GHC installation. See
  [#5585](https://github.com/commercialhaskell/stack/pull/5585)
* `tools` subcommand added to `stack ls`, to list stack's installed tools.

Bug fixes:

* Fix `stack clean --full`, so that the files to be deleted are not in use. See
  [#5714](https://github.com/commercialhaskell/stack/issues/5714)
* Fix an inconsistency in the pretty formatting of the output of
  `stack build --coverage`
<<<<<<< HEAD
* Fix non-deterministic test failures when executing a test suite for a
  multi-project repository with parallelism enabled. See
  [#5024](https://github.com/commercialhaskell/stack/issues/5024)
=======
* Fix repeated warning about missing parameters when using `stack new`
* Include `pantry-0.5.6`: Remove operational and mirror keys from bootstrap key
  set [#53](https://github.com/commercialhaskell/pantry/pull/53)
* Pass any CPP options specified via `cpp-options:` in the `.cabal` file to GHCi
  using GHC's `-optP` flag. See
  [#5608](https://github.com/commercialhaskell/stack/pull/5608)
* On Unix-like operating systems, respect the `with-gcc` option when installing
  GHC. See [#5609](https://github.com/commercialhaskell/stack/pull/5609)
* Fixed logic in `get_isa()` in `get-stack.sh` to exclude systems that don't
  have x86 in their `uname -m` output. See
  [5792](https://github.com/commercialhaskell/stack/issues/5792).
>>>>>>> 11e97375

## v2.7.5

**Changes since v2.7.3:**

Behavior changes:

* Cloning git repositories isn't per sub-directory anymore, see
  [#5411](https://github.com/commercialhaskell/stack/issues/5411)

Other enhancements:

* `stack setup` supports installing GHC for macOS aarch64 (M1)

* `stack upload` supports authentication with a Hackage API key (via
  `HACKAGE_KEY` environment variable).

Bug fixes:

* Ensure that `extra-path` works for case-insensitive `PATH`s on Windows.
  See [rio#237](https://github.com/commercialhaskell/rio/pull/237)
* Fix handling of overwritten `ghc` and `ghc-pkg` locations.
  [#5597](https://github.com/commercialhaskell/stack/pull/5597)
* Fix failure to find package when a dependency is shared between projects.
  [#5680](https://github.com/commercialhaskell/stack/issues/5680)
* `stack ghci` now uses package flags in `stack.yaml`
  [#5434](https://github.com/commercialhaskell/stack/issues/5434)


## v2.7.3

**Changes since v2.7.1:**

Other enhancements:

* `stack upgrade` will download from `haskellstack.org` before trying
  `github.com`. See
  [#5288](https://github.com/commercialhaskell/stack/issues/5288)
* `stack upgrade` makes less assumptions about archive format. See
  [#5288](https://github.com/commercialhaskell/stack/issues/5288)
* Add a `--no-run` flag to the `script` command when compiling.

Bug fixes:

* GHC source builds work properly for recent GHC versions again. See
  [#5528](https://github.com/commercialhaskell/stack/issues/5528)
* `stack setup` always looks for the unpacked directory name to support
  different tar file naming conventions. See
  [#5545](https://github.com/commercialhaskell/stack/issues/5545)
* Bump `pantry` version for better OS support. See
  [pantry#33](https://github.com/commercialhaskell/pantry/issues/33)
* When building the sanity check for a new GHC install, make sure to clear
  `GHC_PACKAGE_PATH`.
* Specifying GHC RTS flags in the `stack.yaml` no longer fails with an error.
  [#5568](https://github.com/commercialhaskell/stack/pull/5568)
* `stack setup` will look in sandboxed directories for executables, not
  relying on `findExecutables. See
  [GHC issue 20074](https://gitlab.haskell.org/ghc/ghc/-/issues/20074)
* Track changes to `setup-config` properly to avoid reconfiguring on every change.
  See [#5578](https://github.com/commercialhaskell/stack/issues/5578)


## v2.7.1

**Changes since v2.5.1.1:**

Behavior changes:

* `stack repl` now always warns about GHCi problems with loading multiple
  packages. It also sets now proper working directory when invoked with
  one package. See
  [#5421](https://github.com/commercialhaskell/stack/issues/5421)

* `custom-setup` dependencies are now properly initialized for `stack dist`.
  This makes `explicit-setup-deps` no longer required and that option was
  removed. See
  [#4006](https://github.com/commercialhaskell/stack/issues/4006)

Other enhancements:

* Nix integration now passes `ghcVersion` (in addition to existing `ghc`) to
  `shell-file` as an identifier that can be looked up in a compiler attribute set.

* Nix integration now allows Nix integration if the user is ready in nix-shell.
  This gets rid of "In Nix shell but reExecL is False" error.

* `stack list` is a new command to list package versions in a snapshot.
  See [#5431](https://github.com/commercialhaskell/stack/pull/5431)

* Consider GHC 9.0 a tested compiler and remove warnings.

* `custom-preprocessor-extensions` is a new configuration option for allowing
  stack to be aware of any custom preprocessors you have added to `Setup.hs`.
  See [#3491](https://github.com/commercialhaskell/stack/issues/3491)

* Added `--candidate` flag to `upload` command to upload a package candidate
  rather than publishing the package.

* Error output using `--no-interleaved-output` no longer prepends indentating
  whitespace. This allows emacs compilation-mode and vim quickfix to locate
  and track errors. See
  [#5523](https://github.com/commercialhaskell/stack/pull/5523)

Bug fixes:

* `stack new` now suppports branches other than `master` as default for
  GitHub repositories. See
  [#5422](https://github.com/commercialhaskell/stack/issues/5422)

* Ignore all errors from `hi-file-parser`. See
  [#5445](https://github.com/commercialhaskell/stack/issues/5445) and
  [#5486](https://github.com/commercialhaskell/stack/issues/5486).

* Support basic auth in package-indices. See
  [#5509](https://github.com/commercialhaskell/stack/issues/5509).

* Add support for parsing `.hi`. files from GHC 8.10 and 9.0. See
  [hi-file-parser#2](https://github.com/commercialhaskell/hi-file-parser/pull/2).


## v2.5.1.1

Hackage-only release:

* Support build with persistent-2.11.x and optparse-applicative-0.16.x


## v2.5.1

**Changes since v2.3.3**

Major changes:
* Add the `snapshot-location-base` yaml configuration option, which allows to
  override the default location of snapshot configuration files. This option
  affects how snapshot synonyms (LTS/Nightly) are expanded to URLs by the
  `pantry` library.
* `docker-network` configuration key added to override docker `--net` arg

Behavior changes:

* File watching now takes into account specified targets, old behavior could
  be restored using the new flag `--watch-all`
  [#5310](https://github.com/commercialhaskell/stack/issues/5310)

Other enhancements:

* `stack ls dependencies json` now includes fields `sha256` and `size` for
  dependencies of `type` `archive` in `location`.
  [#5280](https://github.com/commercialhaskell/stack/issues/5280)
* Build failures now show a hint to scroll up to the corresponding section
  [#5279](https://github.com/commercialhaskell/stack/issues/5279)
* Customisable output styles (see `stack --help` and the `--stack-colors`
  option, and `stack ls stack-colors --help`) now include `info`, `debug`,
  `other-level`, `secondary` and `highlight`, used with verbose output.

Bug fixes:

* Fix `stack test --coverage` when using Cabal 3
* `stack new` now generates PascalCase'd module name correctly.
  [#5376](https://github.com/commercialhaskell/stack/issues/5376)
* Connection issues to Casa server no longer cause builds to failure. Casa acts
  only as an optimizing cache layer, not a critical piece of infrastructure.
* Fix modified time busting caches by always calculating sha256 digest during
  the build process.
  [#5125](https://github.com/commercialhaskell/stack/issues/5125)


## v2.3.3

**Changes since v2.3.1**

Other enhancements:

* Add the `stack-developer-mode` flag

Bug fixes:

* When using the `STACK_YAML` env var with Docker, make the path absolute.
* Fix the problem of `stack repl foo:test:bar` failing without a project
  build before that. See
  [#5213](https://github.com/commercialhaskell/stack/issues/5213)
* Fix `stack sdist` introducing unneded sublibrary syntax when using
  pvp-bounds. See
  [#5289](https://github.com/commercialhaskell/stack/issues/5289)

## v2.3.1

Release notes:

* We have reduced the number of platforms that we support with binary releases.
  The reason behind this is that we've been slowed down in our release process
  until now with issues trying to build binaries for less common platforms. In
  order to make sure we can address issues more quickly (like supporting new
  GHC versions), we're limiting support from the Stack team to:

    * Linux 64-bit (static)
    * macOS
    * Windows 64-bit

  If others want to provide additional binaries, we will definitely be happy
  for the support. But since our CI system is currently able to produce these
  three bindists only, that's what we will be providing with the next release.

* Since we no longer have dynamically linked Linux binaries, we are removing
  removing the `-static` suffix from the static Linux binaries.  If you have
  scripts to download the latest stable Linux binary, update them to use
  `linux-x86_64` instead of `linux-x86_64-static` (if you are already using the
  former, nothing needs to change).  For this release, both are supported, but
  the next release will no longer have the `-static` variant.

* We are also deprecating the download links at https://stackage.org/stack.
  See this page for the current installation instructions:
  https://docs.haskellstack.org/en/stable/install_and_upgrade/.

* These are the canonical locations to download the latest stable binaries
  from, and will continue to be supported going forward:

    * Linux 64-bit (static): https://get.haskellstack.org/stable/linux-x86_64.tar.gz
    * macOS: https://get.haskellstack.org/stable/osx-x86_64.tar.gz
    * Windows 64-bit: https://get.haskellstack.org/stable/windows-x86_64.zip

  As always, binaries for specific versions are available from the Github
  releases: https://github.com/commercialhaskell/stack/releases.

**Changes since v2.1.3.1**

Major changes:

* `setup-info-locations` yaml configuration now allows overwriting the default locations of `stack-setup-2.yaml`.
  [#5031](https://github.com/commercialhaskell/stack/pull/5031)
  [#2983](https://github.com/commercialhaskell/stack/issues/2983)
  [#2913](https://github.com/commercialhaskell/stack/issues/2913)

* The `setup-info` configuration key now allows overwriting parts of the default `setup-info`

* The `--setup-info-yaml` command line flag now may be used in all stack commands such as `stack build`, and not only in `stack setup`

* The `--setup-info-yaml` may specify multiple locations for `stack-setup.yaml` files.

* The `stack upload` can read first reads environment Variable `$HACKAGE_USERNAME` and `$HACKAGE_PASSWORD` if they are missing only then asks for `username` or `password`

* Fully remove GHCJS support.

* Remove the `freeze` command. It has been replaced by lock files.

Behavior changes:

* Remove the deprecated `--stack-setup-yaml` command line argument in favor of `--setup-info-yaml`
  [#2647](https://github.com/commercialhaskell/stack/issues/2647)

* We now recommend checking in generated cabal files for repos. When generating lock files for
  extra-deps that only include `package.yaml` files, a deprecation warning will be generated.
  Also, those packages will no longer be included in the generated lock files.
  See [#5210](https://github.com/commercialhaskell/stack/issues/5210).

Other enhancements:

* Add `build-output-timestamps` flag in yaml. Setting it to true
  prefixes each build log output line with a timestamp.

* Show warning about `local-programs-path` with spaces on windows
  when running scripts. See
  [#5013](https://github.com/commercialhaskell/stack/pull/5013)

* Add `ls dependencies json` which will print dependencies as JSON.
  `ls dependencies --tree`  is now `ls dependencies tree`. See
  [#4424](https://github.com/commercialhaskell/stack/pull/4424)

* Remove warning for using Stack with GHC 8.8-8.10, and Cabal 3.0-3.2.

* Allow relative paths in `--setup-info-yaml` and tool paths
  [#3394](https://github.com/commercialhaskell/stack/issues/3394)

* Added the `--only-locals` flag. See
  [#5272](https://github.com/commercialhaskell/stack/issues/5272)

Bug fixes:

* Upgrade `pantry`: module mapping insertions into the database are now atomic.
  Previously, if you SIGTERMed at the wrong time while running a script, you
  could end up with an inconsistent database state.

* `--resolver global` doesn't retrieve snapshots list from the internet
   beause doesn't need it. See [#5103](https://github.com/commercialhaskell/stack/issues/5103)

* Fix using relative links in haddocks output.  See
  [#4971](https://github.com/commercialhaskell/stack/issues/4971).
* Do not include generated cabal file information in lock files. See
  [#5045](https://github.com/commercialhaskell/stack/issues/5045).

* Use proper Hoogle executable path when installed automatically. See
  [#4905](https://github.com/commercialhaskell/stack/issues/4905)

* Fix GHC version for batched package unregistration. See
  [#4951](https://github.com/commercialhaskell/stack/issues/4951)

* Use Hoogle from the snapshot used and not the latest version. See
  [#4905](https://github.com/commercialhaskell/stack/issues/4905)

* Resolve "'stty' is not recognized". See
  [#4901](https://github.com/commercialhaskell/stack/issues/4901)

* Fix missing reconfigure check causing errors when a package gets
  used in multiple projects. See
  [#5147](https://github.com/commercialhaskell/stack/issues/5147)

## v2.1.3.1

Hackage-only release:

* Support persistent-template-2.7.x
* Support rio-0.1.11.0
* Add `stack.yaml` back to hackage sdist, and add `snapshot.yaml`


## v2.1.3

**Changes since v2.1.1**

Behavior changes:

* Disable WAL mode for SQLite3 databases, to improve compatibility with
  some platforms and filesystems.  See
  [#4876](https://github.com/commercialhaskell/stack/issues/4876).

* By default, do not perform expiry checks in Hackage Security. See
  [#4928](https://github.com/commercialhaskell/stack/issues/4928).

Other enhancements:

* Do not rerun expected test failures. This is mostly a change that
  will only affect the Stackage Curator use case, but there is now an
  additional message letting the user know when a previously-failed
  test case is being rerun.

* Move configure information for local packages back to .stack-work to
  improve caching. See
  [#4893](https://github.com/commercialhaskell/stack/issues/4893).

Bug fixes:

* Fix to allow dependencies on specific versions of local git repositories. See
  [#4862](https://github.com/commercialhaskell/stack/pull/4862)

* Allow Stack commands to be run in Nix mode without having a project file
  available. See
  [#4854](https://github.com/commercialhaskell/stack/issues/4864).

* Removes dependency on gnu-tar for OSX and Linux environment. The
  `--force-local` option was required only for windows environment.

* Properly wait for the `tar` subprocess to complete before returning, thereby
  avoiding a SIGTERM screwing up GHC installation. See
  [#4888](https://github.com/commercialhaskell/stack/issues/4888).

* Use package complete locations from lock files when resolving dependencies
  in `extra-deps`. See
  [#4887](https://github.com/commercialhaskell/stack/issues/4887).

* Set the `HASKELL_DIST_DIR` environment to a proper package dist
  directory so `doctest` is able to load modules autogenerated by Cabal.

* Expose package library when running tests.

* Fix support for non-ASCII module names. See
  [#4938](https://github.com/commercialhaskell/stack/issues/4938)

Other changes:

* Rename `pantry-tmp` package back to `pantry`, now that we have gained
  maintainership (which had been used by someone else for a candidate-only test
  that made it look like the name was free but prevented uploading a real
  package).


## v2.1.1.1

Hackage-only release that removes `stack.yaml` from the sdist.  This is because
`stack.yaml` now defines a multi-package project, whereas Hackage works on the
basis on individual packages (see
[#4860](https://github.com/commercialhaskell/stack/issues/4860))

If building a `stack` executable for distribution, please download the
source code from https://github.com/commercialhaskell/stack/releases/tag/v2.1.1
and build it using Stack itself in order to ensure identical behaviour
to official binaries.  This package on Hackage is provided for convenience
and bootstrapping purposes.


## v2.1.1

The Stack 2 release represents a series of significant changes to how Stack
works internally. For the vast majority of cases, these changes are backwards
compatible, in that existing projects will continue to build in the same way
with Stack 2 as they did with Stack 1. The large version bump is due to the
fundamental internal changes to cache handling, database storage (using SQLite
in place of binary files), implicit snapshots (which greatly improve the
precompiled cache), and moving to Pantry. We have also removed some less used
features, as listed below.

**Changes since v1.9.3**

Major changes:

* Switch over to pantry for managing packages. This is a major change
  to Stack's internals, and affects user-visible behavior in a few
  places. Some highlights:
    * Drop support for multiple package indices and legacy
      `00-index.tar` style indices. See
      [#4137](https://github.com/commercialhaskell/stack/issues/4137).
    * Support for archives and repos in the `packages` section has
      been removed. Instead, you must use `extra-deps` for such
      dependencies. `packages` now only supports local filepaths.
    * Add support for Git repositories containing (recursive) submodules.
    * Addition of new configuration options for specifying a "pantry
      tree" key, which provides more reproducibility around builds,
      and (in the future) will be used for more efficient package
      content downloads. You can also specify package name and version
      for more efficient config parsing.
          * __NOTE__ The new `stack freeze` command provides support
            for automatically generating this additional
            information.
    * Package contents and metadata are stored in an SQLite database
      in place of files on the filesystem. The `pantry` library can be
      used for interacting with these contents.
    * Internally, Stack has changed many datatypes, including moving
      to Cabal's definition of many data types. As a result of such
      changes, existing cache files will in general be invalidated,
      resulting in Stack needing to rebuild many previously cached
      builds in the new version. Sorry :(.
    * A new command, `stack freeze` has been added which outputs
      project and snapshot definitions with dependencies pinned to
      their exact versions.
    * The `ignore-revision-mismatch` setting is no longer needed, and
      has been removed.
    * Overriding GHC boot packages results in any other GHC boot
      packages depending on it being no longer available as a dependency,
      such packages need to be added explicitly when needed. See
      [#4510] (https://github.com/commercialhaskell/stack/issues/4510).
    * Cabal solver integration was not updated to support newer
      `cabal-install` versions so `stack solver` command was removed as
      well as a related option `--solver` from `stack new` and
      `stack init`.
* Upgrade to Cabal 2.4
    * Note that, in this process, the behavior of file globbing has
      been modified to match that of Cabal. In particular, this means
      that for Cabal spec versions less than 2.4, `*.txt` will
      match `foo.txt`, but not `foo.2.txt`.
* Remove the `stack image` command. With the advent of Docker multistage
  builds, this functionality is no longer useful. For an example, please see
  [Building Haskell Apps with
  Docker](https://www.fpcomplete.com/blog/2017/12/building-haskell-apps-with-docker).
* Support building GHC from source (experimental)
    * Stack now supports building and installing GHC from source. The built GHC
      is uniquely identified by a commit id and an Hadrian "flavour" (Hadrian is
      the newer GHC build system), hence `compiler` can be set to use a GHC
      built from source with `ghc-git-COMMIT-FLAVOUR`
* `stack.yaml` now supports a `configure-options`, which are passed directly to
  the `configure` step in the Cabal build process. See
  [#1438](https://github.com/commercialhaskell/stack/issues/1438)
* Remove support for building GHCJS itself. Future releases of Stack
  may remove GHCJS support entirely.
* Support for lock files for pinning exact project dependency versions

Behavior changes:

* `stack.yaml` now supports `snapshot`: a synonym for `resolver`. See
  [#4256](https://github.com/commercialhaskell/stack/issues/4256)
* `stack script` now passes `-i -idir` in to the `ghc`
  invocation. This makes it so that the script can import local
  modules, and fixes an issue where `.hs` files in the current
  directory could affect interpretation of the script. See
  [#4538](https://github.com/commercialhaskell/stack/pull/4538)
* When using `stack script`, custom snapshot files will be resolved
  relative to the directory containing the script.
* Remove the deprecated `--upgrade-cabal` flag to `stack setup`.
* Support the `drop-packages` field in `stack.yaml`
* Remove the GPG signing code during uploads. The GPG signatures have
  never been used yet, and there are no plans to implement signature
  verification.
* Remove the `--plain` option for the `exec` family of commands
* Always use the `--exact-configuration` Cabal configuration option when
  building (should mostly be a non-user-visible enhancement).
* No longer supports Cabal versions older than `1.19.2`.  This means
  projects using snapshots earlier than `lts-3.0` or
  `nightly-2015-05-05` will no longer build.
* Remove the `stack docker cleanup` command.  Docker itself now has
  [`docker image prune`](https://docs.docker.com/engine/reference/commandline/image_prune/)
  and
  [`docker container prune`](https://docs.docker.com/engine/reference/commandline/container_prune/),
  which you can use instead.
* Interleaved output is now turned on by default, see
  [#4702](https://github.com/commercialhaskell/stack/issues/4702). In
  addition, the `packagename> ` prefix is no longer included in
  interelaved mode when only building a single target.
* The `-fhide-source-paths` GHC option is now enabled by default and
  can be disabled via the `hide-source-paths` configuration option in
  `stack.yaml`. See [#3784](https://github.com/commercialhaskell/stack/issues/3784)
* Stack will reconfigure a package if you modify your `PATH` environment
  variable. See
  [#3138](https://github.com/commercialhaskell/stack/issues/3138).
* For GHC 8.4 and later, disable the "shadowed dependencies" workaround. This
  means that Stack will no longer have to force reconfigures as often. See
  [#3554](https://github.com/commercialhaskell/stack/issues/3554).
* When building a package, Stack takes a lock on the dist directory in
  use to avoid multiple runs of Stack from trampling each others'
  files. See
  [#2730](https://github.com/commercialhaskell/stack/issues/2730).
* Stack will check occasionally if there is a new version available and prompt
  the user to upgrade. This will not incur any additional network traffic, as
  it will piggy-back on the existing Hackage index updates. You can set
  `recommend-stack-upgrade: false` to bypass this. See
  [#1681](https://github.com/commercialhaskell/stack/issues/1681).
* `stack list-dependencies` has been removed in favour of `stack ls dependencies`.
* The new default for `--docker-auto-pull` is enabled. See
  [#3332](https://github.com/commercialhaskell/stack/issues/3332).

Other enhancements:

* Support MX Linux in get-stack.sh. Fixes
  [#4769](https://github.com/commercialhaskell/stack/issues/4769).
* Defer loading up of files for local packages. This allows us to get
  plan construction errors much faster, and avoid some unnecessary
  work when only building a subset of packages. This is especially
  useful for the curator use case.
* Existing global option `--color=WHEN` is now also available as a
  non-project-specific yaml configuration parameter `color:`.
* Adopt the standard proposed at http://no-color.org/, that color should not be
  added by default if the `NO_COLOR` environment variable is present.
* New command `stack ls stack-colors` lists the styles and the associated 'ANSI'
  control character sequences that stack uses to color some of its output. See
  `stack ls stack-colors --help` for more information.
* New global option `--stack-colors=STYLES`, also available as a
  non-project-specific yaml configuration parameter, allows a stack user to
  redefine the default styles that stack uses to color some of its output. See
  `stack --help` for more information.
* British English spelling of 'color' (colour) accepted as an alias for
  `--color`, `--stack-colors`, `stack ls stack-colors` at the command line and
  for `color:` and `stack-colors:` in yaml configuration files.
* New build option `--ddump-dir`. (See
  [#4225](https://github.com/commercialhaskell/stack/issues/4225))
* Stack parses and respects the `preferred-versions` information from
  Hackage for choosing latest version of a package in some cases,
  e.g. `stack unpack packagename`.
* The components output in the `The main module to load is ambiguous` message
  now include package names so they can be more easily copy-pasted.
* Git repos are shared across multiple projects. See
  [#3551](https://github.com/commercialhaskell/stack/issues/3551)
* Use en_US.UTF-8 locale by default in pure Nix mode so programs won't
  crash because of Unicode in their output
  [#4095](https://github.com/commercialhaskell/stack/issues/4095)
* Add `--tree` to `ls dependencies` to list dependencies as tree.
  [#4101](https://github.com/commercialhaskell/stack/issues/4101)
* Add `--pedantic` to `ghci` to run with `-Wall` and `-Werror`
  [#4463](https://github.com/commercialhaskell/stack/issues/4463)
* Add `--cabal-files` flag to `stack ide targets` command.
* Add `--stdout` flag to all `stack ide` subcommands.
* Use batches when unregistering packages with `ghc-pkg`.
  (See [#2662](https://github.com/commercialhaskell/stack/issues/2662))
* `get-stack` script now works on Windows CI machines of Appveyor,
  Travis and Azure Pipelines. See
  [#4535](https://github.com/commercialhaskell/stack/issues/4535)/
* Show snapshot being used when `stack ghci` is invoked outside of a project
  directory. See
  [#3651](https://github.com/commercialhaskell/stack/issues/3651)
* The script interpreter now accepts a `--extra-dep` flag for adding
  packages not present in the snapshot. Currently, this only works
  with packages from Hackage, not Git repos or archives.
* When using the script interpreter with `--optimize` or `--compile`,
  Stack will perform an optimization of checking whether a newer
  executable exists, making reruns significantly faster. There's a
  downside to this, however: if you have a multifile script, and
  change one of the dependency modules, Stack will not automatically
  detect and recompile.
* `stack clean` will delete the entire `.stack-work/dist` directory,
  not just the relevant subdirectory for the current GHC version. See
  [#4480](https://github.com/commercialhaskell/stack/issues/4480).
* Add `stack purge` as a shortcut for `stack clean --full`. See
  [#3863](https://github.com/commercialhaskell/stack/issues/3863).
* Both `stack dot` and `stack ls dependencies` accept a
  `--global-hints` flag to bypass the need for an installed GHC. See
  [#4390](https://github.com/commercialhaskell/stack/issues/4390).
* Add the `stack config env` command for getting shell script environment
  variables. See [#620](https://github.com/commercialhaskell/stack/issues/620).
* Less verbose output from `stack setup` on Windows. See
  [#1212](https://github.com/commercialhaskell/stack/issues/1212).
* Add an optional `ignore-expiry` flag to the `hackage-security`
  section of the `~/.stack/config.yaml`. It allows to disable timestamp
  expiration verification just like `cabal --ignore-expiry` does.
  The flag is not enabled by default so that the default functionality
  is not changed.
* Include default values for most command line flags in the `--help`
  output. See
  [#893](https://github.com/commercialhaskell/stack/issues/893).
* Set the `GHC_ENVIRONMENT` environment variable to specify dependency
  packages explicitly when running test. This is done to prevent
  ambiguous module name errors in `doctest` tests.
* `get-stack` script now works on Windows CI machines of Appveyor,
  Travis and Azure Pipelines. See
  [#4535](https://github.com/commercialhaskell/stack/issues/4535)
* Warn when a Docker image does not include a `PATH` environment
  variable. See
  [#2472](https://github.com/commercialhaskell/stack/issues/2742)
* When using `system-ghc: true`, Stack will now find the appropriate GHC
  installation based on the version suffix, allowing you to more easily switch
  between various system-installed GHCs. See
  [#2433](https://github.com/commercialhaskell/stack/issues/2433).
* `stack init` will now support create a `stack.yaml` file without any local
  packages. See [#2465](https://github.com/commercialhaskell/stack/issues/2465)
* Store caches in SQLite database instead of files.
* No longer use "global" Docker image database (`docker.db`).
* User config files are respected for the script command. See
  [#3705](https://github.com/commercialhaskell/stack/issues/3705),
  [#3887](https://github.com/commercialhaskell/stack/issues/3887).
* Set the `GHC_ENVIRONMENT` environment variable to `-` to tell GHC to
  ignore any such files when GHC is new enough (>= 8.4.4), otherwise
  simply unset the variable. This allows Stack to have control of
  package databases when running commands like `stack exec ghci`, even
  in the presence of implicit environment files created by `cabal
  new-build`. See
  [#4706](https://github.com/commercialhaskell/stack/issues/4706).
* Use a database cache table to speed up discovery of installed GHCs
* You can specify multiple `--test-arguments` options. See
  [#2226](https://github.com/commercialhaskell/stack/issues/2226)
* Windows terminal width detection is now done. See
  [#3588](https://github.com/commercialhaskell/stack/issues/3588)
* On Windows, informs users if the 'programs' path contains a space character
  and further warns users if that path does not have an alternative short
  ('8 dot 3') name, referencing the `local-programs-path` configuration option.
  See [#4726](https://github.com/commercialhaskell/stack/issues/4726)
* Add `--docker-mount-mode` option to set the Docker volume mount mode
  for performance tuning on macOS.

Bug fixes:

* Ignore duplicate files for a single module when a Haskell module was
  generated from a preprocessor file. See
  [#4076](https://github.com/commercialhaskell/stack/issues/4076).
* Only track down components in current directory if there are no
  hs-source-dirs found. This eliminates a number of false-positive
  warnings, similar to
  [#4076](https://github.com/commercialhaskell/stack/issues/4076).
* Handle a change in GHC's hi-dump format around `addDependentFile`,
  which now includes a hash. See
  [yesodweb/yesod#1551](https://github.com/yesodweb/yesod/issues/1551)
* Fix `subdirs` for git repos in `extra-deps` to match whole directory names.
  Also fixes for `subdirs: .`. See
  [#4292](https://github.com/commercialhaskell/stack/issues/4292)
* Fix for git packages to update submodules to the correct state. See
  [#4314](https://github.com/commercialhaskell/stack/pull/4314)
* Add `--cabal-files` flag to `stack ide targets` command.
* Don't download ghc when using `stack clean`.
* Support loading in GHCi definitions from symlinked C files. Without this
  patch, Stack will try to find object files in the directory pointed to
  by symlinks, while GCC will produce the object files in the original
  directory. See
  [#4402](https://github.com/commercialhaskell/stack/pull/4402)
* Fix handling of GitHub and URL templates on Windows. See
  [commercialhaskell/stack#4394](https://github.com/commercialhaskell/stack/issues/4394)
* Fix `--file-watch` not responding to file modifications when running
  inside docker on Mac. See
  [#4506](https://github.com/commercialhaskell/stack/issues/4506)
* Using `--ghc-options` with `stack script --compile` now works.
* Ensure the detailed-0.9 type tests work.
  See [#4453](https://github.com/commercialhaskell/stack/issues/4453).
* Extra include and lib dirs are now order-dependent. See
  [#4527](https://github.com/commercialhaskell/stack/issues/4527).
* Apply GHC options when building a `Setup.hs` file. See
  [#4526](https://github.com/commercialhaskell/stack/issues/4526).
* Stack handles ABI changes in FreeBSD 12 by differentiating that version from
  previous.
* Help text for the `templates` subcommand now reflects behaviour in stack 1.9
  — that it downloads and shows a help file, rather than listing available
  templates.
* Fix detection of aarch64 platform (this broke when we upgraded to a newer
  Cabal version).
* Docker: fix detecting and pulling missing images with `--docker-auto-pull`, see
  [#4598](https://github.com/commercialhaskell/stack/issues/4598)
* Hackage credentials are not world-readable. See
  [#2159](https://github.com/commercialhaskell/stack/issues/2159).
* Warnings are dumped from logs even when color is enabled. See
  [#2997](https://github.com/commercialhaskell/stack/issues/2997)
* `stack init` will now work for cabal files with sublibraries. See
  [#4408](https://github.com/commercialhaskell/stack/issues/4408)
* When the Cabal spec version is newer than the global Cabal version, build
  against the snapshot's Cabal library. See
  [#4488](https://github.com/commercialhaskell/stack/issues/4488)
* Docker: fix detection of expected subprocess failures.  This fixes
  downloading a compatible `stack` executable  when the host `stack` is not
  compatible with the Docker image (on Linux), and doesn't show an unnecessary
  extra error when the in-container re-exec'ed `stack` exits with failure.
* The `stack ghci` command's `--ghc-options` flag now parses multiple options.
  See [#3315](https://github.com/commercialhaskell/stack/issues/3315).


## v1.9.3.1

Hackage-only release with no user facing changes (added compatibility
with `rio-0.1.9.2`).


## v1.9.3

Bug fixes:

* Stack can now be compiled again inside a directory that does not
  contain a `.git` directory, see
  [#4364](https://github.com/commercialhaskell/stack/issues/4364#issuecomment-431600841)
* Handle a change in GHC's hi-dump format around `addDependentFile`,
  which now includes a hash. See
  [yesodweb/yesod#1551](https://github.com/yesodweb/yesod/issues/1551)
* Allow variables to appear in template file names.


## v1.9.1.1

Hackage-only release with no user facing changes.

* Stack can now be compiled again inside a directory that does not
  contain a `.git` directory, see
  [#4364](https://github.com/commercialhaskell/stack/issues/4364#issuecomment-431600841)


## v1.9.1

Release notes:

* Statically linked Linux bindists are back again, thanks to [@nh2](https://github.com/nh2).
* We will be deleting the Ubuntu, Debian, CentOS, Fedora, and Arch package repos from `download.fpcomplete.com` soon.  These have been deprecated for over a year and have not received new releases, but were left in place for compatibility with older scripts.

Major changes:

* Upgrade to Cabal 2.4
    * Note that, in this process, the behavior of file globbing has
      been modified to match that of Cabal. In particular, this means
      that for Cabal spec versions less than 2.4, `*.txt` will
      match `foo.txt`, but not `foo.2.txt`.
* `GHCJS` support is being downgraded to 'experimental'. A warning notifying the user of the experimental status of `GHCJS` will be displayed.

Behavior changes:

* `ghc-options` from `stack.yaml` are now appended to `ghc-options` from
  `config.yaml`, whereas before they would be replaced.
* `stack build` will now announce when sublibraries of a package are being
  build, in the same way executables, tests, benchmarks and libraries are
  announced
* `stack sdist` will now announce the destination of the generated tarball,
    regardless of whether or not it passed the sanity checks
* The `--upgrade-cabal` option to `stack setup` has been
  deprecated. This feature no longer works with GHC 8.2 and
  later. Furthermore, the reason for this flag originally being
  implemented was drastically lessened once Stack started using the
  snapshot's `Cabal` library for custom setups. See:
  [#4070](https://github.com/commercialhaskell/stack/issues/4070).
* With the new namespaced template feature, `stack templates` is no
  longer able to meaningfully display a list of all templates
  available. Instead, the command will download and display a
  [help file](https://github.com/commercialhaskell/stack-templates/blob/master/STACK_HELP.md)
  with more information on how to discover templates. See:
  [#4039](https://github.com/commercialhaskell/stack/issues/4039)
* Build tools are now handled in a similar way to `cabal-install`. In
  particular, for legacy `build-tools` fields, we use a hard-coded
  list of build tools in place of looking up build tool packages in a
  tool map. This both brings Stack's behavior closer into line with
  `cabal-install`, avoids some bugs, and opens up some possible
  optimizations/laziness. See:
  [#4125](https://github.com/commercialhaskell/stack/issues/4125).
* Mustache templating is not applied to large files (over 50kb) to
  avoid performance degredation. See:
  [#4133](https://github.com/commercialhaskell/stack/issues/4133).
* `stack upload` signs the package by default, as documented. `--no-signature`
  turns the signing off.
  [#3739](https://github.com/commercialhaskell/stack/issues/3739)
* In case there is a network connectivity issue while trying to
  download a template, stack will check whether that template had
  been downloaded before. In that case, the cached version will be
  used. See [#3850](https://github.com/commercialhaskell/stack/issues/3850).

Other enhancements:

* On Windows before Windows 10, --color=never is the default on terminals that
  can support ANSI color codes in output only by emulation
* On Windows, recognise a 'mintty' (false) terminal as a terminal, by default
* `stack build` issues a warning when `base` is explicitly listed in
  `extra-deps` of `stack.yaml`
* `stack build` suggests trying another GHC version should the build
  plan end up requiring unattainable `base` version.
* A new sub command `run` has been introduced to build and run a specified executable
  similar to `cabal run`. If no executable is provided as the first argument, it
  defaults to the first available executable in the project.
* `stack build` missing dependency suggestions (on failure to construct a valid
  build plan because of missing deps) are now printed with their latest
  cabal file revision hash. See
  [#4068](https://github.com/commercialhaskell/stack/pull/4068).
* Added new `--tar-dir` option to `stack sdist`, that allows to copy
  the resulting tarball to the specified directory.
* Introduced the `--interleaved-output` command line option and
  `build.interleaved-output` config value which causes multiple concurrent
  builds to dump to stderr at the same time with a `packagename> ` prefix. See
  [#3225](https://github.com/commercialhaskell/stack/issues/3225).
* The default retry strategy has changed to exponential backoff.
  This should help with
  [#3510](https://github.com/commercialhaskell/stack/issues/3510).
* `stack new` now allows template names of the form `username/foo` to
  download from a user other than `commercialstack` on Github, and can be prefixed
  with the service `github:`, `gitlab:`, or `bitbucket:`.  [#4039](https://github.com/commercialhaskell/stack/issues/4039)
* Switch to `githash` to include some unmerged bugfixes in `gitrev`
  Suggestion to add `'allow-newer': true` now shows path to user config
  file where this flag should be put into [#3685](https://github.com/commercialhaskell/stack/issues/3685)
* `stack ghci` now asks which main target to load before doing the build,
  rather than after
* Bump to hpack 0.29.0
* With GHC 8.4 and later, Haddock is given the `--quickjump` flag.
* It is possible to specify the Hackage base URL to upload packages to, instead
  of the default of `https://hackage.haskell.org/`, by using `hackage-base-url`
  configuration option.
* When using Nix, if a specific minor version of GHC is not requested, the
  latest minor version in the given major branch will be used automatically.

Bug fixes:

* `stack ghci` now does not invalidate `.o` files on repeated runs,
  meaning any modules compiled with `-fobject-code` will be cached
  between ghci runs. See
  [#4038](https://github.com/commercialhaskell/stack/pull/4038).
* `~/.stack/config.yaml` and `stack.yaml` terminating by newline
* The previous released caused a regression where some `stderr` from the
  `ghc-pkg` command showed up in the terminal. This output is now silenced.
* A regression in recompilation checking introduced in v1.7.1 has been fixed.
  See [#4001](https://github.com/commercialhaskell/stack/issues/4001)
* `stack ghci` on a package with internal libraries was erroneously looking
  for a wrong package corresponding to the internal library and failing to
  load any module. This has been fixed now and changes to the code in the
  library and the sublibrary are properly tracked. See
  [#3926](https://github.com/commercialhaskell/stack/issues/3926).
* For packages with internal libraries not depended upon, `stack build` used
  to fail the build process since the internal library was not built but it
  was tried to be registered. This is now fixed by always building internal
  libraries. See
  [#3996](https://github.com/commercialhaskell/stack/issues/3996).
* `--no-nix` was not respected under NixOS
* Fix a regression which might use a lot of RAM. See
  [#4027](https://github.com/commercialhaskell/stack/issues/4027).
* Order of commandline arguments does not matter anymore.
  See [#3959](https://github.com/commercialhaskell/stack/issues/3959)
* When prompting users about saving their Hackage credentials on upload,
  flush to stdout before waiting for the response so the prompt actually
  displays. Also fixes a similar issue with ghci target selection prompt.
* If `cabal` is not on PATH, running `stack solver` now prompts the user
  to run `stack install cabal-install`
* `stack build` now succeeds in building packages which contain sublibraries
  which are dependencies of executables, tests or benchmarks but not of the
  main library. See
  [#3787](https://github.com/commercialhaskell/stack/issues/3787).
* Sublibraries are now properly considered for coverage reports when the test
  suite depends on the internal library. Before, stack was erroring when
  trying to generate the coverage report, see
  [#4105](https://github.com/commercialhaskell/stack/issues/4105).
* Sublibraries are now added to the precompiled cache and recovered from there
  when the snapshot gets updated. Previously, updating the snapshot when there
  was a package with a sublibrary in the snapshot resulted in broken builds.
  This is now fixed, see
  [#4071](https://github.com/commercialhaskell/stack/issues/4071).
* [#4114](https://github.com/commercialhaskell/stack/issues/4114) Stack pretty prints error messages with proper `error` logging
  level instead of `warning` now. This also fixes self-executing scripts
  not piping plan construction errors from runhaskell to terminal (issue
  [#3942](https://github.com/commercialhaskell/stack/issues/3942)).
* Fix invalid "While building Setup.hs" when Cabal calls fail. See:
  [#3934](https://github.com/commercialhaskell/stack/issues/3934)
* `stack upload` signs the package by default, as documented. `--no-signature`
  turns the signing off.
  [#3739](https://github.com/commercialhaskell/stack/issues/3739)


## v1.7.1

Release notes:

* aarch64 (64-bit ARM) bindists are now available for the first time.
* Statically linked Linux bindists are no longer available, due to difficulty with GHC 8.2.2 on Alpine Linux.
* 32-bit Linux GMP4 bindists for CentOS 6 are no longer available, since GHC 8.2.2 is no longer being built for that platform.

Major changes:

* Upgrade from Cabal 2.0 to Cabal 2.2

Behavior changes:

* `stack setup` no longer uses different GHC configure options on Linux
  distributions that use GCC with PIE enabled by default.  GHC detects
  this itself since ghc-8.0.2, and Stack's attempted workaround for older
  versions caused more problems than it solved.
* `stack new` no longer initializes a project if the project template contains
   a stack.yaml file.

Other enhancements:

* A new sub command `ls` has been introduced to stack to view
  local and remote snapshots present in the system. Use `stack ls
  snapshots --help` to get more details about it.
* `list-dependencies` has been deprecated. The functionality has
  to accessed through the new `ls dependencies` interface. See
  [#3669](https://github.com/commercialhaskell/stack/issues/3669)
  for details.
* Specify User-Agent HTTP request header on every HTTP request.
  See [#3628](https://github.com/commercialhaskell/stack/issues/3628) for details.
* `stack setup` looks for GHC bindists and installations by any OS key
  that is compatible (rather than only checking a single one).   This is
  relevant on Linux where different distributions may have different
  combinations of libtinfo 5/6, ncurses 5/6, and gmp 4/5, and will allow
  simpifying the setup-info metadata YAML for future GHC releases.
* The build progress bar reports names of packages currently building.
* `stack setup --verbose` causes verbose output of GHC configure process.
  See [#3716](https://github.com/commercialhaskell/stack/issues/3716)
* Improve the error message when an `extra-dep` from a path or git reference can't be found
  See [#3808](https://github.com/commercialhaskell/stack/pull/3808)
* Nix integration is now disabled on windows even if explicitly enabled,
  since it isn't supported. See
  [#3600](https://github.com/commercialhaskell/stack/issues/3600)
* `stack build` now supports a new flag `--keep-tmp-files` to retain intermediate
  files and directories for the purpose of debugging.
  It is best used with ghc's equivalent flag,
  i.e. `stack build --keep-tmp-files --ghc-options=-keep-tmp-files`.
  See [#3857](https://github.com/commercialhaskell/stack/issues/3857)
* Improved error messages for snapshot parse exceptions
* `stack unpack` now supports a `--to /target/directory` option to
  specify where to unpack the package into
* `stack hoogle` now supports a new flag `--server` that launches local
  Hoogle server on port 8080. See
  [#2310](https://github.com/commercialhaskell/stack/issues/2310)

Bug fixes:

* The script interpreter's implicit file arguments are now passed before other
  arguments. See [#3658](https://github.com/commercialhaskell/stack/issues/3658).
  In particular, this makes it possible to pass `-- +RTS ... -RTS` to specify
  RTS arguments used when running the script.
* Don't ignore the template `year` parameter in config files, and clarify the
  surrounding documentation. See
  [#2275](https://github.com/commercialhaskell/stack/issues/2275).
* Benchmarks used to be run concurrently with other benchmarks
  and build steps. This is non-ideal because CPU usage of other processes
  may interfere with benchmarks. It also prevented benchmark output from
  being displayed by default. This is now fixed. See
  [#3663](https://github.com/commercialhaskell/stack/issues/3663).
* `stack ghci` now allows loading multiple packages with the same
  module name, as long as they have the same filepath. See
  [#3776](https://github.com/commercialhaskell/stack/pull/3776).
* `stack ghci` no longer always adds a dependency on `base`. It is
  now only added when there are no local targets. This allows it to
  be to load code that uses replacements for `base`. See
  [#3589](https://github.com/commercialhaskell/stack/issues/3589#issuecomment)
* `stack ghci` now uses correct paths for autogen files with
  [#3791](https://github.com/commercialhaskell/stack/issues/3791)
* When a package contained sublibraries, stack was always recompiling the
  package. This has been fixed now, no recompilation is being done because of
  sublibraries. See [#3899](https://github.com/commercialhaskell/stack/issues/3899).
* The `get-stack.sh` install script now matches manual instructions
  when it comes to Debian/Fedora/CentOS install dependencies.
* Compile Cabal-simple with gmp when using Nix.
  See [#2944](https://github.com/commercialhaskell/stack/issues/2944)
* `stack ghci` now replaces the stack process with ghci. This improves
  signal handling behavior. In particular, handling of Ctrl-C.  To make
  this possible, the generated files are now left behind after exit.
  The paths are based on hashing file contents, and it's stored in the
  system temporary directory, so this shouldn't result in too much
  garbage. See
  [#3821](https://github.com/commercialhaskell/stack/issues/3821).


## v1.6.5

Bug fixes:

* Some unnecessary rebuilds when no files were changed are now avoided, by
  having a separate build cache for each component of a package. See
  [#3732](https://github.com/commercialhaskell/stack/issues/3732).
* Correct the behavior of promoting a package from snapshot to local
  package. This would get triggered when version bounds conflicted in
  a snapshot, which could be triggered via Hackage revisions for old
  packages. This also should allow custom snapshots to define
  conflicting versions of packages without issue. See
  [Stackage issue #3185](https://github.com/fpco/stackage/issues/3185).
* When promoting packages from snapshot to local, we were
  occasionally discarding the actual package location content and
  instead defaulting to pulling the package from the index. We now
  correctly retain this information. Note that if you were affected by
  this bug, you will likely need to delete the binary build cache
  associated with the relevant custom snapshot. See
  [#3714](https://github.com/commercialhaskell/stack/issues/3714).
* `--no-rerun-tests` has been fixed. Previously, after running a test
  we were forgetting to record the result, which meant that all tests
  always ran even if they had already passed before. See
  [#3770](https://github.com/commercialhaskell/stack/pull/3770).
* Includes a patched version of `hackage-security` which fixes both
  some issues around asynchronous exception handling, and moves from
  directory locking to file locking, making the update mechanism
  resilient against SIGKILL and machine failure. See
  [hackage-security #187](https://github.com/haskell/hackage-security/issues/187)
  and [#3073](https://github.com/commercialhaskell/stack/issues/3073).


## v1.6.3.1

Hackage-only release with no user facing changes (updated to build with
newer version of hpack dependency).


## v1.6.3

Enhancements:

* In addition to supporting `.tar.gz` and `.zip` files as remote archives,
  plain `.tar` files are now accepted too. This will additionally help with
  cases where HTTP servers mistakenly set the transfer encoding to `gzip`. See
  [#3647](https://github.com/commercialhaskell/stack/issues/3647).
* Links to docs.haskellstack.org ignore Stack version patchlevel.
* Downloading Docker-compatible `stack` binary ignores Stack version patchlevel.

Bug fixes:

* For versions of Cabal before 1.24, ensure that the dependencies of
  non-buildable components are part of the build plan to work around an old
  Cabal bug. See [#3631](https://github.com/commercialhaskell/stack/issues/3631).
* Run the Cabal file checking in the `sdist` command more reliably by
  allowing the Cabal library to flatten the
  `GenericPackageDescription` itself.


## v1.6.1.1

Hackage-only release with no user facing changes (updated to build with
newer dependency versions).


## v1.6.1

Major changes:

* Complete overhaul of how snapshots are defined, the `packages` and
  `extra-deps` fields, and a number of related items. For full
  details, please see
  [the writeup on these changes](https://www.fpcomplete.com/blog/2017/07/stacks-new-extensible-snapshots). [PR #3249](https://github.com/commercialhaskell/stack/pull/3249),
  see the PR description for a number of related issues.
* Upgraded to version 2.0 of the Cabal library.

Behavior changes:

* The `--install-ghc` flag is now on by default. For example, if you
  run `stack build` in a directory requiring a GHC that you do not
  currently have, Stack will automatically download and install that
  GHC. You can explicitly set `install-ghc: false` or pass the flag
  `--no-install-ghc` to regain the previous behavior.
* `stack ghci` no longer loads modules grouped by package. This is
  always an improvement for plain ghci - it makes loading faster and
  less noisy. For intero, this has the side-effect that it will no
  longer load multiple packages that depend on TH loading relative
  paths.  TH relative paths will still work when loading a single
  package into intero. See
  [#3309](https://github.com/commercialhaskell/stack/issues/3309)
* Setting GHC options for a package via `ghc-options:` in your
  `stack.yaml` will promote it to a local package, providing for more
  consistency with flags and better reproducibility. See:
  [#849](https://github.com/commercialhaskell/stack/issues/849)
* The `package-indices` setting with Hackage no longer works with the
  `00-index.tar.gz` tarball, but must use the `01-index.tar.gz` file
  to allow revised packages to be found.
* Options passed via `--ghci-options` are now passed to the end of the
  invocation of ghci, instead of the middle.  This allows using `+RTS`
  without an accompanying `-RTS`.
* When auto-detecting `--ghc-build`, `tinfo6` is now preferred over
  `standard` if both versions of libtinfo are installed
* Addition of `stack build --copy-compiler-tool`, to allow tools like
  intero to be installed globally for a particular compiler.
  [#2643](https://github.com/commercialhaskell/stack/issues/2643)
* Stack will ask before saving hackage credentials to file. This new
  prompt can be avoided by using the `save-hackage-creds` setting. Please
  see [#2159](https://github.com/commercialhaskell/stack/issues/2159).
* The `GHCRTS` environment variable will no longer be passed through to
  every program stack runs. Instead, it will only be passed through
  commands like `exec`, `runghc`, `script`, `ghci`, etc.
  See [#3444](https://github.com/commercialhaskell/stack/issues/3444).
* `ghc-options:` for specific packages will now come after the options
  specified for all packages / particular sets of packages. See
  [#3573](https://github.com/commercialhaskell/stack/issues/3573).
* The `pvp-bounds` feature is no longer fully functional, due to some
  issues with the Cabal library's printer. See
  [#3550](https://github.com/commercialhaskell/stack/issues/3550).

Other enhancements:

* The `with-hpack` configuration option specifies an Hpack executable to use
  instead of the Hpack bundled with Stack. Please
  see [#3179](https://github.com/commercialhaskell/stack/issues/3179).
* It's now possible to skip tests and benchmarks using `--skip`
  flag
* `GitSHA1` is now `StaticSHA256` and is implemented using the `StaticSize 64 ByteString` for improved performance.
  See [#3006](https://github.com/commercialhaskell/stack/issues/3006)
* Dependencies via HTTP(S) archives have been generalized to allow
  local file path archives, as well as to support setting a
  cryptographic hash (SHA256) of the contents for better
  reproducibility.
* Allow specifying `--git-branch` when upgrading
* When running `stack upgrade` from a file which is different from the
  default executable path (e.g., on POSIX systems,
  `~/.local/bin/stack`), it will now additionally copy the new
  executable over the currently running `stack` executable. If
  permission is denied (such as in `/usr/local/bin/stack`), the user
  will be prompted to try again using `sudo`. This is intended to
  assist with the user experience when the `PATH` environment variable
  has not been properly configured, see
  [#3232](https://github.com/commercialhaskell/stack/issues/3232).
* `stack setup` for ghcjs will now install `alex` and `happy` if
  they are not present.  See
  [#3109](https://github.com/commercialhaskell/stack/issues/3232).
* Added `stack ghci --only-main` flag, to skip loading / importing
  all but main modules. See the ghci documentation page
  for further info.
* Allow GHC's colored output to show through. GHC colors output
  starting with version 8.2.1, for older GHC this does nothing.
  Sometimes GHC's heuristics would work fine even before this change,
  for example in `stack ghci`, but this override's GHC's heuristics
  when they're broken by our collecting and processing GHC's output.
* Extended the `ghc-options` field to support `$locals`, `$targets`,
  and `$everything`. See:
  [#3329](https://github.com/commercialhaskell/stack/issues/3329)
* Better error message for case that `stack ghci` file targets are
  combined with invalid package targets. See:
  [#3342](https://github.com/commercialhaskell/stack/issues/3342)
* For profiling now uses `-fprof-auto -fprof-cafs` instead of
  the deprecated `-auto-all -caf-all`. See:
  [#3360](https://github.com/commercialhaskell/stack/issues/3360)
* Better descriptions are now available for `stack upgrade --help`. See:
  [#3070](https://github.com/commercialhaskell/stack/issues/3070)
* When using Nix, nix-shell now depends always on gcc to prevent build errors
  when using the FFI. As ghc depends on gcc anyway, this doesn't increase the
  dependency footprint.
* `--cwd DIR` can now be passed to `stack exec` in order to execute the
  program in a different directory. See:
  [#3264](https://github.com/commercialhaskell/stack/issues/3264)
* Plan construction will detect if you add an executable-only package
  as a library dependency, resulting in much clearer error
  messages. See:
  [#2195](https://github.com/commercialhaskell/stack/issues/2195).
* Addition of `--ghc-options` to `stack script` to pass options directly
  to GHC. See:
  [#3454](https://github.com/commercialhaskell/stack/issues/3454)
* Add hpack `package.yaml` to build Stack itself
* Add `ignore-revision-mismatch` setting. See:
  [#3520](https://github.com/commercialhaskell/stack/issues/3520).
* Log when each individual test suite finishes. See:
  [#3552](https://github.com/commercialhaskell/stack/issues/3552).
* Avoid spurious rebuilds when using `--file-watch` by not watching files for
  executable, test and benchmark components that aren't a target. See:
  [#3483](https://github.com/commercialhaskell/stack/issues/3483).
* Stack will now try to detect the width of the running terminal
  (only on POSIX for the moment) and use that to better display
  output messages. Work is ongoing, so some messages will not
  be optimal yet. The terminal width can be overridden with the
  new `--terminal-width` command-line option (this works even on
  non-POSIX).
* Passing non local packages as targets to `stack ghci` will now
  cause them to be used as `-package` args along with package
  hiding.
* Detect when user changed .cabal file instead of package.yaml. This
  was implemented upstream in hpack. See
  [#3383](https://github.com/commercialhaskell/stack/issues/3383).
* Automatically run `autoreconf -i` as necessary when a `configure`
  script is missing. See
  [#3534](https://github.com/commercialhaskell/stack/issues/3534)
* GHC bindists can now be identified by their SHA256 checksum in addition to
  their SHA1 checksum, allowing for more security in download.
* For filesystem setup-info paths, it's no longer assumed that the
  directory is writable, instead a temp dir is used.  See
  [#3188](https://github.com/commercialhaskell/stack/issues/3188).

Bug fixes:

* `stack hoogle` correctly generates Hoogle databases. See:
  [#3362](https://github.com/commercialhaskell/stack/issues/3362)
* `stack --docker-help` is now clearer about --docker implying
   system-ghc: true, rather than both --docker and --no-docker.
* `stack haddock` now includes package names for all modules in the
   Haddock index page. See:
  [#2886](https://github.com/commercialhaskell/stack/issues/2886)
* Fixed an issue where Stack wouldn't detect missing Docker images
  properly with newer Docker versions.
  [#3171](https://github.com/commercialhaskell/stack/pull/3171)
* Previously, cabal files with just test-suite could cause build to fail
  ([#2862](https://github.com/commercialhaskell/stack/issues/2862))
* If an invalid snapshot file has been detected (usually due to
  mismatched hashes), Stack will delete the downloaded file and
  recommend either retrying or filing an issue upstream. See
  [#3319](https://github.com/commercialhaskell/stack/issues/3319).
* Modified the flag parser within Stack to match the behavior of
  Cabal's flag parser, which allows multiple sequential dashes. See
  [#3345](https://github.com/commercialhaskell/stack/issues/3345)
* Now clears the hackage index cache if it is older than the
  downloaded index.  Fixes potential issue if stack was interrupted when
  updating index.
  See [#3033](https://github.com/commercialhaskell/stack/issues/3033)
* The Stack install script now respects the `-d` option.
  See [#3366](https://github.com/commercialhaskell/stack/pull/3366).
* `stack script` can now handle relative paths to source files.
  See [#3372](https://github.com/commercialhaskell/stack/issues/3372).
* Fixes explanation of why a target is needed by the build plan, when the
  target is an extra dependency from the commandline.
  See [#3378](https://github.com/commercialhaskell/stack/issues/3378).
* Previously, if you delete a yaml file from ~/.stack/build-plan, it would
  trust the etag and not re-download.  Fixed in this version.
* Invoking `stack --docker` in parallel now correctly locks the sqlite database.
  See [#3400](https://github.com/commercialhaskell/stack/issues/3400).
* docs.haskellstack.org RTD documentation search is replaced by the mkdocs
  search. Please see
  [#3376](https://github.com/commercialhaskell/stack/issues/3376).
* `stack clean` now works with nix.  See
  [#3468](https://github.com/commercialhaskell/stack/issues/3376).
* `stack build --only-dependencies` no longer builds local project packages
  that are depended on. See
  [#3476](https://github.com/commercialhaskell/stack/issues/3476).
* Properly handle relative paths stored in the precompiled cache files. See
  [#3431](https://github.com/commercialhaskell/stack/issues/3431).
* In some cases, Cabal does not realize that it needs to reconfigure, and must
  be told to do so automatically. This would manifest as a "shadowed
  dependency" error message. We now force a reconfigure whenever a dependency is
  built, even if the package ID remained the same. See
  [#2781](https://github.com/commercialhaskell/stack/issues/2781).
* When `--pvp-bounds` is enabled for sdist or upload, internal
  dependencies could cause errors when uploaded to hackage.  This is
  fixed, see [#3290](https://github.com/commercialhaskell/stack/issues/3290)
* Fixes a bug where nonexistent hackage versions would cause stack to
  suggest the same package name, without giving version info. See
  [#3562](https://github.com/commercialhaskell/stack/issues/3562)
* Fixes a bug that has existed since 1.5.0, where
  `stack setup --upgrade-cabal` would say that Cabal is already the latest
  version, when it wasn't.
* Ensure that an `extra-dep` from a local directory is not treated as
  a `$locals` for GHC options purposes. See
  [#3574](https://github.com/commercialhaskell/stack/issues/3574).
* Building all executables only happens once instead of every
  time. See
  [#3229](https://github.com/commercialhaskell/stack/issues/3229) for
  more info.


## 1.5.1

Bug fixes:

* Stack eagerly tries to parse all cabal files related to a
  snapshot. Starting with Stackage Nightly 2017-07-31, snapshots are
  using GHC 8.2.1, and the `ghc.cabal` file implicitly referenced uses
  the (not yet supported) Cabal 2.0 file format. Future releases of
  Stack will both be less eager about cabal file parsing and support
  Cabal 2.0. This patch simply bypasses the error for invalid parsing.


## 1.5.0

Behavior changes:

* `stack profile` and `stack trace` now add their extra RTS arguments for
  benchmarks and tests to the beginning of the args, instead of the end.
  See [#2399](https://github.com/commercialhaskell/stack/issues/2399)
* Support for Git-based indices has been removed.

Other enhancements:

* `stack setup` allow to control options passed to ghcjs-boot with
  `--ghcjs-boot-options` (one word at a time) and `--[no-]ghcjs-boot-clean`
* `stack setup` now accepts a `--install-cabal VERSION` option which
  will install a specific version of the Cabal library globally.
* Updates to store-0.4.1, which has improved performance and better error
  reporting for version tags.  A side-effect of this is that all of
  stack's binary caches will be invalidated.
* `stack solver` will now warn about unexpected cabal-install versions.
  See [#3044](https://github.com/commercialhaskell/stack/issues/3044)
* Upstream packages unpacked to a temp dir are now deleted as soon as
  possible to avoid running out of space in `/tmp`.
  See [#3018](https://github.com/commercialhaskell/stack/issues/3018)
* Add short synonyms for `test-arguments` and `benchmark-arguments` options.
* Adds `STACK_WORK` environment variable, to specify work dir.
  See [#3063](https://github.com/commercialhaskell/stack/issues/3063)
* Can now use relative paths for `extra-include-dirs` and `extra-lib-dirs`.
  See [#2830](https://github.com/commercialhaskell/stack/issues/2830)
* Improved bash completion for many options, including `--ghc-options`,
  `--flag`, targets, and project executables for `exec`.
* `--haddock-arguments` is actually used now when `haddock` is invoked
  during documentation generation.
* `--[no-]haddock-hyperlink-source` flag added which allows toggling
  of sources being included in Haddock output.
  See [#3099](https://github.com/commercialhaskell/stack/issues/3099)
* `stack ghci` will now skip building all local targets, even if they have
  downstream deps, as long as it's registered in the DB.
* The pvp-bounds feature now supports adding `-revision` to the end of
  each value, e.g. `pvp-bounds: both-revision`. This means that, when
  uploading to Hackage, Stack will first upload your tarball with an
  unmodified `.cabal` file, and then upload a cabal file revision with
  the PVP bounds added. This can be useful&mdash;especially combined
  with the
  [Stackage no-revisions feature](http://www.snoyman.com/blog/2017/04/stackages-no-revisions-field)&mdash;as
  a method to ensure PVP compliance without having to proactively fix
  bounds issues for Stackage maintenance.
* Expose a `save-hackage-creds` configuration option
* On GHC <= 7.8, filters out spurious linker warnings on windows
  See [#3127](https://github.com/commercialhaskell/stack/pull/3127)
* Better error messages when creating or building packages which alias
  wired-in packages. See
  [#3172](https://github.com/commercialhaskell/stack/issues/3172).
* MinGW bin folder now is searched for dynamic libraries. See [#3126](https://github.com/commercialhaskell/stack/issues/3126)
* When using Nix, nix-shell now depends always on git to prevent runtime errors
  while fetching metadata
* The `stack unpack` command now accepts a form where an explicit
  Hackage revision hash is specified, e.g. `stack unpack
  foo-1.2.3@gitsha1:deadbeef`. Note that this should be considered
  _experimental_, Stack will likely move towards a different hash
  format in the future.
* Binary "stack upgrade" will now warn if the installed executable is not
  on the PATH or shadowed by another entry.
* Allow running tests on tarball created by sdist and upload
  [#717](https://github.com/commercialhaskell/stack/issues/717).

Bug fixes:

* Fixes case where `stack build --profile` might not cause executables /
  tests / benchmarks to be rebuilt.
  See [#2984](https://github.com/commercialhaskell/stack/issues/2984)
* `stack ghci file.hs` now loads the file even if it isn't part of
  your project.
* `stack clean --full` now works when docker is enabled.
  See [#2010](https://github.com/commercialhaskell/stack/issues/2010)
* Fixes an issue where cyclic deps can cause benchmarks or tests to be run
  before they are built.
  See [#2153](https://github.com/commercialhaskell/stack/issues/2153)
* Fixes `stack build --file-watch` in cases where a directory is removed
  See [#1838](https://github.com/commercialhaskell/stack/issues/1838)
* Fixes `stack dot` and `stack list-dependencies` to use info from the
  package database for wired-in-packages (ghc, base, etc).
  See [#3084](https://github.com/commercialhaskell/stack/issues/3084)
* Fixes `stack --docker build` when user is part of libvirt/libvirtd
  groups on Ubuntu Yakkety (16.10).
  See [#3092](https://github.com/commercialhaskell/stack/issues/3092)
* Switching a package between extra-dep and local package now forces
  rebuild (previously it wouldn't if versions were the same).
  See [#2147](https://github.com/commercialhaskell/stack/issues/2147)
* `stack upload` no longer reveals your password when you type it on
  MinTTY-based Windows shells, such as Cygwin and MSYS2.
  See [#3142](https://github.com/commercialhaskell/stack/issues/3142)
* `stack script`'s import parser will now properly parse files that
  have Windows-style line endings (CRLF)


## 1.4.0

Release notes:

* Docker images:
  [fpco/stack-full](https://hub.docker.com/r/fpco/stack-full/) and
  [fpco/stack-run](https://hub.docker.com/r/fpco/stack-run/)
  are no longer being built for LTS 8.0 and above.
  [fpco/stack-build](https://hub.docker.com/r/fpco/stack-build/)
  images continue to be built with a
  [simplified process](https://github.com/commercialhaskell/stack/tree/master/etc/dockerfiles/stack-build).
  [#624](https://github.com/commercialhaskell/stack/issues/624)

Major changes:

* A new command, `script`, has been added, intended to make the script
  interpreter workflow more reliable, easier to use, and more
  efficient. This command forces the user to provide a `--resolver`
  value, ignores all config files for more reproducible results, and
  optimizes the existing package check to make the common case of all
  packages already being present much faster. This mode does require
  that all packages be present in a snapshot, however.
  [#2805](https://github.com/commercialhaskell/stack/issues/2805)

Behavior changes:

* The default package metadata backend has been changed from Git to
  the 01-index.tar.gz file, from the hackage-security project. This is
  intended to address some download speed issues from Github for
  people in certain geographic regions. There is now full support for
  checking out specific cabal file revisions from downloaded tarballs
  as well. If you manually specify a package index with only a Git
  URL, Git will still be used. See
  [#2780](https://github.com/commercialhaskell/stack/issues/2780)
* When you provide the `--resolver` argument to the `stack unpack`
  command, any packages passed in by name only will be looked up in
  the given snapshot instead of taking the latest version. For
  example, `stack --resolver lts-7.14 unpack mtl` will get version
  2.2.1 of `mtl`, regardless of the latest version available in the
  package indices. This will also force the same cabal file revision
  to be used as is specified in the snapshot.

    Unpacking via a package identifier (e.g. `stack --resolver lts-7.14
    unpack mtl-2.2.1`) will ignore any settings in the snapshot and take
    the most recent revision.

    For backwards compatibility with tools relying on the presence of a
    `00-index.tar`, Stack will copy the `01-index.tar` file to
    `00-index.tar`. Note, however, that these files are different; most
    importantly, 00-index contains only the newest revisions of cabal
    files, while 01-index contains all versions. You may still need to
    update your tooling.
* Passing `--(no-)nix-*` options now no longer implies `--nix`, except for
  `--nix-pure`, so that the user preference whether or not to use Nix is
  honored even in the presence of options that change the Nix behavior.

Other enhancements:

* Internal cleanup: configuration types are now based much more on lenses
* `stack build` and related commands now allow the user to disable debug symbol stripping
  with new `--no-strip`, `--no-library-stripping`, and `--no-executable-shipping` flags,
  closing [#877](https://github.com/commercialhaskell/stack/issues/877).
  Also turned error message for missing targets more readable ([#2384](https://github.com/commercialhaskell/stack/issues/2384))
* `stack haddock` now shows index.html paths when documentation is already up to
  date. Resolved [#781](https://github.com/commercialhaskell/stack/issues/781)
* Respects the `custom-setup` field introduced in Cabal 1.24. This
  supercedes any `explicit-setup-deps` settings in your `stack.yaml`
  and trusts the package's `.cabal` file to explicitly state all its
  dependencies.
* If system package installation fails, `get-stack.sh` will fail as well. Also
  shows warning suggesting to run `apt-get update` or similar, depending on the
  OS.
  ([#2898](https://github.com/commercialhaskell/stack/issues/2898))
* When `stack ghci` is run with a config with no packages (e.g. global project),
  it will now look for source files in the current work dir.
  ([#2878](https://github.com/commercialhaskell/stack/issues/2878))
* Bump to hpack 0.17.0 to allow `custom-setup` and `!include "..."` in `package.yaml`.
* The script interpreter will now output error logging.  In particular,
  this means it will output info about plan construction errors.
  ([#2879](https://github.com/commercialhaskell/stack/issues/2879))
* `stack ghci` now takes `--flag` and `--ghc-options` again (inadvertently
  removed in 1.3.0).
  ([#2986](https://github.com/commercialhaskell/stack/issues/2986))
* `stack exec` now takes `--rts-options` which passes the given arguments inside of
  `+RTS ... args .. -RTS` to the executable. This works around stack itself consuming
  the RTS flags on Windows. ([#2640](https://github.com/commercialhaskell/stack/issues/2640))
* Upgraded `http-client-tls` version, which now offers support for the
  `socks5://` and `socks5h://` values in the `http_proxy` and `https_proxy`
  environment variables.

Bug fixes:

* Bump to hpack 0.16.0 to avoid character encoding issues when reading and
  writing on non-UTF8 systems.
* `stack ghci` will no longer ignore hsSourceDirs that contain `..`. ([#2895](https://github.com/commercialhaskell/stack/issues/2895))
* `stack list-dependencies --license` now works for wired-in-packages,
  like base. ([#2871](https://github.com/commercialhaskell/stack/issues/2871))
* `stack setup` now correctly indicates when it uses system ghc
  ([#2963](https://github.com/commercialhaskell/stack/issues/2963))
* Fix to `stack config set`, in 1.3.2 it always applied to
  the global project.
  ([#2709](https://github.com/commercialhaskell/stack/issues/2709))
* Previously, cabal files without exe or lib would fail on the "copy" step.
  ([#2862](https://github.com/commercialhaskell/stack/issues/2862))
* `stack upgrade --git` now works properly.  Workaround for affected
  versions (>= 1.3.0) is to instead run `stack upgrade --git --source-only`.
  ([#2977](https://github.com/commercialhaskell/stack/issues/2977))
* Added support for GHC 8's slightly different warning format for
  dumping warnings from logs.
* Work around a bug in Cabal/GHC in which package IDs are not unique
  for different source code, leading to Stack not always rebuilding
  packages depending on local packages which have
  changed. ([#2904](https://github.com/commercialhaskell/stack/issues/2904))

## 1.3.2

Bug fixes:

* `stack config set` can now be used without a compiler installed
  [#2852](https://github.com/commercialhaskell/stack/issues/2852).
* `get-stack.sh` now installs correct binary on ARM for generic linux and raspbian,
  closing [#2856](https://github.com/commercialhaskell/stack/issues/2856).
* Correct the testing of whether a package database exists by checking
  for the `package.cache` file itself instead of the containing
  directory.
* Revert a change in the previous release which made it impossible to
  set local extra-dep packages as targets. This was overkill; we
  really only wanted to disable their test suites, which was already
  handled by a later
  patch. [#2849](https://github.com/commercialhaskell/stack/issues/2849)
* `stack new` always treats templates as being UTF-8 encoding,
  ignoring locale settings on a local machine. See
  [Yesod mailing list discussion](https://groups.google.com/d/msg/yesodweb/ZyWLsJOtY0c/aejf9E7rCAAJ)

## 1.3.0

Release notes:

* For the _next_ stack release after this one, we are planning
  changes to our Linux releases, including dropping our Ubuntu,
  Debian, CentOS, and Fedora package repositories and switching to
  statically linked binaries. See
  [#2534](https://github.com/commercialhaskell/stack/issues/2534).
  Note that upgrading without a package manager has gotten easier
  with new binary upgrade support in `stack upgrade` (see the Major
  Changes section below for more information). In addition, the
  get.haskellstack.org script no longer installs from Ubuntu,
  Debian, CentOS, or Fedora package repositories. Instead it places
  a generic binary in /usr/local/bin.

Major changes:

* Stack will now always use its own GHC installation, even when a suitable GHC
  installation is available on the PATH. To get the old behaviour, use
  the `--system-ghc` flag or run `stack config set system-ghc --global true`.
  Docker- and Nix-enabled projects continue to use the GHC installations
  in their environment by default.

    NB: Scripts that previously used stack in combination with a system GHC
    installation should now include a `stack setup` line or use the `--install-ghc`
    flag.
    [#2221](https://github.com/commercialhaskell/stack/issues/2221)

* `stack ghci` now defaults to skipping the build of target packages, because
  support has been added for invoking "initial build steps", which create
  autogen files and run preprocessors. The `--no-build` flag is now deprecated
  because it should no longer be necessary. See
  [#1364](https://github.com/commercialhaskell/stack/issues/1364)

* Stack is now capable of doing binary upgrades instead of always
  recompiling a new version from source. Running `stack upgrade` will
  now default to downloading a binary version of Stack from the most
  recent release, if one is available. See `stack upgrade --help` for
  more options.
  [#1238](https://github.com/commercialhaskell/stack/issues/1238)

Behavior changes:

* Passing `--resolver X` with a Stack command which forces creation of a global
  project config, will pass resolver X into the initial config.
  See [#2579](https://github.com/commercialhaskell/stack/issues/2229).

* Switch the "Run from outside project" messages to debug-level, to
  avoid spamming users in the normal case of non-project usage

* If a remote package is specified (such as a Git repo) without an explicit
  `extra-dep` setting, a warning is given to the user to provide one
  explicitly.

Other enhancements:

* `stack haddock` now supports `--haddock-internal`. See
  [#2229](https://github.com/commercialhaskell/stack/issues/2229)
* Add support for `system-ghc` and `install-ghc` fields to `stack config set` command.
* Add `ghc-build` option to override autodetected GHC build to use (e.g. gmp4,
  tinfo6, nopie) on Linux.
* `stack setup` detects systems where gcc enables PIE by default (such as Ubuntu
  16.10 and Hardened Gentoo) and adjusts the GHC `configure` options accordingly.
  [#2542](https://github.com/commercialhaskell/stack/issues/2542)
* Upload to Hackage with HTTP digest instead of HTTP basic.
* Make `stack list-dependencies` understand all of the `stack dot` options too.
* Add the ability for `stack list-dependencies` to list dependency licenses by
  passing the `--license` flag.
* Dump logs that contain warnings for any local non-dependency packages
  [#2545](https://github.com/commercialhaskell/stack/issues/2545)
* Add the `dump-logs` config option and `--dump-logs` command line
  option to get full build output on the
  console. [#426](https://github.com/commercialhaskell/stack/issues/426)
* Add the `--open` option to "stack hpc report" command, causing the report to
  be opened in the browser.
* The `stack config set` command now accepts a `--global` flag for suitable fields
  which causes it to modify the global user configuration (`~/.stack/config.yaml`)
  instead of the project configuration.
  [#2675](https://github.com/commercialhaskell/stack/pull/2675)
* Information on the latest available snapshots is now downloaded from S3 instead of
  stackage.org, increasing reliability in case of stackage.org outages.
  [#2653](https://github.com/commercialhaskell/stack/pull/2653)
* `stack dot` and `stack list-dependencies` now take targets and flags.
  [#1919](https://github.com/commercialhaskell/stack/issues/1919)
* Deprecate `stack setup --stack-setup-yaml` for `--setup-info-yaml` based
  on discussion in [#2647](https://github.com/commercialhaskell/stack/issues/2647).
* The `--main-is` flag for GHCI now implies the TARGET, fixing
  [#1845](https://github.com/commercialhaskell/stack/issues/1845).
* `stack ghci` no longer takes all build options, as many weren't useful
  [#2199](https://github.com/commercialhaskell/stack/issues/2199)
* `--no-time-in-log` option, to make verbose logs more diffable
  [#2727](https://github.com/commercialhaskell/stack/issues/2727)
* `--color` option added to override auto-detection of ANSI support
  [#2725](https://github.com/commercialhaskell/stack/issues/2725)
* Missing extra-deps are now warned about, adding a degree of typo detection
  [#1521](https://github.com/commercialhaskell/stack/issues/1521)
* No longer warns about missing build-tools if they are on the PATH.
  [#2235](https://github.com/commercialhaskell/stack/issues/2235)
* Replace enclosed-exceptions with safe-exceptions.
  [#2768](https://github.com/commercialhaskell/stack/issues/2768)
* The install location for GHC and other programs can now be configured with the
  `local-programs-path` option in `config.yaml`.
  [#1644](https://github.com/commercialhaskell/stack/issues/1644)
* Added option to add nix dependencies as nix GC roots
* Proper pid 1 (init) process for `stack exec` with Docker
* Dump build logs if they contain warnings.
  [#2545](https://github.com/commercialhaskell/stack/issues/2545)
* Docker: redirect stdout of `docker pull` to stderr so that
  it will not interfere with output of other commands.
* Nix & docker can be activated at the same time, in order to run stack in a nix-shell
  in a container, preferably from an image already containing the nix dependencies
  in its /nix/store
* Stack/nix: Dependencies can be added as nix GC roots, so they are not removed
  when running `nix-collect-garbage`

Bug fixes:

* Fixed a gnarly bug where programs and package tarballs sometimes have
  corrupted downloads. See
  [#2657](https://github.com/commercialhaskell/stack/issues/2568).
* Add proper support for non-ASCII characters in file paths for the `sdist` command.
  See [#2549](https://github.com/commercialhaskell/stack/issues/2549)
* Never treat `extra-dep` local packages as targets. This ensures
  things like test suites are not run for these packages, and that
  build output is not hidden due to their presence.
* Fix a resource leak in `sinkProcessStderrStdout` which could affect
  much of the codebase, in particular copying precompiled
  packages. [#1979](https://github.com/commercialhaskell/stack/issues/1979)
* Docker: ensure that interrupted extraction process does not cause corrupt file
  when downloading a Docker-compatible Stack executable
  [#2568](https://github.com/commercialhaskell/stack/issues/2568)
* Fixed running `stack hpc report` on package targets.
  [#2664](https://github.com/commercialhaskell/stack/issues/2664)
* Fix a long-standing performance regression where stack would parse the .dump-hi
  files of the library components of local packages twice.
  [#2658](https://github.com/commercialhaskell/stack/pull/2658)
* Fixed a regression in "stack ghci --no-load", where it would prompt for a main
  module to load. [#2603](https://github.com/commercialhaskell/stack/pull/2603)
* Build Setup.hs files with the threaded RTS, mirroring the behavior of
  cabal-install and enabling more complex build systems in those files.
* Fixed a bug in passing along `--ghc-options` to ghcjs.  They were being
  provided as `--ghc-options` to Cabal, when it needs to be `--ghcjs-options`.
  [#2714](https://github.com/commercialhaskell/stack/issues/2714)
* Launch Docker from the project root regardless of the working
  directory Stack is invoked from. This means paths relative to the project root
  (e.g. environment files) can be specified in `stack.yaml`'s docker `run-args`.
* `stack setup --reinstall` now behaves as expected.
  [#2554](https://github.com/commercialhaskell/stack/issues/2554)

## 1.2.0

Release notes:

* On many Un*x systems, Stack can now be installed with a simple
  one-liner:

        wget -qO- https://get.haskellstack.org/ | sh

* The fix for
  [#2175](https://github.com/commercialhaskell/stack/issues/2175)
  entails that stack must perform a full clone of a large Git repo of
  Hackage meta-information. The total download size is about 200 MB.
  Please be aware of this when upgrading your stack installation.

* If you use Mac OS X, you may want to delay upgrading to macOS Sierra as there
  are reports of GHC panics when building some packages (including Stack
  itself). See [#2577](https://github.com/commercialhaskell/stack/issues/2577)

* This version of Stack does not build on ARM or PowerPC systems (see
  [store#37](https://github.com/fpco/store/issues/37)).  Please stay with
  version 1.1.2 for now on those architectures.  This will be rectified soon!

* We are now releasing a
  [statically linked Stack binary for 64-bit Linux](https://get.haskellstack.org/stable/linux-x86_64-static.tar.gz).
  Please try it and let us know if you run into any trouble on your platform.

* We are planning some changes to our Linux releases, including dropping our
  Ubuntu, Debian, CentOS, and Fedora package repositories and switching to
  statically linked binaries.  We would value your feedback in
  [#2534](https://github.com/commercialhaskell/stack/issues/2534).

Major changes:

* Add `stack hoogle` command.
  [#55](https://github.com/commercialhaskell/stack/issues/55)
* Support for absolute file path in `url` field of `setup-info` or `--ghc-bindist`
* Add support for rendering GHCi scripts targeting different GHCi like
  applications
  [#2457](https://github.com/commercialhaskell/stack/pull/2457)

Behavior changes:

* Remove `stack ide start` and `stack ide load-targets` commands.
  [#2178](https://github.com/commercialhaskell/stack/issues/2178)
* Support .buildinfo files in `stack ghci`.
  [#2242](https://github.com/commercialhaskell/stack/pull/2242)
* Support -ferror-spans syntax in GHC error messages.
* Avoid unpacking ghc to `/tmp`
  [#996](https://github.com/commercialhaskell/stack/issues/996)
* The Linux `gmp4` GHC bindist is no longer considered a full-fledged GHC
  variant and can no longer be specified using the `ghc-variant` option,
  and instead is treated more like a slightly different platform.

Other enhancements:

* Use the `store` package for binary serialization of most caches.
* Only require minor version match for Docker stack exe.
  This way, we can make patch releases for version bounds and similar
  build issues without needing to upload new binaries for Docker.
* Stack/Nix: Passes the right ghc derivation as an argument to the `shell.nix` when a
  custom `shell.nix` is used
  See [#2243](https://github.com/commercialhaskell/stack/issues/2243)
* Stack/Nix: Sets `LD_LIBRARY_PATH` so packages using C libs for Template Haskell can work
  (See _e.g._ [this HaskellR issue](https://github.com/tweag/HaskellR/issues/253))
* Parse CLI arguments and configuration files into less permissive types,
  improving error messages for bad inputs.
  [#2267](https://github.com/commercialhaskell/stack/issues/2267)
* Add the ability to explicitly specify a gcc executable.
  [#593](https://github.com/commercialhaskell/stack/issues/593)
* Nix: No longer uses LTS mirroring in nixpkgs. Gives to nix-shell a derivation
  like `haskell.compiler.ghc801`
  See [#2259](https://github.com/commercialhaskell/stack/issues/2259)
* Perform some subprocesses during setup concurrently, slightly speeding up most
  commands. [#2346](https://github.com/commercialhaskell/stack/pull/2346)
* `stack setup` no longer unpacks to the system temp dir on posix systems.
  [#996](https://github.com/commercialhaskell/stack/issues/996)
* `stack setup` detects libtinfo6 and ncurses6 and can download alternate GHC
  bindists [#257](https://github.com/commercialhaskell/stack/issues/257)
  [#2302](https://github.com/commercialhaskell/stack/issues/2302).
* `stack setup` detects Linux ARMv7 downloads appropriate GHC bindist
  [#2103](https://github.com/commercialhaskell/stack/issues/2103)
* Custom `stack` binaries list dependency versions in output for `--version`.
  See [#2222](https://github.com/commercialhaskell/stack/issues/2222)
  and [#2450](https://github.com/commercialhaskell/stack/issues/2450).
* Use a pretty printer to output dependency resolution errors.
  [#1912](https://github.com/commercialhaskell/stack/issues/1912)
* Remove the `--os` flag
  [#2227](https://github.com/commercialhaskell/stack/issues/2227)
* Add 'netbase' and 'ca-certificates' as dependency for .deb packages.
  [#2293](https://github.com/commercialhaskell/stack/issues/2293).
* Add `stack ide targets` command.
* Enhance debug logging with subprocess timings.
* Pretty-print YAML parse errors
  [#2374](https://github.com/commercialhaskell/stack/issues/2374)
* Clarify confusing `stack setup` output
  [#2314](https://github.com/commercialhaskell/stack/issues/2314)
* Delete `Stack.Types` multimodule to improve build times
  [#2405](https://github.com/commercialhaskell/stack/issues/2405)
* Remove spurious newlines in build logs
  [#2418](https://github.com/commercialhaskell/stack/issues/2418)
* Interpreter: Provide a way to hide implicit packages
  [#1208](https://github.com/commercialhaskell/stack/issues/1208)
* Check executability in exec lookup
  [#2489](https://github.com/commercialhaskell/stack/issues/2489)

Bug fixes:

* Fix cabal warning about use of a deprecated cabal flag
  [#2350](https://github.com/commercialhaskell/stack/issues/2350)
* Support most executable extensions on Windows
  [#2225](https://github.com/commercialhaskell/stack/issues/2225)
* Detect resolver change in `stack solver`
  [#2252](https://github.com/commercialhaskell/stack/issues/2252)
* Fix a bug in docker image creation where the wrong base image was
  selected
  [#2376](https://github.com/commercialhaskell/stack/issues/2376)
* Ignore special entries when unpacking tarballs
  [#2361](https://github.com/commercialhaskell/stack/issues/2361)
* Fixes src directory pollution of `style.css` and `highlight.js` with GHC 8's
  haddock [#2429](https://github.com/commercialhaskell/stack/issues/2429)
* Handle filepaths with spaces in `stack ghci`
  [#2266](https://github.com/commercialhaskell/stack/issues/2266)
* Apply ghc-options to snapshot packages
  [#2289](https://github.com/commercialhaskell/stack/issues/2289)
* stack sdist: Fix timestamp in tarball
  [#2394](https://github.com/commercialhaskell/stack/pull/2394)
* Allow global Stack arguments with a script
  [#2316](https://github.com/commercialhaskell/stack/issues/2316)
* Inconsistency between ToJSON and FromJSON instances of PackageLocation
  [#2412](https://github.com/commercialhaskell/stack/pull/2412)
* Perform Unicode normalization on filepaths
  [#1810](https://github.com/commercialhaskell/stack/issues/1810)
* Solver: always keep ghc wired-in as hard constraints
  [#2453](https://github.com/commercialhaskell/stack/issues/2453)
* Support OpenBSD's tar where possible, require GNU tar for xz support
  [#2283](https://github.com/commercialhaskell/stack/issues/2283)
* Fix using --coverage with Cabal-1.24
  [#2424](https://github.com/commercialhaskell/stack/issues/2424)
* When marking exe installed, remove old version
  [#2373](https://github.com/commercialhaskell/stack/issues/2373)
* Stop truncating all-cabal-hashes git repo
  [#2175](https://github.com/commercialhaskell/stack/issues/2175)
* Handle non-ASCII filenames on Windows
  [#2491](https://github.com/commercialhaskell/stack/issues/2491)
* Avoid using multiple versions of a package in script interpreter
  by passing package-id to ghc/runghc
  [#1957](https://github.com/commercialhaskell/stack/issues/1957)
* Only pre-load compiler version when using nix integration
  [#2459](https://github.com/commercialhaskell/stack/issues/2459)
* Solver: parse cabal errors also on Windows
  [#2502](https://github.com/commercialhaskell/stack/issues/2502)
* Allow exec and ghci commands in interpreter mode.
  Scripts can now automatically open in the repl by using `exec ghci`
  instead of `runghc` in the shebang command.
  [#2510](https://github.com/commercialhaskell/stack/issues/2510)
* Now consider a package to be dirty when an extra-source-file is changed.
  See [#2040](https://github.com/commercialhaskell/stack/issues/2040)

## 1.1.2

Release notes:

* Official FreeBSD binaries are
  [now available](http://docs.haskellstack.org/en/stable/install_and_upgrade/#freebsd)
  [#1253](https://github.com/commercialhaskell/stack/issues/1253).

Major changes:

* Extensible custom snapshots implemented. These allow you to define snapshots
which extend other snapshots. See
[#863](https://github.com/commercialhaskell/stack/issues/863). Local file custom
snapshots can now be safely updated without changing their name.  Remote custom
snapshots should still be treated as immutable.

Behavior changes:

* `stack path --compiler` was added in the last release, to yield a path to the
  compiler. Unfortunately, `--compiler` is a global option that is useful to use
  with `stack path`. The same functionality is now provided by `stack path
  --compiler-exe`. See
  [#2123](https://github.com/commercialhaskell/stack/issues/2123)
* For packages specified in terms of a git or hg repo, the hash used in the
  location has changed.  This means that existing downloads from older stack
  versions won't be used.  This is a side-effect of the fix to
  [#2133](https://github.com/commercialhaskell/stack/issues/2133)
* `stack upgrade` no longer pays attention to local stack.yaml files, just the
  global config and CLI options.
  [#1392](https://github.com/commercialhaskell/stack/issues/1392)
* `stack ghci` now uses `:add` instead of `:load`, making it potentially work
  better with user scripts. See
  [#1888](https://github.com/commercialhaskell/stack/issues/1888)

Other enhancements:

* Grab Cabal files via Git SHA to avoid regressions from Hackage revisions
  [#2070](https://github.com/commercialhaskell/stack/pull/2070)
* Custom snapshots now support `ghc-options`.
* Package git repos are now re-used rather than re-cloned. See
  [#1620](https://github.com/commercialhaskell/stack/issues/1620)
* `DESTDIR` is filtered from environment when installing GHC. See
  [#1460](https://github.com/commercialhaskell/stack/issues/1460)
* `stack haddock` now supports `--hadock-arguments`. See
  [#2144](https://github.com/commercialhaskell/stack/issues/2144)
* Signing: warn if GPG_TTY is not set as per `man gpg-agent`

Bug fixes:

* Now ignore project config when doing `stack init` or `stack new`. See
  [#2110](https://github.com/commercialhaskell/stack/issues/2110)
* Packages specified by git repo can now have submodules. See
  [#2133](https://github.com/commercialhaskell/stack/issues/2133)
* Fix of hackage index fetch retry. See re-opening of
  [#1418](https://github.com/commercialhaskell/stack/issues/1418#issuecomment-217633843)
* HPack now picks up changes to filesystem other than package.yaml.  See
  [#2051](https://github.com/commercialhaskell/stack/issues/2051)
* "stack solver" no longer suggests --omit-packages. See
  [#2031](https://github.com/commercialhaskell/stack/issues/2031)
* Fixed an issue with building Cabal's Setup.hs. See
  [#1356](https://github.com/commercialhaskell/stack/issues/1356)
* Package dirtiness now pays attention to deleted files. See
  [#1841](https://github.com/commercialhaskell/stack/issues/1841)
* `stack ghci` now uses `extra-lib-dirs` and `extra-include-dirs`. See
  [#1656](https://github.com/commercialhaskell/stack/issues/1656)
* Relative paths outside of source dir added via `qAddDependentFile` are now
  checked for dirtiness. See
  [#1982](https://github.com/commercialhaskell/stack/issues/1982)
* Signing: always use `--with-fingerprints`

## 1.1.0

Release notes:

* Added Ubuntu 16.04 LTS (xenial) Apt repo.
* No longer uploading new versions to Fedora 21 repo.

Behavior changes:

* Snapshot packages are no longer built with executable profiling. See
  [#1179](https://github.com/commercialhaskell/stack/issues/1179).
* `stack init` now ignores symlinks when searching for cabal files. It also now
  ignores any directory that begins with `.` (as well as `dist` dirs) - before
  it would only ignore `.git`, `.stack-work`, and `dist`.
* The stack executable is no longer built with `-rtsopts`.  Before, when
  `-rtsopts` was enabled, stack would process `+RTS` options even when intended
  for some other program, such as when used with `stack exec -- prog +RTS`.
  See [#2022](https://github.com/commercialhaskell/stack/issues/2022).
* The `stack path --ghc-paths` option is deprecated and renamed to `--programs`.
  `--compiler` is added, which points directly at the compiler used in
  the current project.  `--compiler-bin` points to the compiler's bin dir.
* For consistency with the `$STACK_ROOT` environment variable, the
  `stack path --global-stack-root` flag and the `global-stack-root` field
  in the output of `stack path` are being deprecated and replaced with the
  `stack-root` flag and output field.
  Additionally, the stack root can now be specified via the
  `--stack-root` command-line flag. See
  [#1148](https://github.com/commercialhaskell/stack/issues/1148).
* `stack sig` GPG-related sub-commands were removed (folded into `upload` and
  `sdist`)
* GPG signing of packages while uploading to Hackage is now the default. Use
  `upload --no-signature` if you would rather not contribute your package
  signature. If you don't yet have a GPG keyset, read this
  [blog post on GPG keys](https://fpcomplete.com/blog/2016/05/stack-security-gnupg-keys).
  We can add a stack.yaml config setting to disable signing if some people
  desire it. We hope that people will sign. Later we will be adding GPG
  signature verification options.
* `stack build pkg-1.2.3` will now build even if the snapshot has a different
  package version - it is treated as an extra-dep. `stack build local-pkg-1.2.3`
  is an error even if the version number matches the local package
  [#2028](https://github.com/commercialhaskell/stack/issues/2028).
* Having a `nix:` section no longer implies enabling nix build. This allows the
  user to globally configure whether nix is used (unless the project overrides
  the default explicitly). See
  [#1924](https://github.com/commercialhaskell/stack/issues/1924).
* Remove deprecated valid-wanted field.
* Docker: mount home directory in container [#1949](https://github.com/commercialhaskell/stack/issues/1949).
* Deprecate `--local-bin-path` instead `--local-bin`.
* `stack image`: allow absolute source paths for `add`.

Other enhancements:

* `stack haddock --open [PACKAGE]` opens the local haddocks in the browser.
* Fix too much rebuilding when enabling/disabling profiling flags.
* `stack build pkg-1.0` will now build `pkg-1.0` even if the snapshot specifies
  a different version (it introduces a temporary extra-dep)
* Experimental support for `--split-objs` added
  [#1284](https://github.com/commercialhaskell/stack/issues/1284).
* `git` packages with submodules are supported by passing the `--recursive`
  flag to `git clone`.
* When using [hpack](https://github.com/sol/hpack), only regenerate cabal files
  when hpack files change.
* hpack files can now be used in templates
* `stack ghci` now runs ghci as a separate process
  [#1306](https://github.com/commercialhaskell/stack/issues/1306)
* Retry when downloading snapshots and package indices
* Many build options are configurable now in `stack.yaml`:
```
  build:
    library-profiling: true
    executable-profiling: true
    haddock: true
    haddock-deps: true
    copy-bins: true
    prefetch: true
    force-dirty: true
    keep-going: true
    test: true
    test-arguments:
      rerun-tests: true
      additional-args: ['-fprof']
      coverage: true
      no-run-tests: true
    bench: true
    benchmark-opts:
      benchmark-arguments: -O2
      no-run-benchmarks: true
    reconfigure: true
    cabal-verbose: true
```
* A number of URLs are now configurable, useful for firewalls. See
  [#1794](https://github.com/commercialhaskell/stack/issues/1884).
* Suggest causes when executables are missing.
* Allow `--omit-packages` even without `--solver`.
* Improve the generated stack.yaml.
* Improve ghci results after :load Main module collision with main file path.
* Only load the hackage index if necessary
  [#1883](https://github.com/commercialhaskell/stack/issues/1883), [#1892](https://github.com/commercialhaskell/stack/issues/1892).
* init: allow local packages to be deps of deps
  [#1965](https://github.com/commercialhaskell/stack/issues/1965).
* Always use full fingerprints from GPG
  [#1952](https://github.com/commercialhaskell/stack/issues/1952).
* Default to using `gpg2` and fall back to `gpg`
  [#1976](https://github.com/commercialhaskell/stack/issues/1976).
* Add a flag for --verbosity silent.
* Add `haddock --open` flag [#1396](https://github.com/commercialhaskell/stack/issues/1396).

Bug fixes:

* Package tarballs would fail to unpack.
  [#1884](https://github.com/commercialhaskell/stack/issues/1884).
* Fixed errant warnings about missing modules, after deleted and removed from
  cabal file [#921](https://github.com/commercialhaskell/stack/issues/921)
  [#1805](https://github.com/commercialhaskell/stack/issues/1805).
* Now considers a package to dirty when the hpack file is changed
  [#1819](https://github.com/commercialhaskell/stack/issues/1819).
* Nix: cancelling a stack build now exits properly rather than dropping into a
  nix-shell [#1778](https://github.com/commercialhaskell/stack/issues/1778).
* `allow-newer: true` now causes `--exact-configuration` to be passed to Cabal.
  See [#1579](https://github.com/commercialhaskell/stack/issues/1579).
* `stack solver` no longer fails with `InvalidRelFile` for relative package
  paths including `..`. See
  [#1954](https://github.com/commercialhaskell/stack/issues/1954).
* Ignore emacs lock files when finding .cabal
  [#1897](https://github.com/commercialhaskell/stack/issues/1897).
* Use lenient UTF-8 decode for build output
  [#1945](https://github.com/commercialhaskell/stack/issues/1945).
* Clear index cache whenever index updated
  [#1962](https://github.com/commercialhaskell/stack/issues/1962).
* Fix: Building a container image drops a .stack-work dir in the current working
  (sub)directory
  [#1975](https://github.com/commercialhaskell/stack/issues/1975).
* Fix: Rebuilding when disabling profiling
  [#2023](https://github.com/commercialhaskell/stack/issues/2023).

## 1.0.4.3

Bug fixes:

* Don't delete contents of ~/.ssh when using `stack clean --full` with Docker
  enabled [#2000](https://github.com/commercialhaskell/stack/issues/2000)

## 1.0.4.2

Build with path-io-1.0.0. There are no changes in behaviour from 1.0.4,
so no binaries are released for this version.

## 1.0.4.1

Fixes build with aeson-0.11.0.0. There are no changes in behaviour from 1.0.4,
so no binaries are released for this version.

## 1.0.4

Major changes:

* Some notable changes in `stack init`:
    * Overall it should now be able to initialize almost all existing cabal
      packages out of the box as long as the package itself is consistently
      defined.
    * Choose the best possible snapshot and add extra dependencies on top
      of a snapshot resolver rather than a compiler resolver -
      [#1583](https://github.com/commercialhaskell/stack/pull/1583)
    * Automatically omit a package (`--omit-packages`) when it is compiler
      incompatible or when there are packages with conflicting dependency
      requirements - [#1674](https://github.com/commercialhaskell/stack/pull/1674).
    * Some more changes for a better user experience. Please refer to
      the doc guide for details.
* Add support for hpack, alternative package description format
  [#1679](https://github.com/commercialhaskell/stack/issues/1679)

Other enhancements:

* Docker: pass ~/.ssh and SSH auth socket into container, so that git repos
  work [#1358](https://github.com/commercialhaskell/stack/issues/1358).
* Docker: strip suffix from docker --version.
  [#1653](https://github.com/commercialhaskell/stack/issues/1653)
* Docker: pass USER and PWD environment variables into container.
* On each run, stack will test the stack root directory (~/.stack), and the
  project and package work directories (.stack-work) for whether they are
  owned by the current user and abort if they are not. This precaution can
  be disabled with the `--allow-different-user` flag or `allow-different-user`
  option in the global config (~/.stack/config.yaml).
  [#471](https://github.com/commercialhaskell/stack/issues/471)
* Added `stack clean --full` option for full working dir cleanup.
* YAML config: support Zip archives.
* Redownload build plan if parsing fails
  [#1702](https://github.com/commercialhaskell/stack/issues/1702).
* Give mustache templates access to a 'year' tag
  [#1716](https://github.com/commercialhaskell/stack/pull/1716).
* Have "stack ghci" warn about module name aliasing.
* Add "stack ghci --load-local-deps".
* Build Setup.hs with -rtsopts
  [#1687](https://github.com/commercialhaskell/stack/issues/1687).
* `stack init` accepts a list of directories.
* Add flag infos to DependencyPlanFailures (for better error output in case of
  flags) [#713](https://github.com/commercialhaskell/stack/issues/713)
* `stack new --bare` complains for overwrites, and add `--force` option
  [#1597](https://github.com/commercialhaskell/stack/issues/1597).

Bug fixes:

* Previously, `stack ghci` would fail with `cannot satisfy -package-id` when the
  implicit build step changes the package key of some dependency.
* Fix: Building with ghcjs: "ghc-pkg: Prelude.chr: bad argument: 2980338"
  [#1665](https://github.com/commercialhaskell/stack/issues/1665).
* Fix running test / bench with `--profile` / `--trace`.
* Fix: build progress counter is no longer visible
  [#1685](https://github.com/commercialhaskell/stack/issues/1685).
* Use "-RTS" w/ profiling to allow extra args
  [#1772](https://github.com/commercialhaskell/stack/issues/1772).
* Fix withUnpackedTarball7z to find name of srcDir after unpacking
  (fixes `stack setup` fails for ghcjs project on windows)
  [#1774](https://github.com/commercialhaskell/stack/issues/1774).
* Add space before auto-generated bench opts (makes profiling options work
  uniformly for applications and benchmark suites)
  [#1771](https://github.com/commercialhaskell/stack/issues/1771).
* Don't try to find plugin if it resembles flag.
* Setup.hs changes cause package dirtiness
  [#1711](https://github.com/commercialhaskell/stack/issues/1711).
* Send "stack templates" output to stdout
  [#1792](https://github.com/commercialhaskell/stack/issues/1792).

## 1.0.2

Release notes:

- Arch Linux: Stack has been adopted into the
  [official community repository](https://www.archlinux.org/packages/community/x86_64/stack/),
  so we will no longer be updating the AUR with new versions. See the
  [install/upgrade guide](http://docs.haskellstack.org/en/stable/install_and_upgrade/#arch-linux)
  for current download instructions.

Major changes:

- `stack init` and `solver` overhaul
  [#1583](https://github.com/commercialhaskell/stack/pull/1583)

Other enhancements:

- Disable locale/codepage hacks when GHC >=7.10.3
  [#1552](https://github.com/commercialhaskell/stack/issues/1552)
- Specify multiple images to build for `stack image container`
  [docs](http://docs.haskellstack.org/en/stable/yaml_configuration/#image)
- Specify which executables to include in images for `stack image container`
  [docs](http://docs.haskellstack.org/en/stable/yaml_configuration/#image)
- Docker: pass supplementary groups and umask into container
- If git fetch fails wipe the directory and try again from scratch
  [#1418](https://github.com/commercialhaskell/stack/issues/1418)
- Warn if newly installed executables won't be available on the PATH
  [#1362](https://github.com/commercialhaskell/stack/issues/1362)
- stack.yaml: for `stack image container`, specify multiple images to generate,
  and which executables should be added to those images
- GHCI: add interactive Main selection
  [#1068](https://github.com/commercialhaskell/stack/issues/1068)
- Care less about the particular name of a GHCJS sdist folder
  [#1622](https://github.com/commercialhaskell/stack/issues/1622)
- Unified Enable/disable help messaging
  [#1613](https://github.com/commercialhaskell/stack/issues/1613)

Bug fixes:

- Don't share precompiled packages between GHC/platform variants and Docker
  [#1551](https://github.com/commercialhaskell/stack/issues/1551)
- Properly redownload corrupted downloads with the correct file size.
  [Mailing list discussion](https://groups.google.com/d/msg/haskell-stack/iVGDG5OHYxs/FjUrR5JsDQAJ)
- Gracefully handle invalid paths in error/warning messages
  [#1561](https://github.com/commercialhaskell/stack/issues/1561)
- Nix: select the correct GHC version corresponding to the snapshot
  even when an abstract resolver is passed via `--resolver` on the
  command-line.
  [#1641](https://github.com/commercialhaskell/stack/issues/1641)
- Fix: Stack does not allow using an external package from ghci
  [#1557](https://github.com/commercialhaskell/stack/issues/1557)
- Disable ambiguous global '--resolver' option for 'stack init'
  [#1531](https://github.com/commercialhaskell/stack/issues/1531)
- Obey `--no-nix` flag
- Fix: GHCJS Execute.hs: Non-exhaustive patterns in lambda
  [#1591](https://github.com/commercialhaskell/stack/issues/1591)
- Send file-watch and sticky logger messages to stderr
  [#1302](https://github.com/commercialhaskell/stack/issues/1302)
  [#1635](https://github.com/commercialhaskell/stack/issues/1635)
- Use globaldb path for querying Cabal version
  [#1647](https://github.com/commercialhaskell/stack/issues/1647)

## 1.0.0

Release notes:

*  We're calling this version 1.0.0 in preparation for Stackage
   LTS 4.  Note, however, that this does not mean the code's API
   will be stable as this is primarily an end-user tool.

Enhancements:

* Added flag `--profile` flag: passed with `stack build`, it will
  enable profiling, and for `--bench` and `--test` it will generate a
  profiling report by passing `+RTS -p` to the executable(s). Great
  for using like `stack build --bench --profile` (remember that
  enabling profile will slow down your benchmarks by >4x). Run `stack
  build --bench` again to disable the profiling and get proper speeds
* Added flag `--trace` flag: just like `--profile`, it enables
  profiling, but instead of generating a report for `--bench` and
  `--test`, prints out a stack trace on exception. Great for using
  like `stack build --test --trace`
* Nix: all options can be overridden on command line
  [#1483](https://github.com/commercialhaskell/stack/issues/1483)
* Nix: build environments (shells) are now pure by default.
* Make verbosity silent by default in script interpreter mode
  [#1472](https://github.com/commercialhaskell/stack/issues/1472)
* Show a message when resetting git commit fails
  [#1453](https://github.com/commercialhaskell/stack/issues/1453)
* Improve Unicode handling in project/package names
  [#1337](https://github.com/commercialhaskell/stack/issues/1337)
* Fix ambiguity between a stack command and a filename to execute (prefer
  `stack` subcommands)
  [#1471](https://github.com/commercialhaskell/stack/issues/1471)
* Support multi line interpreter directive comments
  [#1394](https://github.com/commercialhaskell/stack/issues/1394)
* Handle space separated pids in ghc-pkg dump (for GHC HEAD)
  [#1509](https://github.com/commercialhaskell/stack/issues/1509)
* Add ghci --no-package-hiding option
  [#1517](https://github.com/commercialhaskell/stack/issues/1517)
* `stack new` can download templates from URL
  [#1466](https://github.com/commercialhaskell/stack/issues/1466)

Bug fixes:

* Nix: stack exec options are passed properly to the stack sub process
  [#1538](https://github.com/commercialhaskell/stack/issues/1538)
* Nix: specifying a shell-file works in any current working directory
  [#1547](https://github.com/commercialhaskell/stack/issues/1547)
* Nix: use `--resolver` argument
* Docker: fix missing image message and '--docker-auto-pull'
* No HTML escaping for "stack new" template params
  [#1475](https://github.com/commercialhaskell/stack/issues/1475)
* Set permissions for generated .ghci script
  [#1480](https://github.com/commercialhaskell/stack/issues/1480)
* Restrict commands allowed in interpreter mode
  [#1504](https://github.com/commercialhaskell/stack/issues/1504)
* stack ghci doesn't see preprocessed files for executables
  [#1347](https://github.com/commercialhaskell/stack/issues/1347)
* All test suites run even when only one is requested
  [#1550](https://github.com/commercialhaskell/stack/pull/1550)
* Edge cases in broken templates give odd errors
  [#1535](https://github.com/commercialhaskell/stack/issues/1535)
* Fix test coverage bug on windows

## 0.1.10.1

Bug fixes:

* `stack image container` did not actually build an image
  [#1473](https://github.com/commercialhaskell/stack/issues/1473)

## 0.1.10.0

Release notes:

* The Stack home page is now at [haskellstack.org](http://haskellstack.org),
  which shows the documentation rendered by readthedocs.org. Note: this
  has necessitated some changes to the links in the documentation's markdown
  source code, so please check the links on the website before submitting a PR
  to fix them.
* The locations of the
  [Ubuntu](http://docs.haskellstack.org/en/stable/install_and_upgrade/#ubuntu)
  and
  [Debian](http://docs.haskellstack.org/en/stable/install_and_upgrade/#debian)
  package repositories have changed to have correct URL semantics according to
  Debian's guidelines
  [#1378](https://github.com/commercialhaskell/stack/issues/1378). The old
  locations will continue to work for some months, but we suggest that you
  adjust your `/etc/apt/sources.list.d/fpco.list` to the new location to avoid
  future disruption.
* [openSUSE and SUSE Linux Enterprise](http://docs.haskellstack.org/en/stable/install_and_upgrade/#suse)
  packages are now available, thanks to [@mimi1vx](https://github.com/mimi1vx).
  Note: there will be some lag before these pick up new versions, as they are
  based on Stackage LTS.

Major changes:

* Support for building inside a Nix-shell providing system dependencies
  [#1285](https://github.com/commercialhaskell/stack/pull/1285)
* Add optional GPG signing on `stack upload --sign` or with
  `stack sig sign ...`

Other enhancements:

* Print latest applicable version of packages on conflicts
  [#508](https://github.com/commercialhaskell/stack/issues/508)
* Support for packages located in Mercurial repositories
  [#1397](https://github.com/commercialhaskell/stack/issues/1397)
* Only run benchmarks specified as build targets
  [#1412](https://github.com/commercialhaskell/stack/issues/1412)
* Support git-style executable fall-through (`stack something` executes
  `stack-something` if present)
  [#1433](https://github.com/commercialhaskell/stack/issues/1433)
* GHCi now loads intermediate dependencies
  [#584](https://github.com/commercialhaskell/stack/issues/584)
* `--work-dir` option for overriding `.stack-work`
  [#1178](https://github.com/commercialhaskell/stack/issues/1178)
* Support `detailed-0.9` tests
  [#1429](https://github.com/commercialhaskell/stack/issues/1429)
* Docker: improved POSIX signal proxying to containers
  [#547](https://github.com/commercialhaskell/stack/issues/547)

Bug fixes:

* Show absolute paths in error messages in multi-package builds
  [#1348](https://github.com/commercialhaskell/stack/issues/1348)
* Docker-built binaries and libraries in different path
  [#911](https://github.com/commercialhaskell/stack/issues/911)
  [#1367](https://github.com/commercialhaskell/stack/issues/1367)
* Docker: `--resolver` argument didn't effect selected image tag
* GHCi: Spaces in filepaths caused module loading issues
  [#1401](https://github.com/commercialhaskell/stack/issues/1401)
* GHCi: cpp-options in cabal files weren't used
  [#1419](https://github.com/commercialhaskell/stack/issues/1419)
* Benchmarks couldn't be run independently of each other
  [#1412](https://github.com/commercialhaskell/stack/issues/1412)
* Send output of building setup to stderr
  [#1410](https://github.com/commercialhaskell/stack/issues/1410)

## 0.1.8.0

Major changes:

* GHCJS can now be used with stackage snapshots via the new `compiler` field.
* Windows installers are now available:
  [download them here](http://docs.haskellstack.org/en/stable/install_and_upgrade/#windows)
  [#613](https://github.com/commercialhaskell/stack/issues/613)
* Docker integration works with non-FPComplete generated images
  [#531](https://github.com/commercialhaskell/stack/issues/531)

Other enhancements:

* Added an `allow-newer` config option
  [#922](https://github.com/commercialhaskell/stack/issues/922)
  [#770](https://github.com/commercialhaskell/stack/issues/770)
* When a Hackage revision invalidates a build plan in a snapshot, trust the
  snapshot [#770](https://github.com/commercialhaskell/stack/issues/770)
* Added a `stack config set resolver RESOLVER` command. Part of work on
  [#115](https://github.com/commercialhaskell/stack/issues/115)
* `stack setup` can now install GHCJS on windows. See
  [#1145](https://github.com/commercialhaskell/stack/issues/1145) and
  [#749](https://github.com/commercialhaskell/stack/issues/749)
* `stack hpc report` command added, which generates reports for HPC tix files
* `stack ghci` now accepts all the flags accepted by `stack build`. See
  [#1186](https://github.com/commercialhaskell/stack/issues/1186)
* `stack ghci` builds the project before launching GHCi. If the build fails,
  try to launch GHCi anyway. Use `stack ghci --no-build` option to disable
  [#1065](https://github.com/commercialhaskell/stack/issues/1065)
* `stack ghci` now detects and warns about various circumstances where it is
  liable to fail. See
  [#1270](https://github.com/commercialhaskell/stack/issues/1270)
* Added `require-docker-version` configuration option
* Packages will now usually be built along with their tests and benchmarks. See
  [#1166](https://github.com/commercialhaskell/stack/issues/1166)
* Relative `local-bin-path` paths will be relative to the project's root
  directory, not the current working directory.
  [#1340](https://github.com/commercialhaskell/stack/issues/1340)
* `stack clean` now takes an optional `[PACKAGE]` argument for use in
  multi-package projects. See
  [#583](https://github.com/commercialhaskell/stack/issues/583)
* Ignore cabal_macros.h as a dependency
  [#1195](https://github.com/commercialhaskell/stack/issues/1195)
* Pad timestamps and show local time in --verbose output
  [#1226](https://github.com/commercialhaskell/stack/issues/1226)
* GHCi: Import all modules after loading them
  [#995](https://github.com/commercialhaskell/stack/issues/995)
* Add subcommand aliases: `repl` for `ghci`, and `runhaskell` for `runghc`
  [#1241](https://github.com/commercialhaskell/stack/issues/1241)
* Add typo recommendations for unknown package identifiers
  [#158](https://github.com/commercialhaskell/stack/issues/158)
* Add `stack path --local-hpc-root` option
* Overhaul dependencies' haddocks copying
  [#1231](https://github.com/commercialhaskell/stack/issues/1231)
* Support for extra-package-dbs in 'stack ghci'
  [#1229](https://github.com/commercialhaskell/stack/pull/1229)
* `stack new` disallows package names with "words" consisting solely of numbers
  [#1336](https://github.com/commercialhaskell/stack/issues/1336)
* `stack build --fast` turns off optimizations
* Show progress while downloading package index
  [#1223](https://github.com/commercialhaskell/stack/issues/1223).

Bug fixes:

* Fix: Haddocks not copied for dependencies
  [#1105](https://github.com/commercialhaskell/stack/issues/1105)
* Fix: Global options did not work consistently after subcommand
  [#519](https://github.com/commercialhaskell/stack/issues/519)
* Fix: 'stack ghci' doesn't notice that a module got deleted
  [#1180](https://github.com/commercialhaskell/stack/issues/1180)
* Rebuild when cabal file is changed
* Fix: Paths in GHC warnings not canonicalized, nor those for packages in
  subdirectories or outside the project root
  [#1259](https://github.com/commercialhaskell/stack/issues/1259)
* Fix: unlisted files in tests and benchmarks trigger extraneous second build
  [#838](https://github.com/commercialhaskell/stack/issues/838)

## 0.1.6.0

Major changes:

* `stack setup` now supports building and booting GHCJS from source tarball.
* On Windows, build directories no longer display "pretty" information
  (like x86_64-windows/Cabal-1.22.4.0), but rather a hash of that
  content. The reason is to avoid the 260 character path limitation on
  Windows. See
  [#1027](https://github.com/commercialhaskell/stack/pull/1027)
* Rename config files and clarify their purposes [#969](https://github.com/commercialhaskell/stack/issues/969)
    * `~/.stack/stack.yaml` --> `~/.stack/config.yaml`
    * `~/.stack/global` --> `~/.stack/global-project`
    * `/etc/stack/config` --> `/etc/stack/config.yaml`
    * Old locations still supported, with deprecation warnings
* New command "stack eval CODE", which evaluates to "stack exec ghc -- -e CODE".

Other enhancements:

* No longer install `git` on Windows
  [#1046](https://github.com/commercialhaskell/stack/issues/1046). You
  can still get this behavior by running the following yourself:
  `stack exec -- pacman -Sy --noconfirm git`.
* Typing enter during --file-watch triggers a rebuild [#1023](https://github.com/commercialhaskell/stack/pull/1023)
* Use Haddock's `--hyperlinked-source` (crosslinked source), if available [#1070](https://github.com/commercialhaskell/stack/pull/1070)
* Use Stack-installed GHCs for `stack init --solver` [#1072](https://github.com/commercialhaskell/stack/issues/1072)
* New experimental `stack query` command [#1087](https://github.com/commercialhaskell/stack/issues/1087)
* By default, stack no longer rebuilds a package due to GHC options changes. This behavior can be tweaked with the `rebuild-ghc-options` setting. [#1089](https://github.com/commercialhaskell/stack/issues/1089)
* By default, ghc-options are applied to all local packages, not just targets. This behavior can be tweaked with the `apply-ghc-options` setting. [#1089](https://github.com/commercialhaskell/stack/issues/1089)
* Docker: download or override location of stack executable to re-run in container [#974](https://github.com/commercialhaskell/stack/issues/974)
* Docker: when Docker Engine is remote, don't run containerized processes as host's UID/GID [#194](https://github.com/commercialhaskell/stack/issues/194)
* Docker: `set-user` option to enable/disable running containerized processes as host's UID/GID [#194](https://github.com/commercialhaskell/stack/issues/194)
* Custom Setup.hs files are now precompiled instead of interpreted. This should be a major performance win for certain edge cases (biggest example: [building Cabal itself](https://github.com/commercialhaskell/stack/issues/1041)) while being either neutral or a minor slowdown for more common cases.
* `stack test --coverage` now also generates a unified coverage report for multiple test-suites / packages.  In the unified report, test-suites can contribute to the coverage of other packages.

Bug fixes:

* Ignore stack-built executables named `ghc`
  [#1052](https://github.com/commercialhaskell/stack/issues/1052)
* Fix quoting of output failed command line arguments
* Mark executable-only packages as installed when copied from cache [#1043](https://github.com/commercialhaskell/stack/pull/1043)
* Canonicalize temporary directory paths [#1047](https://github.com/commercialhaskell/stack/pull/1047)
* Put code page fix inside the build function itself [#1066](https://github.com/commercialhaskell/stack/issues/1066)
* Add `explicit-setup-deps` option [#1110](https://github.com/commercialhaskell/stack/issues/1110), and change the default to the old behavior of using any package in the global and snapshot database [#1025](https://github.com/commercialhaskell/stack/issues/1025)
* Precompiled cache checks full package IDs on Cabal < 1.22 [#1103](https://github.com/commercialhaskell/stack/issues/1103)
* Pass -package-id to ghci [#867](https://github.com/commercialhaskell/stack/issues/867)
* Ignore global packages when copying precompiled packages [#1146](https://github.com/commercialhaskell/stack/issues/1146)

## 0.1.5.0

Major changes:

* On Windows, we now use a full MSYS2 installation in place of the previous PortableGit. This gives you access to the pacman package manager for more easily installing libraries.
* Support for custom GHC binary distributions [#530](https://github.com/commercialhaskell/stack/issues/530)
    * `ghc-variant` option in stack.yaml to specify the variant (also
      `--ghc-variant` command-line option)
    * `setup-info` in stack.yaml, to specify where to download custom binary
      distributions (also `--ghc-bindist` command-line option)
    * Note: On systems with libgmp4 (aka `libgmp.so.3`), such as CentOS 6, you
      may need to re-run `stack setup` due to the centos6 GHC bindist being
      treated like a variant
* A new `--pvp-bounds` flag to the sdist and upload commands allows automatic adding of PVP upper and/or lower bounds to your dependencies

Other enhancements:

* Adapt to upcoming Cabal installed package identifier format change [#851](https://github.com/commercialhaskell/stack/issues/851)
* `stack setup` takes a `--stack-setup-yaml` argument
* `--file-watch` is more discerning about which files to rebuild for [#912](https://github.com/commercialhaskell/stack/issues/912)
* `stack path` now supports `--global-pkg-db` and `--ghc-package-path`
* `--reconfigure` flag [#914](https://github.com/commercialhaskell/stack/issues/914) [#946](https://github.com/commercialhaskell/stack/issues/946)
* Cached data is written with a checksum of its structure [#889](https://github.com/commercialhaskell/stack/issues/889)
* Fully removed `--optimizations` flag
* Added `--cabal-verbose` flag
* Added `--file-watch-poll` flag for polling instead of using filesystem events (useful for running tests in a Docker container while modifying code in the host environment. When code is injected into the container via a volume, the container won't propagate filesystem events).
* Give a preemptive error message when `-prof` is given as a GHC option [#1015](https://github.com/commercialhaskell/stack/issues/1015)
* Locking is now optional, and will be turned on by setting the `STACK_LOCK` environment variable to `true` [#950](https://github.com/commercialhaskell/stack/issues/950)
* Create default stack.yaml with documentation comments and commented out options [#226](https://github.com/commercialhaskell/stack/issues/226)
* Out of memory warning if Cabal exits with -9 [#947](https://github.com/commercialhaskell/stack/issues/947)

Bug fixes:

* Hacky workaround for optparse-applicative issue with `stack exec --help` [#806](https://github.com/commercialhaskell/stack/issues/806)
* Build executables for local extra deps [#920](https://github.com/commercialhaskell/stack/issues/920)
* copyFile can't handle directories [#942](https://github.com/commercialhaskell/stack/pull/942)
* Support for spaces in Haddock interface files [fpco/minghc#85](https://github.com/fpco/minghc/issues/85)
* Temporarily building against a "shadowing" local package? [#992](https://github.com/commercialhaskell/stack/issues/992)
* Fix Setup.exe name for --upgrade-cabal on Windows [#1002](https://github.com/commercialhaskell/stack/issues/1002)
* Unlisted dependencies no longer trigger extraneous second build [#838](https://github.com/commercialhaskell/stack/issues/838)

## 0.1.4.1

Fix stack's own Haddocks.  No changes to functionality (only comments updated).

## 0.1.4.0

Major changes:

* You now have more control over how GHC versions are matched, e.g. "use exactly this version," "use the specified minor version, but allow patches," or "use the given minor version or any later minor in the given major release." The default has switched from allowing newer later minor versions to a specific minor version allowing patches. For more information, see [#736](https://github.com/commercialhaskell/stack/issues/736) and [#784](https://github.com/commercialhaskell/stack/pull/784).
* Support added for compiling with GHCJS
* stack can now reuse prebuilt binaries between snapshots. That means that, if you build package foo in LTS-3.1, that binary version can be reused in LTS-3.2, assuming it uses the same dependencies and flags. [#878](https://github.com/commercialhaskell/stack/issues/878)

Other enhancements:

* Added the `--docker-env` argument, to set environment variables in Docker container.
* Set locale environment variables to UTF-8 encoding for builds to avoid "commitBuffer: invalid argument" errors from GHC [#793](https://github.com/commercialhaskell/stack/issues/793)
* Enable transliteration for encoding on stdout and stderr [#824](https://github.com/commercialhaskell/stack/issues/824)
* By default, `stack upgrade` automatically installs GHC as necessary [#797](https://github.com/commercialhaskell/stack/issues/797)
* Added the `ghc-options` field to stack.yaml [#796](https://github.com/commercialhaskell/stack/issues/796)
* Added the `extra-path` field to stack.yaml
* Code page changes on Windows only apply to the build command (and its synonyms), and can be controlled via a command line flag (still defaults to on) [#757](https://github.com/commercialhaskell/stack/issues/757)
* Implicitly add packages to extra-deps when a flag for them is set [#807](https://github.com/commercialhaskell/stack/issues/807)
* Use a precompiled Setup.hs for simple build types [#801](https://github.com/commercialhaskell/stack/issues/801)
* Set --enable-tests and --enable-benchmarks optimistically [#805](https://github.com/commercialhaskell/stack/issues/805)
* `--only-configure` option added [#820](https://github.com/commercialhaskell/stack/issues/820)
* Check for duplicate local package names
* Stop nagging people that call `stack test` [#845](https://github.com/commercialhaskell/stack/issues/845)
* `--file-watch` will ignore files that are in your VCS boring/ignore files [#703](https://github.com/commercialhaskell/stack/issues/703)
* Add `--numeric-version` option

Bug fixes:

* `stack init --solver` fails if `GHC_PACKAGE_PATH` is present [#860](https://github.com/commercialhaskell/stack/issues/860)
* `stack solver` and `stack init --solver` check for test suite and benchmark dependencies [#862](https://github.com/commercialhaskell/stack/issues/862)
* More intelligent logic for setting UTF-8 locale environment variables [#856](https://github.com/commercialhaskell/stack/issues/856)
* Create missing directories for `stack sdist`
* Don't ignore .cabal files with extra periods [#895](https://github.com/commercialhaskell/stack/issues/895)
* Deprecate unused `--optimizations` flag
* Truncated output on slow terminals [#413](https://github.com/commercialhaskell/stack/issues/413)

## 0.1.3.1

Bug fixes:

* Ignore disabled executables [#763](https://github.com/commercialhaskell/stack/issues/763)

## 0.1.3.0

Major changes:

* Detect when a module is compiled but not listed in the cabal file ([#32](https://github.com/commercialhaskell/stack/issues/32))
    * A warning is displayed for any modules that should be added to `other-modules` in the .cabal file
    * These modules are taken into account when determining whether a package needs to be built
* Respect TemplateHaskell addDependentFile dependency changes ([#105](https://github.com/commercialhaskell/stack/issues/105))
    * TH dependent files are taken into account when determining whether a package needs to be built.
* Overhauled target parsing, added `--test` and `--bench` options [#651](https://github.com/commercialhaskell/stack/issues/651)
    * For details, see [Build commands documentation](http://docs.haskellstack.org/en/stable/build_command/)

Other enhancements:

* Set the `HASKELL_DIST_DIR` environment variable [#524](https://github.com/commercialhaskell/stack/pull/524)
* Track build status of tests and benchmarks [#525](https://github.com/commercialhaskell/stack/issues/525)
* `--no-run-tests` [#517](https://github.com/commercialhaskell/stack/pull/517)
* Targets outside of root dir don't build [#366](https://github.com/commercialhaskell/stack/issues/366)
* Upper limit on number of flag combinations to test [#543](https://github.com/commercialhaskell/stack/issues/543)
* Fuzzy matching support to give better error messages for close version numbers [#504](https://github.com/commercialhaskell/stack/issues/504)
* `--local-bin-path` global option. Use to change where binaries get placed on a `--copy-bins` [#342](https://github.com/commercialhaskell/stack/issues/342)
* Custom snapshots [#111](https://github.com/commercialhaskell/stack/issues/111)
* --force-dirty flag: Force treating all local packages as having dirty files (useful for cases where stack can't detect a file change)
* GHC error messages: display file paths as absolute instead of relative for better editor integration
* Add the `--copy-bins` option [#569](https://github.com/commercialhaskell/stack/issues/569)
* Give warnings on unexpected config keys [#48](https://github.com/commercialhaskell/stack/issues/48)
* Remove Docker `pass-host` option
* Don't require cabal-install to upload [#313](https://github.com/commercialhaskell/stack/issues/313)
* Generate indexes for all deps and all installed snapshot packages [#143](https://github.com/commercialhaskell/stack/issues/143)
* Provide `--resolver global` option [#645](https://github.com/commercialhaskell/stack/issues/645)
    * Also supports `--resolver nightly`, `--resolver lts`, and `--resolver lts-X`
* Make `stack build --flag` error when flag or package is unknown [#617](https://github.com/commercialhaskell/stack/issues/617)
* Preserve file permissions when unpacking sources [#666](https://github.com/commercialhaskell/stack/pull/666)
* `stack build` etc work outside of a project
* `list-dependencies` command [#638](https://github.com/commercialhaskell/stack/issues/638)
* `--upgrade-cabal` option to `stack setup` [#174](https://github.com/commercialhaskell/stack/issues/174)
* `--exec` option [#651](https://github.com/commercialhaskell/stack/issues/651)
* `--only-dependencies` implemented correctly [#387](https://github.com/commercialhaskell/stack/issues/387)

Bug fixes:

* Extensions from the `other-extensions` field no longer enabled by default [#449](https://github.com/commercialhaskell/stack/issues/449)
* Fix: haddock forces rebuild of empty packages [#452](https://github.com/commercialhaskell/stack/issues/452)
* Don't copy over executables excluded by component selection [#605](https://github.com/commercialhaskell/stack/issues/605)
* Fix: stack fails on Windows with git package in stack.yaml and no git binary on path [#712](https://github.com/commercialhaskell/stack/issues/712)
* Fixed GHCi issue: Specifying explicit package versions (#678)
* Fixed GHCi issue: Specifying -odir and -hidir as .stack-work/odir (#529)
* Fixed GHCi issue: Specifying A instead of A.ext for modules (#498)

## 0.1.2.0

* Add `--prune` flag to `stack dot` [#487](https://github.com/commercialhaskell/stack/issues/487)
* Add `--[no-]external`,`--[no-]include-base` flags to `stack dot` [#437](https://github.com/commercialhaskell/stack/issues/437)
* Add `--ignore-subdirs` flag to init command [#435](https://github.com/commercialhaskell/stack/pull/435)
* Handle attempt to use non-existing resolver [#436](https://github.com/commercialhaskell/stack/pull/436)
* Add `--force` flag to `init` command
* exec style commands accept the `--package` option (see [Reddit discussion](http://www.reddit.com/r/haskell/comments/3bd66h/stack_runghc_turtle_as_haskell_script_solution/))
* `stack upload` without arguments doesn't do anything [#439](https://github.com/commercialhaskell/stack/issues/439)
* Print latest version of packages on conflicts [#450](https://github.com/commercialhaskell/stack/issues/450)
* Flag to avoid rerunning tests that haven't changed [#451](https://github.com/commercialhaskell/stack/issues/451)
* stack can act as a script interpreter (see [Script interpreter] (https://github.com/commercialhaskell/stack/wiki/Script-interpreter) and [Reddit discussion](http://www.reddit.com/r/haskell/comments/3bd66h/stack_runghc_turtle_as_haskell_script_solution/))
* Add the __`--file-watch`__ flag to auto-rebuild on file changes [#113](https://github.com/commercialhaskell/stack/issues/113)
* Rename `stack docker exec` to `stack exec --plain`
* Add the `--skip-msys` flag [#377](https://github.com/commercialhaskell/stack/issues/377)
* `--keep-going`, turned on by default for tests and benchmarks [#478](https://github.com/commercialhaskell/stack/issues/478)
* `concurrent-tests: BOOL` [#492](https://github.com/commercialhaskell/stack/issues/492)
* Use hashes to check file dirtiness [#502](https://github.com/commercialhaskell/stack/issues/502)
* Install correct GHC build on systems with libgmp.so.3 [#465](https://github.com/commercialhaskell/stack/issues/465)
* `stack upgrade` checks version before upgrading [#447](https://github.com/commercialhaskell/stack/issues/447)

## 0.1.1.0

* Remove GHC uncompressed tar file after installation [#376](https://github.com/commercialhaskell/stack/issues/376)
* Put stackage snapshots JSON on S3 [#380](https://github.com/commercialhaskell/stack/issues/380)
* Specifying flags for multiple packages [#335](https://github.com/commercialhaskell/stack/issues/335)
* single test suite failure should show entire log [#388](https://github.com/commercialhaskell/stack/issues/388)
* valid-wanted is a confusing option name [#386](https://github.com/commercialhaskell/stack/issues/386)
* stack init in multi-package project should use local packages for dependency checking [#384](https://github.com/commercialhaskell/stack/issues/384)
* Display information on why a snapshot was rejected [#381](https://github.com/commercialhaskell/stack/issues/381)
* Give a reason for unregistering packages [#389](https://github.com/commercialhaskell/stack/issues/389)
* `stack exec` accepts the `--no-ghc-package-path` parameter
* Don't require build plan to upload [#400](https://github.com/commercialhaskell/stack/issues/400)
* Specifying test components only builds/runs those tests [#398](https://github.com/commercialhaskell/stack/issues/398)
* `STACK_EXE` environment variable
* Add the `stack dot` command
* `stack upgrade` added [#237](https://github.com/commercialhaskell/stack/issues/237)
* `--stack-yaml` command line flag [#378](https://github.com/commercialhaskell/stack/issues/378)
* `--skip-ghc-check` command line flag [#423](https://github.com/commercialhaskell/stack/issues/423)

Bug fixes:

* Haddock links to global packages no longer broken on Windows [#375](https://github.com/commercialhaskell/stack/issues/375)
* Make flags case-insensitive [#397](https://github.com/commercialhaskell/stack/issues/397)
* Mark packages uninstalled before rebuilding [#365](https://github.com/commercialhaskell/stack/issues/365)

## 0.1.0.0

* Fall back to cabal dependency solver when a snapshot can't be found
* Basic implementation of `stack new` [#137](https://github.com/commercialhaskell/stack/issues/137)
* `stack solver` command [#364](https://github.com/commercialhaskell/stack/issues/364)
* `stack path` command [#95](https://github.com/commercialhaskell/stack/issues/95)
* Haddocks [#143](https://github.com/commercialhaskell/stack/issues/143):
    * Build for dependencies
    * Use relative links
    * Generate module contents and index for all packages in project

## 0.0.3

* `--prefetch` [#297](https://github.com/commercialhaskell/stack/issues/297)
* `upload` command ported from stackage-upload [#225](https://github.com/commercialhaskell/stack/issues/225)
* `--only-snapshot` [#310](https://github.com/commercialhaskell/stack/issues/310)
* `--resolver` [#224](https://github.com/commercialhaskell/stack/issues/224)
* `stack init` [#253](https://github.com/commercialhaskell/stack/issues/253)
* `--extra-include-dirs` and `--extra-lib-dirs` [#333](https://github.com/commercialhaskell/stack/issues/333)
* Specify intra-package target [#201](https://github.com/commercialhaskell/stack/issues/201)

## 0.0.2

* Fix some Windows specific bugs [#216](https://github.com/commercialhaskell/stack/issues/216)
* Improve output for package index updates [#227](https://github.com/commercialhaskell/stack/issues/227)
* Automatically update indices as necessary [#227](https://github.com/commercialhaskell/stack/issues/227)
* --verbose flag [#217](https://github.com/commercialhaskell/stack/issues/217)
* Remove packages (HTTPS and Git) [#199](https://github.com/commercialhaskell/stack/issues/199)
* Config values for system-ghc and install-ghc
* Merge `stack deps` functionality into `stack build`
* `install` command [#153](https://github.com/commercialhaskell/stack/issues/153) and [#272](https://github.com/commercialhaskell/stack/issues/272)
* overriding architecture value (useful to force 64-bit GHC on Windows, for example)
* Overhauled test running (allows cycles, avoids unnecessary recompilation, etc)

## 0.0.1

* First public release, beta quality<|MERGE_RESOLUTION|>--- conflicted
+++ resolved
@@ -44,11 +44,6 @@
   [#5714](https://github.com/commercialhaskell/stack/issues/5714)
 * Fix an inconsistency in the pretty formatting of the output of
   `stack build --coverage`
-<<<<<<< HEAD
-* Fix non-deterministic test failures when executing a test suite for a
-  multi-project repository with parallelism enabled. See
-  [#5024](https://github.com/commercialhaskell/stack/issues/5024)
-=======
 * Fix repeated warning about missing parameters when using `stack new`
 * Include `pantry-0.5.6`: Remove operational and mirror keys from bootstrap key
   set [#53](https://github.com/commercialhaskell/pantry/pull/53)
@@ -60,7 +55,9 @@
 * Fixed logic in `get_isa()` in `get-stack.sh` to exclude systems that don't
   have x86 in their `uname -m` output. See
   [5792](https://github.com/commercialhaskell/stack/issues/5792).
->>>>>>> 11e97375
+* Fix non-deterministic test failures when executing a test suite for a
+  multi-project repository with parallelism enabled. See
+  [#5024](https://github.com/commercialhaskell/stack/issues/5024)
 
 ## v2.7.5
 

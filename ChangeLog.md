# Changelog


## Unreleased changes

Release notes:

Major changes:

Behavior changes:

* `ghc-options` from `stack.yaml` are now appended to `ghc-options` from
  `config.yaml`, whereas before they would be replaced.

Other enhancements:

* On Windows, recognise a 'mintty' (false) terminal as a terminal, by default
* `stack build` issues a warning when `base` is explicitly listed in
  `extra-deps` of `stack.yaml`
* `stack build` suggests trying another GHC version should the build
  plan end up requiring unattainable `base` version.
<<<<<<< HEAD
* `stack new` now allows template names of the form `username/foo` to download
  from a user other than `commercialstack` on Github, and can be prefixed with
  the service `github:`, `gitlab:`, or `bitbucket:`.
=======
* `stack build` missing dependency suggestions (on failure to construct a valid
  build plan because of missing deps) are now printed with their latest
  cabal file revision hash. See
  [#4068](https://github.com/commercialhaskell/stack/pull/4068).
* Added new `--tar-dir` option to `stack sdist`, that allows to copy
  the resulting tarball to the specified directory.
>>>>>>> 18c83fff

Bug fixes:

* `stack ghci` now does not invalidate `.o` files on repeated runs,
  meaning any modules compiled with `-fobject-code` will be cached
  between ghci runs. See
  [#4038](https://github.com/commercialhaskell/stack/pull/4038).
* `~/.stack/config.yaml` and `stack.yaml` terminating by newline
* The previous released caused a regression where some `stderr` from the
  `ghc-pkg` command showed up in the terminal. This output is now silenced.
* A regression in recompilation checking introduced in v1.7.1 has been fixed.
  See [#4001](https://github.com/commercialhaskell/stack/issues/4001)
* `stack ghci` on a package with internal libraries was erroneously looking
  for a wrong package corresponding to the internal library and failing to
  load any module. This has been fixed now and changes to the code in the
  library and the sublibrary are properly tracked. See
  [#3926](https://github.com/commercialhaskell/stack/issues/3926).
* For packages with internal libraries not depended upon, `stack build` used
  to fail the build process since the internal library was not built but it
  was tried to be registered. This is now fixed by always building internal
  libraries. See
  [#3996](https://github.com/commercialhaskell/stack/issues/3996).
* `--no-nix` was not respected under NixOS
* Fix a regression which might use a lot of RAM. See
  [#4027](https://github.com/commercialhaskell/stack/issues/4027).
* Order of commandline arguments does not matter anymore.
  See [#3959](https://github.com/commercialhaskell/stack/issues/3959)
* When prompting users about saving their Hackage credentials on upload,
  flush to stdout before waiting for the response so the prompt actually
  displays. Also fixes a similar issue with ghci target selection prompt.
* If `cabal` is not on PATH, running `stack solver` now prompts the user
  to run `stack install cabal-install`


## v1.7.1

Release notes:

* aarch64 (64-bit ARM) bindists are now available for the first time.
* Statically linked Linux bindists are no longer available, due to difficulty with GHC 8.2.2 on Alpine Linux.
* 32-bit Linux GMP4 bindists for CentOS 6 are no longer available, since GHC 8.2.2 is no longer being built for that platform.

Major changes:

* Upgrade from Cabal 2.0 to Cabal 2.2

Behavior changes:

* `stack setup` no longer uses different GHC configure options on Linux
  distributions that use GCC with PIE enabled by default.  GHC detects
  this itself since ghc-8.0.2, and Stack's attempted workaround for older
  versions caused more problems than it solved.
* `stack new` no longer initializes a project if the project template contains
   a stack.yaml file.

Other enhancements:

* A new sub command `ls` has been introduced to stack to view
  local and remote snapshots present in the system. Use `stack ls
  snapshots --help` to get more details about it.
* `list-dependencies` has been deprecated. The functionality has
  to accessed through the new `ls dependencies` interface. See
  [#3669](https://github.com/commercialhaskell/stack/issues/3669)
  for details.
* Specify User-Agent HTTP request header on every HTTP request.
  See [#3628](https://github.com/commercialhaskell/stack/issues/3628) for details.
* `stack setup` looks for GHC bindists and installations by any OS key
  that is compatible (rather than only checking a single one).   This is
  relevant on Linux where different distributions may have different
  combinations of libtinfo 5/6, ncurses 5/6, and gmp 4/5, and will allow
  simpifying the setup-info metadata YAML for future GHC releases.
* The build progress bar reports names of packages currently building.
* `stack setup --verbose` causes verbose output of GHC configure process.
  See [#3716](https://github.com/commercialhaskell/stack/issues/3716)
* Improve the error message when an `extra-dep` from a path or git reference can't be found
  See [#3808](https://github.com/commercialhaskell/stack/pull/3808)
* Nix integration is now disabled on windows even if explicitly enabled,
  since it isn't supported. See
  [#3600](https://github.com/commercialhaskell/stack/issues/3600)
* `stack build` now supports a new flag `--keep-tmp-files` to retain intermediate
  files and directories for the purpose of debugging.
  It is best used with ghc's equivalent flag,
  i.e. `stack build --keep-tmp-files --ghc-options=-keep-tmp-files`.
  See [#3857](https://github.com/commercialhaskell/stack/issues/3857)
* Improved error messages for snapshot parse exceptions
* `stack unpack` now supports a `--to /target/directory` option to
  specify where to unpack the package into
* `stack hoogle` now supports a new flag `--server` that launches local
  Hoogle server on port 8080. See
  [#2310](https://github.com/commercialhaskell/stack/issues/2310)

Bug fixes:

* The script interpreter's implicit file arguments are now passed before other
  arguments. See [#3658](https://github.com/commercialhaskell/stack/issues/3658).
  In particular, this makes it possible to pass `-- +RTS ... -RTS` to specify
  RTS arguments used when running the script.
* Don't ignore the template `year` parameter in config files, and clarify the
  surrounding documentation. See
  [#2275](https://github.com/commercialhaskell/stack/issues/2275).
* Benchmarks used to be run concurrently with other benchmarks
  and build steps. This is non-ideal because CPU usage of other processes
  may interfere with benchmarks. It also prevented benchmark output from
  being displayed by default. This is now fixed. See
  [#3663](https://github.com/commercialhaskell/stack/issues/3663).
* `stack ghci` now allows loading multiple packages with the same
  module name, as long as they have the same filepath. See
  [#3776](https://github.com/commercialhaskell/stack/pull/3776).
* `stack ghci` no longer always adds a dependency on `base`. It is
  now only added when there are no local targets. This allows it to
  be to load code that uses replacements for `base`. See
  [#3589](https://github.com/commercialhaskell/stack/issues/3589#issuecomment)
* `stack ghci` now uses correct paths for autogen files with
  [#3791](https://github.com/commercialhaskell/stack/issues/3791)
* When a package contained sublibraries, stack was always recompiling the
  package. This has been fixed now, no recompilation is being done because of
  sublibraries. See [#3899](https://github.com/commercialhaskell/stack/issues/3899).
* The `get-stack.sh` install script now matches manual instructions
  when it comes to Debian/Fedora/CentOS install dependencies.
* Compile Cabal-simple with gmp when using Nix.
  See [#2944](https://github.com/commercialhaskell/stack/issues/2944)
* `stack ghci` now replaces the stack process with ghci. This improves
  signal handling behavior. In particular, handling of Ctrl-C.  To make
  this possible, the generated files are now left behind after exit.
  The paths are based on hashing file contents, and it's stored in the
  system temporary directory, so this shouldn't result in too much
  garbage. See
  [#3821](https://github.com/commercialhaskell/stack/issues/3821).


## v1.6.5

Bug fixes:

* Some unnecessary rebuilds when no files were changed are now avoided, by
  having a separate build cache for each component of a package. See
  [#3732](https://github.com/commercialhaskell/stack/issues/3732).
* Correct the behavior of promoting a package from snapshot to local
  package. This would get triggered when version bounds conflicted in
  a snapshot, which could be triggered via Hackage revisions for old
  packages. This also should allow custom snapshots to define
  conflicting versions of packages without issue. See
  [Stackage issue #3185](https://github.com/fpco/stackage/issues/3185).
* When promoting packages from snapshot to local, we were
  occassionally discarding the actual package location content and
  instead defaulting to pulling the package from the index. We now
  correctly retain this information. Note that if you were affected by
  this bug, you will likely need to delete the binary build cache
  associated with the relevant custom snapshot. See
  [#3714](https://github.com/commercialhaskell/stack/issues/3714).
* `--no-rerun-tests` has been fixed. Previously, after running a test
  we were forgetting to record the result, which meant that all tests
  always ran even if they had already passed before. See
  [#3770](https://github.com/commercialhaskell/stack/pull/3770).
* Includes a patched version of `hackage-security` which fixes both
  some issues around asynchronous exception handling, and moves from
  directory locking to file locking, making the update mechanism
  resilient against SIGKILL and machine failure. See
  [hackage-security #187](https://github.com/haskell/hackage-security/issues/187)
  and [#3073](https://github.com/commercialhaskell/stack/issues/3073).


## v1.6.3.1

Hackage-only release with no user facing changes (updated to build with
newer version of hpack dependency).


## v1.6.3

Enhancements:

* In addition to supporting `.tar.gz` and `.zip` files as remote archives,
  plain `.tar` files are now accepted too. This will additionally help with
  cases where HTTP servers mistakenly set the transfer encoding to `gzip`. See
  [#3647](https://github.com/commercialhaskell/stack/issues/3647).
* Links to docs.haskellstack.org ignore Stack version patchlevel.
* Downloading Docker-compatible `stack` binary ignores Stack version patchlevel.

Bug fixes:

* For versions of Cabal before 1.24, ensure that the dependencies of
  non-buildable components are part of the build plan to work around an old
  Cabal bug. See [#3631](https://github.com/commercialhaskell/stack/issues/3631).
* Run the Cabal file checking in the `sdist` command more reliably by
  allowing the Cabal library to flatten the
  `GenericPackageDescription` itself.


## v1.6.1.1

Hackage-only release with no user facing changes (updated to build with
newer dependency versions).


## v1.6.1

Major changes:

* Complete overhaul of how snapshots are defined, the `packages` and
  `extra-deps` fields, and a number of related items. For full
  details, please see
  [the writeup on these changes](https://www.fpcomplete.com/blog/2017/07/stacks-new-extensible-snapshots). [PR #3249](https://github.com/commercialhaskell/stack/pull/3249),
  see the PR description for a number of related issues.
* Upgraded to version 2.0 of the Cabal library.

Behavior changes:

* The `--install-ghc` flag is now on by default. For example, if you
  run `stack build` in a directory requiring a GHC that you do not
  currently have, Stack will automatically download and install that
  GHC. You can explicitly set `install-ghc: false` or pass the flag
  `--no-install-ghc` to regain the previous behavior.
* `stack ghci` no longer loads modules grouped by package. This is
  always an improvement for plain ghci - it makes loading faster and
  less noisy. For intero, this has the side-effect that it will no
  longer load multiple packages that depend on TH loading relative
  paths.  TH relative paths will still work when loading a single
  package into intero. See
  [#3309](https://github.com/commercialhaskell/stack/issues/3309)
* Setting GHC options for a package via `ghc-options:` in your
  `stack.yaml` will promote it to a local package, providing for more
  consistency with flags and better reproducibility. See:
  [#849](https://github.com/commercialhaskell/stack/issues/849)
* The `package-indices` setting with Hackage no longer works with the
  `00-index.tar.gz` tarball, but must use the `01-index.tar.gz` file
  to allow revised packages to be found.
* Options passed via `--ghci-options` are now passed to the end of the
  invocation of ghci, instead of the middle.  This allows using `+RTS`
  without an accompanying `-RTS`.
* When auto-detecting `--ghc-build`, `tinfo6` is now preferred over
  `standard` if both versions of libtinfo are installed
* Addition of `stack build --copy-compiler-tool`, to allow tools like
  intero to be installed globally for a particular compiler.
  [#2643](https://github.com/commercialhaskell/stack/issues/2643)
* Stack will ask before saving hackage credentials to file. This new
  prompt can be avoided by using the `save-hackage-creds` setting. Please
  see [#2159](https://github.com/commercialhaskell/stack/issues/2159).
* The `GHCRTS` environment variable will no longer be passed through to
  every program stack runs. Instead, it will only be passed through
  commands like `exec`, `runghc`, `script`, `ghci`, etc.
  See [#3444](https://github.com/commercialhaskell/stack/issues/3444).
* `ghc-options:` for specific packages will now come after the options
  specified for all packages / particular sets of packages. See
  [#3573](https://github.com/commercialhaskell/stack/issues/3573).
* The `pvp-bounds` feature is no longer fully functional, due to some
  issues with the Cabal library's printer. See
  [#3550](https://github.com/commercialhaskell/stack/issues/3550).

Other enhancements:

* The `with-hpack` configuration option specifies an Hpack executable to use
  instead of the Hpack bundled with Stack. Please
  see [#3179](https://github.com/commercialhaskell/stack/issues/3179).
* It's now possible to skip tests and benchmarks using `--skip`
  flag
* `GitSHA1` is now `StaticSHA256` and is implemented using the `StaticSize 64 ByteString` for improved performance.
  See [#3006](https://github.com/commercialhaskell/stack/issues/3006)
* Dependencies via HTTP(S) archives have been generalized to allow
  local file path archives, as well as to support setting a
  cryptographic hash (SHA256) of the contents for better
  reproducibility.
* Allow specifying `--git-branch` when upgrading
* When running `stack upgrade` from a file which is different from the
  default executable path (e.g., on POSIX systems,
  `~/.local/bin/stack`), it will now additionally copy the new
  executable over the currently running `stack` executable. If
  permission is denied (such as in `/usr/local/bin/stack`), the user
  will be prompted to try again using `sudo`. This is intended to
  assist with the user experience when the `PATH` environment variable
  has not been properly configured, see
  [#3232](https://github.com/commercialhaskell/stack/issues/3232).
* `stack setup` for ghcjs will now install `alex` and `happy` if
  they are not present.  See
  [#3109](https://github.com/commercialhaskell/stack/issues/3232).
* Added `stack ghci --only-main` flag, to skip loading / importing
  all but main modules. See the ghci documentation page
  for further info.
* Allow GHC's colored output to show through. GHC colors output
  starting with version 8.2.1, for older GHC this does nothing.
  Sometimes GHC's heuristics would work fine even before this change,
  for example in `stack ghci`, but this override's GHC's heuristics
  when they're broken by our collecting and processing GHC's output.
* Extended the `ghc-options` field to support `$locals`, `$targets`,
  and `$everything`. See:
  [#3329](https://github.com/commercialhaskell/stack/issues/3329)
* Better error message for case that `stack ghci` file targets are
  combined with invalid package targets. See:
  [#3342](https://github.com/commercialhaskell/stack/issues/3342)
* For profiling now uses `-fprof-auto -fprof-cafs` instead of
  the deprecated `-auto-all -caf-all`. See:
  [#3360](https://github.com/commercialhaskell/stack/issues/3360)
* Better descriptions are now available for `stack upgrade --help`. See:
  [#3070](https://github.com/commercialhaskell/stack/issues/3070)
* When using Nix, nix-shell now depends always on gcc to prevent build errors
  when using the FFI. As ghc depends on gcc anyway, this doesn't increase the
  dependency footprint.
* `--cwd DIR` can now be passed to `stack exec` in order to execute the
  program in a different directory. See:
  [#3264](https://github.com/commercialhaskell/stack/issues/3264)
* Plan construction will detect if you add an executable-only package
  as a library dependency, resulting in much clearer error
  messages. See:
  [#2195](https://github.com/commercialhaskell/stack/issues/2195).
* Addition of `--ghc-options` to `stack script` to pass options directly
  to GHC. See:
  [#3454](https://github.com/commercialhaskell/stack/issues/3454)
* Add hpack `package.yaml` to build Stack itself
* Add `ignore-revision-mismatch` setting. See:
  [#3520](https://github.com/commercialhaskell/stack/issues/3520).
* Log when each individual test suite finishes. See:
  [#3552](https://github.com/commercialhaskell/stack/issues/3552).
* Avoid spurious rebuilds when using `--file-watch` by not watching files for
  executable, test and benchmark components that aren't a target. See:
  [#3483](https://github.com/commercialhaskell/stack/issues/3483).
* Stack will now try to detect the width of the running terminal
  (only on POSIX for the moment) and use that to better display
  output messages. Work is ongoing, so some messages will not
  be optimal yet. The terminal width can be overridden with the
  new `--terminal-width` command-line option (this works even on
  non-POSIX).
* Passing non local packages as targets to `stack ghci` will now
  cause them to be used as `-package` args along with package
  hiding.
* Detect when user changed .cabal file instead of package.yaml. This
  was implemented upstream in hpack. See
  [#3383](https://github.com/commercialhaskell/stack/issues/3383).
* Automatically run `autoreconf -i` as necessary when a `configure`
  script is missing. See
  [#3534](https://github.com/commercialhaskell/stack/issues/3534)
* GHC bindists can now be identified by their SHA256 checksum in addition to
  their SHA1 checksum, allowing for more security in download.
* For filesystem setup-info paths, it's no longer assumed that the
  directory is writable, instead a temp dir is used.  See
  [#3188](https://github.com/commercialhaskell/stack/issues/3188).

Bug fixes:

* `stack hoogle` correctly generates Hoogle databases. See:
  [#3362](https://github.com/commercialhaskell/stack/issues/3362)
* `stack --docker-help` is now clearer about --docker implying
   system-ghc: true, rather than both --docker and --no-docker.
* `stack haddock` now includes package names for all modules in the
   Haddock index page. See:
  [#2886](https://github.com/commercialhaskell/stack/issues/2886)
* Fixed an issue where Stack wouldn't detect missing Docker images
  properly with newer Docker versions.
  [#3171](https://github.com/commercialhaskell/stack/pull/3171)
* Previously, cabal files with just test-suite could cause build to fail
  ([#2862](https://github.com/commercialhaskell/stack/issues/2862))
* If an invalid snapshot file has been detected (usually due to
  mismatched hashes), Stack will delete the downloaded file and
  recommend either retrying or filing an issue upstream. See
  [#3319](https://github.com/commercialhaskell/stack/issues/3319).
* Modified the flag parser within Stack to match the behavior of
  Cabal's flag parser, which allows multiple sequential dashes. See
  [#3345](https://github.com/commercialhaskell/stack/issues/3345)
* Now clears the hackage index cache if it is older than the
  downloaded index.  Fixes potential issue if stack was interrupted when
  updating index.
  See [#3033](https://github.com/commercialhaskell/stack/issues/3033)
* The Stack install script now respects the `-d` option.
  See [#3366](https://github.com/commercialhaskell/stack/pull/3366).
* `stack script` can now handle relative paths to source files.
  See [#3372](https://github.com/commercialhaskell/stack/issues/3372).
* Fixes explanation of why a target is needed by the build plan, when the
  target is an extra dependency from the commandline.
  See [#3378](https://github.com/commercialhaskell/stack/issues/3378).
* Previously, if you delete a yaml file from ~/.stack/build-plan, it would
  trust the etag and not re-download.  Fixed in this version.
* Invoking `stack --docker` in parallel now correctly locks the sqlite database.
  See [#3400](https://github.com/commercialhaskell/stack/issues/3400).
* docs.haskellstack.org RTD documentation search is replaced by the mkdocs
  search. Please see
  [#3376](https://github.com/commercialhaskell/stack/issues/3376).
* `stack clean` now works with nix.  See
  [#3468](https://github.com/commercialhaskell/stack/issues/3376).
* `stack build --only-dependencies` no longer builds local project packages
  that are depended on. See
  [#3476](https://github.com/commercialhaskell/stack/issues/3476).
* Properly handle relative paths stored in the precompiled cache files. See
  [#3431](https://github.com/commercialhaskell/stack/issues/3431).
* In some cases, Cabal does not realize that it needs to reconfigure, and must
  be told to do so automatically. This would manifest as a "shadowed
  dependency" error message. We now force a reconfigure whenever a dependency is
  built, even if the package ID remained the same. See
  [#2781](https://github.com/commercialhaskell/stack/issues/2781).
* When `--pvp-bounds` is enabled for sdist or upload, internal
  dependencies could cause errors when uploaded to hackage.  This is
  fixed, see [#3290](https://github.com/commercialhaskell/stack/issues/3290)
* Fixes a bug where nonexistent hackage versions would cause stack to
  suggest the same package name, without giving version info. See
  [#3562](https://github.com/commercialhaskell/stack/issues/3562)
* Fixes a bug that has existed since 1.5.0, where
  `stack setup --upgrade-cabal` would say that Cabal is already the latest
  version, when it wasn't.
* Ensure that an `extra-dep` from a local directory is not treated as
  a `$locals` for GHC options purposes. See
  [#3574](https://github.com/commercialhaskell/stack/issues/3574).
* Building all executables only happens once instead of every
  time. See
  [#3229](https://github.com/commercialhaskell/stack/issues/3229) for
  more info.


## 1.5.1

Bug fixes:

* Stack eagerly tries to parse all cabal files related to a
  snapshot. Starting with Stackage Nightly 2017-07-31, snapshots are
  using GHC 8.2.1, and the `ghc.cabal` file implicitly referenced uses
  the (not yet supported) Cabal 2.0 file format. Future releases of
  Stack will both be less eager about cabal file parsing and support
  Cabal 2.0. This patch simply bypasses the error for invalid parsing.


## 1.5.0

Behavior changes:

* `stack profile` and `stack trace` now add their extra RTS arguments for
  benchmarks and tests to the beginning of the args, instead of the end.
  See [#2399](https://github.com/commercialhaskell/stack/issues/2399)
* Support for Git-based indices has been removed.

Other enhancements:

* `stack setup` allow to control options passed to ghcjs-boot with
  `--ghcjs-boot-options` (one word at a time) and `--[no-]ghcjs-boot-clean`
* `stack setup` now accepts a `--install-cabal VERSION` option which
  will install a specific version of the Cabal library globally.
* Updates to store-0.4.1, which has improved performance and better error
  reporting for version tags.  A side-effect of this is that all of
  stack's binary caches will be invalidated.
* `stack solver` will now warn about unexpected cabal-install versions.
  See [#3044](https://github.com/commercialhaskell/stack/issues/3044)
* Upstream packages unpacked to a temp dir are now deleted as soon as
  possible to avoid running out of space in `/tmp`.
  See [#3018](https://github.com/commercialhaskell/stack/issues/3018)
* Add short synonyms for `test-arguments` and `benchmark-arguments` options.
* Adds `STACK_WORK` environment variable, to specify work dir.
  See [#3063](https://github.com/commercialhaskell/stack/issues/3063)
* Can now use relative paths for `extra-include-dirs` and `extra-lib-dirs`.
  See [#2830](https://github.com/commercialhaskell/stack/issues/2830)
* Improved bash completion for many options, including `--ghc-options`,
  `--flag`, targets, and project executables for `exec`.
* `--haddock-arguments` is actually used now when `haddock` is invoked
  during documentation generation.
* `--[no-]haddock-hyperlink-source` flag added which allows toggling
  of sources being included in Haddock output.
  See [#3099](https://github.com/commercialhaskell/stack/issues/3099)
* `stack ghci` will now skip building all local targets, even if they have
  downstream deps, as long as it's registered in the DB.
* The pvp-bounds feature now supports adding `-revision` to the end of
  each value, e.g. `pvp-bounds: both-revision`. This means that, when
  uploading to Hackage, Stack will first upload your tarball with an
  unmodified `.cabal` file, and then upload a cabal file revision with
  the PVP bounds added. This can be useful&mdash;especially combined
  with the
  [Stackage no-revisions feature](http://www.snoyman.com/blog/2017/04/stackages-no-revisions-field)&mdash;as
  a method to ensure PVP compliance without having to proactively fix
  bounds issues for Stackage maintenance.
* Expose a `save-hackage-creds` configuration option
* On GHC <= 7.8, filters out spurious linker warnings on windows
  See [#3127](https://github.com/commercialhaskell/stack/pull/3127)
* Better error messages when creating or building packages which alias
  wired-in packages. See
  [#3172](https://github.com/commercialhaskell/stack/issues/3172).
* MinGW bin folder now is searched for dynamic libraries. See [#3126](https://github.com/commercialhaskell/stack/issues/3126)
* When using Nix, nix-shell now depends always on git to prevent runtime errors
  while fetching metadata
* The `stack unpack` command now accepts a form where an explicit
  Hackage revision hash is specified, e.g. `stack unpack
  foo-1.2.3@gitsha1:deadbeef`. Note that this should be considered
  _experimental_, Stack will likely move towards a different hash
  format in the future.
* Binary "stack upgrade" will now warn if the installed executable is not
  on the PATH or shadowed by another entry.
* Allow running tests on tarball created by sdist and upload
  [#717](https://github.com/commercialhaskell/stack/issues/717).

Bug fixes:

* Fixes case where `stack build --profile` might not cause executables /
  tests / benchmarks to be rebuilt.
  See [#2984](https://github.com/commercialhaskell/stack/issues/2984)
* `stack ghci file.hs` now loads the file even if it isn't part of
  your project.
* `stack clean --full` now works when docker is enabled.
  See [#2010](https://github.com/commercialhaskell/stack/issues/2010)
* Fixes an issue where cyclic deps can cause benchmarks or tests to be run
  before they are built.
  See [#2153](https://github.com/commercialhaskell/stack/issues/2153)
* Fixes `stack build --file-watch` in cases where a directory is removed
  See [#1838](https://github.com/commercialhaskell/stack/issues/1838)
* Fixes `stack dot` and `stack list-dependencies` to use info from the
  package database for wired-in-packages (ghc, base, etc).
  See [#3084](https://github.com/commercialhaskell/stack/issues/3084)
* Fixes `stack --docker build` when user is part of libvirt/libvirtd
  groups on Ubuntu Yakkety (16.10).
  See [#3092](https://github.com/commercialhaskell/stack/issues/3092)
* Switching a package between extra-dep and local package now forces
  rebuild (previously it wouldn't if versions were the same).
  See [#2147](https://github.com/commercialhaskell/stack/issues/2147)
* `stack upload` no longer reveals your password when you type it on
  MinTTY-based Windows shells, such as Cygwin and MSYS2.
  See [#3142](https://github.com/commercialhaskell/stack/issues/3142)
* `stack script`'s import parser will now properly parse files that
  have Windows-style line endings (CRLF)


## 1.4.0

Release notes:

* Docker images:
  [fpco/stack-full](https://hub.docker.com/r/fpco/stack-full/) and
  [fpco/stack-run](https://hub.docker.com/r/fpco/stack-run/)
  are no longer being built for LTS 8.0 and above.
  [fpco/stack-build](https://hub.docker.com/r/fpco/stack-build/)
  images continue to be built with a
  [simplified process](https://github.com/commercialhaskell/stack/tree/master/etc/dockerfiles/stack-build).
  [#624](https://github.com/commercialhaskell/stack/issues/624)

Major changes:

* A new command, `script`, has been added, intended to make the script
  interpreter workflow more reliable, easier to use, and more
  efficient. This command forces the user to provide a `--resolver`
  value, ignores all config files for more reproducible results, and
  optimizes the existing package check to make the common case of all
  packages already being present much faster. This mode does require
  that all packages be present in a snapshot, however.
  [#2805](https://github.com/commercialhaskell/stack/issues/2805)

Behavior changes:

* The default package metadata backend has been changed from Git to
  the 01-index.tar.gz file, from the hackage-security project. This is
  intended to address some download speed issues from Github for
  people in certain geographic regions. There is now full support for
  checking out specific cabal file revisions from downloaded tarballs
  as well. If you manually specify a package index with only a Git
  URL, Git will still be used. See
  [#2780](https://github.com/commercialhaskell/stack/issues/2780)
* When you provide the `--resolver` argument to the `stack unpack`
  command, any packages passed in by name only will be looked up in
  the given snapshot instead of taking the latest version. For
  example, `stack --resolver lts-7.14 unpack mtl` will get version
  2.2.1 of `mtl`, regardless of the latest version available in the
  package indices. This will also force the same cabal file revision
  to be used as is specified in the snapshot.

    Unpacking via a package identifier (e.g. `stack --resolver lts-7.14
    unpack mtl-2.2.1`) will ignore any settings in the snapshot and take
    the most recent revision.

    For backwards compatibility with tools relying on the presence of a
    `00-index.tar`, Stack will copy the `01-index.tar` file to
    `00-index.tar`. Note, however, that these files are different; most
    importantly, 00-index contains only the newest revisions of cabal
    files, while 01-index contains all versions. You may still need to
    update your tooling.
* Passing `--(no-)nix-*` options now no longer implies `--nix`, except for
  `--nix-pure`, so that the user preference whether or not to use Nix is
  honored even in the presence of options that change the Nix behavior.

Other enhancements:

* Internal cleanup: configuration types are now based much more on lenses
* `stack build` and related commands now allow the user to disable debug symbol stripping
  with new `--no-strip`, `--no-library-stripping`, and `--no-executable-shipping` flags,
  closing [#877](https://github.com/commercialhaskell/stack/issues/877).
  Also turned error message for missing targets more readable ([#2384](https://github.com/commercialhaskell/stack/issues/2384))
* `stack haddock` now shows index.html paths when documentation is already up to
  date. Resolved [#781](https://github.com/commercialhaskell/stack/issues/781)
* Respects the `custom-setup` field introduced in Cabal 1.24. This
  supercedes any `explicit-setup-deps` settings in your `stack.yaml`
  and trusts the package's `.cabal` file to explicitly state all its
  dependencies.
* If system package installation fails, `get-stack.sh` will fail as well. Also
  shows warning suggesting to run `apt-get update` or similar, depending on the
  OS.
  ([#2898](https://github.com/commercialhaskell/stack/issues/2898))
* When `stack ghci` is run with a config with no packages (e.g. global project),
  it will now look for source files in the current work dir.
  ([#2878](https://github.com/commercialhaskell/stack/issues/2878))
* Bump to hpack 0.17.0 to allow `custom-setup` and `!include "..."` in `package.yaml`.
* The script interpreter will now output error logging.  In particular,
  this means it will output info about plan construction errors.
  ([#2879](https://github.com/commercialhaskell/stack/issues/2879))
* `stack ghci` now takes `--flag` and `--ghc-options` again (inadvertently
  removed in 1.3.0).
  ([#2986](https://github.com/commercialhaskell/stack/issues/2986))
* `stack exec` now takes `--rts-options` which passes the given arguments inside of
  `+RTS ... args .. -RTS` to the executable. This works around stack itself consuming
  the RTS flags on Windows. ([#2640](https://github.com/commercialhaskell/stack/issues/2640))
* Upgraded `http-client-tls` version, which now offers support for the
  `socks5://` and `socks5h://` values in the `http_proxy` and `https_proxy`
  environment variables.

Bug fixes:

* Bump to hpack 0.16.0 to avoid character encoding issues when reading and
  writing on non-UTF8 systems.
* `stack ghci` will no longer ignore hsSourceDirs that contain `..`. ([#2895](https://github.com/commercialhaskell/stack/issues/2895))
* `stack list-dependencies --license` now works for wired-in-packages,
  like base. ([#2871](https://github.com/commercialhaskell/stack/issues/2871))
* `stack setup` now correctly indicates when it uses system ghc
  ([#2963](https://github.com/commercialhaskell/stack/issues/2963))
* Fix to `stack config set`, in 1.3.2 it always applied to
  the global project.
  ([#2709](https://github.com/commercialhaskell/stack/issues/2709))
* Previously, cabal files without exe or lib would fail on the "copy" step.
  ([#2862](https://github.com/commercialhaskell/stack/issues/2862))
* `stack upgrade --git` now works properly.  Workaround for affected
  versions (>= 1.3.0) is to instead run `stack upgrade --git --source-only`.
  ([#2977](https://github.com/commercialhaskell/stack/issues/2977))
* Added support for GHC 8's slightly different warning format for
  dumping warnings from logs.
* Work around a bug in Cabal/GHC in which package IDs are not unique
  for different source code, leading to Stack not always rebuilding
  packages depending on local packages which have
  changed. ([#2904](https://github.com/commercialhaskell/stack/issues/2904))

## 1.3.2

Bug fixes:

* `stack config set` can now be used without a compiler installed
  [#2852](https://github.com/commercialhaskell/stack/issues/2852).
* `get-stack.sh` now installs correct binary on ARM for generic linux and raspbian,
  closing [#2856](https://github.com/commercialhaskell/stack/issues/2856).
* Correct the testing of whether a package database exists by checking
  for the `package.cache` file itself instead of the containing
  directory.
* Revert a change in the previous release which made it impossible to
  set local extra-dep packages as targets. This was overkill; we
  really only wanted to disable their test suites, which was already
  handled by a later
  patch. [#2849](https://github.com/commercialhaskell/stack/issues/2849)
* `stack new` always treats templates as being UTF-8 encoding,
  ignoring locale settings on a local machine. See
  [Yesod mailing list discussion](https://groups.google.com/d/msg/yesodweb/ZyWLsJOtY0c/aejf9E7rCAAJ)

## 1.3.0

Release notes:

* For the _next_ stack release after this one, we are planning
  changes to our Linux releases, including dropping our Ubuntu,
  Debian, CentOS, and Fedora package repositories and switching to
  statically linked binaries. See
  [#2534](https://github.com/commercialhaskell/stack/issues/2534).
  Note that upgrading without a package manager has gotten easier
  with new binary upgrade support in `stack upgrade` (see the Major
  Changes section below for more information). In addition, the
  get.haskellstack.org script no longer installs from Ubuntu,
  Debian, CentOS, or Fedora package repositories. Instead it places
  a generic binary in /usr/local/bin.

Major changes:

* Stack will now always use its own GHC installation, even when a suitable GHC
  installation is available on the PATH. To get the old behaviour, use
  the `--system-ghc` flag or run `stack config set system-ghc --global true`.
  Docker- and Nix-enabled projects continue to use the GHC installations
  in their environment by default.

    NB: Scripts that previously used stack in combination with a system GHC
    installation should now include a `stack setup` line or use the `--install-ghc`
    flag.
    [#2221](https://github.com/commercialhaskell/stack/issues/2221)

* `stack ghci` now defaults to skipping the build of target packages, because
  support has been added for invoking "initial build steps", which create
  autogen files and run preprocessors. The `--no-build` flag is now deprecated
  because it should no longer be necessary. See
  [#1364](https://github.com/commercialhaskell/stack/issues/1364)

* Stack is now capable of doing binary upgrades instead of always
  recompiling a new version from source. Running `stack upgrade` will
  now default to downloading a binary version of Stack from the most
  recent release, if one is available. See `stack upgrade --help` for
  more options.
  [#1238](https://github.com/commercialhaskell/stack/issues/1238)

Behavior changes:

* Passing `--resolver X` with a Stack command which forces creation of a global
  project config, will pass resolver X into the initial config.
  See [#2579](https://github.com/commercialhaskell/stack/issues/2229).

* Switch the "Run from outside project" messages to debug-level, to
  avoid spamming users in the normal case of non-project usage

* If a remote package is specified (such as a Git repo) without an explicit
  `extra-dep` setting, a warning is given to the user to provide one
  explicitly.

Other enhancements:

* `stack haddock` now supports `--haddock-internal`. See
  [#2229](https://github.com/commercialhaskell/stack/issues/2229)
* Add support for `system-ghc` and `install-ghc` fields to `stack config set` command.
* Add `ghc-build` option to override autodetected GHC build to use (e.g. gmp4,
  tinfo6, nopie) on Linux.
* `stack setup` detects systems where gcc enables PIE by default (such as Ubuntu
  16.10 and Hardened Gentoo) and adjusts the GHC `configure` options accordingly.
  [#2542](https://github.com/commercialhaskell/stack/issues/2542)
* Upload to Hackage with HTTP digest instead of HTTP basic.
* Make `stack list-dependencies` understand all of the `stack dot` options too.
* Add the ability for `stack list-dependencies` to list dependency licenses by
  passing the `--license` flag.
* Dump logs that contain warnings for any local non-dependency packages
  [#2545](https://github.com/commercialhaskell/stack/issues/2545)
* Add the `dump-logs` config option and `--dump-logs` command line
  option to get full build output on the
  console. [#426](https://github.com/commercialhaskell/stack/issues/426)
* Add the `--open` option to "stack hpc report" command, causing the report to
  be opened in the browser.
* The `stack config set` command now accepts a `--global` flag for suitable fields
  which causes it to modify the global user configuration (`~/.stack/config.yaml`)
  instead of the project configuration.
  [#2675](https://github.com/commercialhaskell/stack/pull/2675)
* Information on the latest available snapshots is now downloaded from S3 instead of
  stackage.org, increasing reliability in case of stackage.org outages.
  [#2653](https://github.com/commercialhaskell/stack/pull/2653)
* `stack dot` and `stack list-dependencies` now take targets and flags.
  [#1919](https://github.com/commercialhaskell/stack/issues/1919)
* Deprecate `stack setup --stack-setup-yaml` for `--setup-info-yaml` based
  on discussion in [#2647](https://github.com/commercialhaskell/stack/issues/2647).
* The `--main-is` flag for GHCI now implies the TARGET, fixing
  [#1845](https://github.com/commercialhaskell/stack/issues/1845).
* `stack ghci` no longer takes all build options, as many weren't useful
  [#2199](https://github.com/commercialhaskell/stack/issues/2199)
* `--no-time-in-log` option, to make verbose logs more diffable
  [#2727](https://github.com/commercialhaskell/stack/issues/2727)
* `--color` option added to override auto-detection of ANSI support
  [#2725](https://github.com/commercialhaskell/stack/issues/2725)
* Missing extra-deps are now warned about, adding a degree of typo detection
  [#1521](https://github.com/commercialhaskell/stack/issues/1521)
* No longer warns about missing build-tools if they are on the PATH.
  [#2235](https://github.com/commercialhaskell/stack/issues/2235)
* Replace enclosed-exceptions with safe-exceptions.
  [#2768](https://github.com/commercialhaskell/stack/issues/2768)
* The install location for GHC and other programs can now be configured with the
  `local-programs-path` option in `config.yaml`.
  [#1644](https://github.com/commercialhaskell/stack/issues/1644)
* Added option to add nix dependencies as nix GC roots
* Proper pid 1 (init) process for `stack exec` with Docker
* Dump build logs if they contain warnings.
  [#2545](https://github.com/commercialhaskell/stack/issues/2545)
* Docker: redirect stdout of `docker pull` to stderr so that
  it will not interfere with output of other commands.
* Nix & docker can be activated at the same time, in order to run stack in a nix-shell
  in a container, preferably from an image already containing the nix dependencies
  in its /nix/store
* Stack/nix: Dependencies can be added as nix GC roots, so they are not removed
  when running `nix-collect-garbage`

Bug fixes:

* Fixed a gnarly bug where programs and package tarballs sometimes have
  corrupted downloads. See
  [#2657](https://github.com/commercialhaskell/stack/issues/2568).
* Add proper support for non-ASCII characters in file paths for the `sdist` command.
  See [#2549](https://github.com/commercialhaskell/stack/issues/2549)
* Never treat `extra-dep` local packages as targets. This ensures
  things like test suites are not run for these packages, and that
  build output is not hidden due to their presence.
* Fix a resource leak in `sinkProcessStderrStdout` which could affect
  much of the codebase, in particular copying precompiled
  packages. [#1979](https://github.com/commercialhaskell/stack/issues/1979)
* Docker: ensure that interrupted extraction process does not cause corrupt file
  when downloading a Docker-compatible Stack executable
  [#2568](https://github.com/commercialhaskell/stack/issues/2568)
* Fixed running `stack hpc report` on package targets.
  [#2664](https://github.com/commercialhaskell/stack/issues/2664)
* Fix a long-standing performance regression where stack would parse the .dump-hi
  files of the library components of local packages twice.
  [#2658](https://github.com/commercialhaskell/stack/pull/2658)
* Fixed a regression in "stack ghci --no-load", where it would prompt for a main
  module to load. [#2603](https://github.com/commercialhaskell/stack/pull/2603)
* Build Setup.hs files with the threaded RTS, mirroring the behavior of
  cabal-install and enabling more complex build systems in those files.
* Fixed a bug in passing along `--ghc-options` to ghcjs.  They were being
  provided as `--ghc-options` to Cabal, when it needs to be `--ghcjs-options`.
  [#2714](https://github.com/commercialhaskell/stack/issues/2714)
* Launch Docker from the project root regardless of the working
  directory Stack is invoked from. This means paths relative to the project root
  (e.g. environment files) can be specified in `stack.yaml`'s docker `run-args`.
* `stack setup --reinstall` now behaves as expected.
  [#2554](https://github.com/commercialhaskell/stack/issues/2554)

## 1.2.0

Release notes:

* On many Un*x systems, Stack can now be installed with a simple
  one-liner:

        wget -qO- https://get.haskellstack.org/ | sh

* The fix for
  [#2175](https://github.com/commercialhaskell/stack/issues/2175)
  entails that stack must perform a full clone of a large Git repo of
  Hackage meta-information. The total download size is about 200 MB.
  Please be aware of this when upgrading your stack installation.

* If you use Mac OS X, you may want to delay upgrading to macOS Sierra as there
  are reports of GHC panics when building some packages (including Stack
  itself). See [#2577](https://github.com/commercialhaskell/stack/issues/2577)

* This version of Stack does not build on ARM or PowerPC systems (see
  [store#37](https://github.com/fpco/store/issues/37)).  Please stay with
  version 1.1.2 for now on those architectures.  This will be rectified soon!

* We are now releasing a
  [statically linked Stack binary for 64-bit Linux](https://get.haskellstack.org/stable/linux-x86_64-static.tar.gz).
  Please try it and let us know if you run into any trouble on your platform.

* We are planning some changes to our Linux releases, including dropping our
  Ubuntu, Debian, CentOS, and Fedora package repositories and switching to
  statically linked binaries.  We would value your feedback in
  [#2534](https://github.com/commercialhaskell/stack/issues/2534).

Major changes:

* Add `stack hoogle` command.
  [#55](https://github.com/commercialhaskell/stack/issues/55)
* Support for absolute file path in `url` field of `setup-info` or `--ghc-bindist`
* Add support for rendering GHCi scripts targeting different GHCi like
  applications
  [#2457](https://github.com/commercialhaskell/stack/pull/2457)

Behavior changes:

* Remove `stack ide start` and `stack ide load-targets` commands.
  [#2178](https://github.com/commercialhaskell/stack/issues/2178)
* Support .buildinfo files in `stack ghci`.
  [#2242](https://github.com/commercialhaskell/stack/pull/2242)
* Support -ferror-spans syntax in GHC error messages.
* Avoid unpacking ghc to `/tmp`
  [#996](https://github.com/commercialhaskell/stack/issues/996)
* The Linux `gmp4` GHC bindist is no longer considered a full-fledged GHC
  variant and can no longer be specified using the `ghc-variant` option,
  and instead is treated more like a slightly different platform.

Other enhancements:

* Use the `store` package for binary serialization of most caches.
* Only require minor version match for Docker stack exe.
  This way, we can make patch releases for version bounds and similar
  build issues without needing to upload new binaries for Docker.
* Stack/Nix: Passes the right ghc derivation as an argument to the `shell.nix` when a
  custom `shell.nix` is used
  See [#2243](https://github.com/commercialhaskell/stack/issues/2243)
* Stack/Nix: Sets `LD_LIBRARY_PATH` so packages using C libs for Template Haskell can work
  (See _e.g._ [this HaskellR issue](https://github.com/tweag/HaskellR/issues/253))
* Parse CLI arguments and configuration files into less permissive types,
  improving error messages for bad inputs.
  [#2267](https://github.com/commercialhaskell/stack/issues/2267)
* Add the ability to explicitly specify a gcc executable.
  [#593](https://github.com/commercialhaskell/stack/issues/593)
* Nix: No longer uses LTS mirroring in nixpkgs. Gives to nix-shell a derivation
  like `haskell.compiler.ghc801`
  See [#2259](https://github.com/commercialhaskell/stack/issues/2259)
* Perform some subprocesses during setup concurrently, slightly speeding up most
  commands. [#2346](https://github.com/commercialhaskell/stack/pull/2346)
* `stack setup` no longer unpacks to the system temp dir on posix systems.
  [#996](https://github.com/commercialhaskell/stack/issues/996)
* `stack setup` detects libtinfo6 and ncurses6 and can download alternate GHC
  bindists [#257](https://github.com/commercialhaskell/stack/issues/257)
  [#2302](https://github.com/commercialhaskell/stack/issues/2302).
* `stack setup` detects Linux ARMv7 downloads appropriate GHC bindist
  [#2103](https://github.com/commercialhaskell/stack/issues/2103)
* Custom `stack` binaries list dependency versions in output for `--version`.
  See [#2222](https://github.com/commercialhaskell/stack/issues/2222)
  and [#2450](https://github.com/commercialhaskell/stack/issues/2450).
* Use a pretty printer to output dependency resolution errors.
  [#1912](https://github.com/commercialhaskell/stack/issues/1912)
* Remove the `--os` flag
  [#2227](https://github.com/commercialhaskell/stack/issues/2227)
* Add 'netbase' and 'ca-certificates' as dependency for .deb packages.
  [#2293](https://github.com/commercialhaskell/stack/issues/2293).
* Add `stack ide targets` command.
* Enhance debug logging with subprocess timings.
* Pretty-print YAML parse errors
  [#2374](https://github.com/commercialhaskell/stack/issues/2374)
* Clarify confusing `stack setup` output
  [#2314](https://github.com/commercialhaskell/stack/issues/2314)
* Delete `Stack.Types` multimodule to improve build times
  [#2405](https://github.com/commercialhaskell/stack/issues/2405)
* Remove spurious newlines in build logs
  [#2418](https://github.com/commercialhaskell/stack/issues/2418)
* Interpreter: Provide a way to hide implicit packages
  [#1208](https://github.com/commercialhaskell/stack/issues/1208)
* Check executability in exec lookup
  [#2489](https://github.com/commercialhaskell/stack/issues/2489)

Bug fixes:

* Fix cabal warning about use of a deprecated cabal flag
  [#2350](https://github.com/commercialhaskell/stack/issues/2350)
* Support most executable extensions on Windows
  [#2225](https://github.com/commercialhaskell/stack/issues/2225)
* Detect resolver change in `stack solver`
  [#2252](https://github.com/commercialhaskell/stack/issues/2252)
* Fix a bug in docker image creation where the wrong base image was
  selected
  [#2376](https://github.com/commercialhaskell/stack/issues/2376)
* Ignore special entries when unpacking tarballs
  [#2361](https://github.com/commercialhaskell/stack/issues/2361)
* Fixes src directory pollution of `style.css` and `highlight.js` with GHC 8's
  haddock [#2429](https://github.com/commercialhaskell/stack/issues/2429)
* Handle filepaths with spaces in `stack ghci`
  [#2266](https://github.com/commercialhaskell/stack/issues/2266)
* Apply ghc-options to snapshot packages
  [#2289](https://github.com/commercialhaskell/stack/issues/2289)
* stack sdist: Fix timestamp in tarball
  [#2394](https://github.com/commercialhaskell/stack/pull/2394)
* Allow global Stack arguments with a script
  [#2316](https://github.com/commercialhaskell/stack/issues/2316)
* Inconsistency between ToJSON and FromJSON instances of PackageLocation
  [#2412](https://github.com/commercialhaskell/stack/pull/2412)
* Perform Unicode normalization on filepaths
  [#1810](https://github.com/commercialhaskell/stack/issues/1810)
* Solver: always keep ghc wired-in as hard constraints
  [#2453](https://github.com/commercialhaskell/stack/issues/2453)
* Support OpenBSD's tar where possible, require GNU tar for xz support
  [#2283](https://github.com/commercialhaskell/stack/issues/2283)
* Fix using --coverage with Cabal-1.24
  [#2424](https://github.com/commercialhaskell/stack/issues/2424)
* When marking exe installed, remove old version
  [#2373](https://github.com/commercialhaskell/stack/issues/2373)
* Stop truncating all-cabal-hashes git repo
  [#2175](https://github.com/commercialhaskell/stack/issues/2175)
* Handle non-ASCII filenames on Windows
  [#2491](https://github.com/commercialhaskell/stack/issues/2491)
* Avoid using multiple versions of a package in script interpreter
  by passing package-id to ghc/runghc
  [#1957](https://github.com/commercialhaskell/stack/issues/1957)
* Only pre-load compiler version when using nix integration
  [#2459](https://github.com/commercialhaskell/stack/issues/2459)
* Solver: parse cabal errors also on Windows
  [#2502](https://github.com/commercialhaskell/stack/issues/2502)
* Allow exec and ghci commands in interpreter mode.
  Scripts can now automatically open in the repl by using `exec ghci`
  instead of `runghc` in the shebang command.
  [#2510](https://github.com/commercialhaskell/stack/issues/2510)
* Now consider a package to be dirty when an extra-source-file is changed.
  See [#2040](https://github.com/commercialhaskell/stack/issues/2040)

## 1.1.2

Release notes:

* Official FreeBSD binaries are
  [now available](http://docs.haskellstack.org/en/stable/install_and_upgrade/#freebsd)
  [#1253](https://github.com/commercialhaskell/stack/issues/1253).

Major changes:

* Extensible custom snapshots implemented. These allow you to define snapshots
which extend other snapshots. See
[#863](https://github.com/commercialhaskell/stack/issues/863). Local file custom
snapshots can now be safely updated without changing their name.  Remote custom
snapshots should still be treated as immutable.

Behavior changes:

* `stack path --compiler` was added in the last release, to yield a path to the
  compiler. Unfortunately, `--compiler` is a global option that is useful to use
  with `stack path`. The same functionality is now provided by `stack path
  --compiler-exe`. See
  [#2123](https://github.com/commercialhaskell/stack/issues/2123)
* For packages specified in terms of a git or hg repo, the hash used in the
  location has changed.  This means that existing downloads from older stack
  versions won't be used.  This is a side-effect of the fix to
  [#2133](https://github.com/commercialhaskell/stack/issues/2133)
* `stack upgrade` no longer pays attention to local stack.yaml files, just the
  global config and CLI options.
  [#1392](https://github.com/commercialhaskell/stack/issues/1392)
* `stack ghci` now uses `:add` instead of `:load`, making it potentially work
  better with user scripts. See
  [#1888](https://github.com/commercialhaskell/stack/issues/1888)

Other enhancements:

* Grab Cabal files via Git SHA to avoid regressions from Hackage revisions
  [#2070](https://github.com/commercialhaskell/stack/pull/2070)
* Custom snapshots now support `ghc-options`.
* Package git repos are now re-used rather than re-cloned. See
  [#1620](https://github.com/commercialhaskell/stack/issues/1620)
* `DESTDIR` is filtered from environment when installing GHC. See
  [#1460](https://github.com/commercialhaskell/stack/issues/1460)
* `stack haddock` now supports `--hadock-arguments`. See
  [#2144](https://github.com/commercialhaskell/stack/issues/2144)
* Signing: warn if GPG_TTY is not set as per `man gpg-agent`

Bug fixes:

* Now ignore project config when doing `stack init` or `stack new`. See
  [#2110](https://github.com/commercialhaskell/stack/issues/2110)
* Packages specified by git repo can now have submodules. See
  [#2133](https://github.com/commercialhaskell/stack/issues/2133)
* Fix of hackage index fetch retry. See re-opening of
  [#1418](https://github.com/commercialhaskell/stack/issues/1418#issuecomment-217633843)
* HPack now picks up changes to filesystem other than package.yaml.  See
  [#2051](https://github.com/commercialhaskell/stack/issues/2051)
* "stack solver" no longer suggests --omit-packages. See
  [#2031](https://github.com/commercialhaskell/stack/issues/2031)
* Fixed an issue with building Cabal's Setup.hs. See
  [#1356](https://github.com/commercialhaskell/stack/issues/1356)
* Package dirtiness now pays attention to deleted files. See
  [#1841](https://github.com/commercialhaskell/stack/issues/1841)
* `stack ghci` now uses `extra-lib-dirs` and `extra-include-dirs`. See
  [#1656](https://github.com/commercialhaskell/stack/issues/1656)
* Relative paths outside of source dir added via `qAddDependentFile` are now
  checked for dirtiness. See
  [#1982](https://github.com/commercialhaskell/stack/issues/1982)
* Signing: always use `--with-fingerprints`

## 1.1.0

Release notes:

* Added Ubuntu 16.04 LTS (xenial) Apt repo.
* No longer uploading new versions to Fedora 21 repo.

Behavior changes:

* Snapshot packages are no longer built with executable profiling. See
  [#1179](https://github.com/commercialhaskell/stack/issues/1179).
* `stack init` now ignores symlinks when searching for cabal files. It also now
  ignores any directory that begins with `.` (as well as `dist` dirs) - before
  it would only ignore `.git`, `.stack-work`, and `dist`.
* The stack executable is no longer built with `-rtsopts`.  Before, when
  `-rtsopts` was enabled, stack would process `+RTS` options even when intended
  for some other program, such as when used with `stack exec -- prog +RTS`.
  See [#2022](https://github.com/commercialhaskell/stack/issues/2022).
* The `stack path --ghc-paths` option is deprecated and renamed to `--programs`.
  `--compiler` is added, which points directly at the compiler used in
  the current project.  `--compiler-bin` points to the compiler's bin dir.
* For consistency with the `$STACK_ROOT` environment variable, the
  `stack path --global-stack-root` flag and the `global-stack-root` field
  in the output of `stack path` are being deprecated and replaced with the
  `stack-root` flag and output field.
  Additionally, the stack root can now be specified via the
  `--stack-root` command-line flag. See
  [#1148](https://github.com/commercialhaskell/stack/issues/1148).
* `stack sig` GPG-related sub-commands were removed (folded into `upload` and
  `sdist`)
* GPG signing of packages while uploading to Hackage is now the default. Use
  `upload --no-signature` if you would rather not contribute your package
  signature. If you don't yet have a GPG keyset, read this
  [blog post on GPG keys](https://fpcomplete.com/blog/2016/05/stack-security-gnupg-keys).
  We can add a stack.yaml config setting to disable signing if some people
  desire it. We hope that people will sign. Later we will be adding GPG
  signature verification options.
* `stack build pkg-1.2.3` will now build even if the snapshot has a different
  package version - it is treated as an extra-dep. `stack build local-pkg-1.2.3`
  is an error even if the version number matches the local package
  [#2028](https://github.com/commercialhaskell/stack/issues/2028).
* Having a `nix:` section no longer implies enabling nix build. This allows the
  user to globally configure whether nix is used (unless the project overrides
  the default explicitly). See
  [#1924](https://github.com/commercialhaskell/stack/issues/1924).
* Remove deprecated valid-wanted field.
* Docker: mount home directory in container [#1949](https://github.com/commercialhaskell/stack/issues/1949).
* Deprecate `--local-bin-path` instead `--local-bin`.
* `stack image`: allow absolute source paths for `add`.

Other enhancements:

* `stack haddock --open [PACKAGE]` opens the local haddocks in the browser.
* Fix too much rebuilding when enabling/disabling profiling flags.
* `stack build pkg-1.0` will now build `pkg-1.0` even if the snapshot specifies
  a different version (it introduces a temporary extra-dep)
* Experimental support for `--split-objs` added
  [#1284](https://github.com/commercialhaskell/stack/issues/1284).
* `git` packages with submodules are supported by passing the `--recursive`
  flag to `git clone`.
* When using [hpack](https://github.com/sol/hpack), only regenerate cabal files
  when hpack files change.
* hpack files can now be used in templates
* `stack ghci` now runs ghci as a separate process
  [#1306](https://github.com/commercialhaskell/stack/issues/1306)
* Retry when downloading snapshots and package indices
* Many build options are configurable now in `stack.yaml`:
```
  build:
    library-profiling: true
    executable-profiling: true
    haddock: true
    haddock-deps: true
    copy-bins: true
    prefetch: true
    force-dirty: true
    keep-going: true
    test: true
    test-arguments:
      rerun-tests: true
      additional-args: ['-fprof']
      coverage: true
      no-run-tests: true
    bench: true
    benchmark-opts:
      benchmark-arguments: -O2
      no-run-benchmarks: true
    reconfigure: true
    cabal-verbose: true
```
* A number of URLs are now configurable, useful for firewalls. See
  [#1794](https://github.com/commercialhaskell/stack/issues/1884).
* Suggest causes when executables are missing.
* Allow `--omit-packages` even without `--solver`.
* Improve the generated stack.yaml.
* Improve ghci results after :load Main module collision with main file path.
* Only load the hackage index if necessary
  [#1883](https://github.com/commercialhaskell/stack/issues/1883), [#1892](https://github.com/commercialhaskell/stack/issues/1892).
* init: allow local packages to be deps of deps
  [#1965](https://github.com/commercialhaskell/stack/issues/1965).
* Always use full fingerprints from GPG
  [#1952](https://github.com/commercialhaskell/stack/issues/1952).
* Default to using `gpg2` and fall back to `gpg`
  [#1976](https://github.com/commercialhaskell/stack/issues/1976).
* Add a flag for --verbosity silent.
* Add `haddock --open` flag [#1396](https://github.com/commercialhaskell/stack/issues/1396).

Bug fixes:

* Package tarballs would fail to unpack.
  [#1884](https://github.com/commercialhaskell/stack/issues/1884).
* Fixed errant warnings about missing modules, after deleted and removed from
  cabal file [#921](https://github.com/commercialhaskell/stack/issues/921)
  [#1805](https://github.com/commercialhaskell/stack/issues/1805).
* Now considers a package to dirty when the hpack file is changed
  [#1819](https://github.com/commercialhaskell/stack/issues/1819).
* Nix: cancelling a stack build now exits properly rather than dropping into a
  nix-shell [#1778](https://github.com/commercialhaskell/stack/issues/1778).
* `allow-newer: true` now causes `--exact-configuration` to be passed to Cabal.
  See [#1579](https://github.com/commercialhaskell/stack/issues/1579).
* `stack solver` no longer fails with `InvalidRelFile` for relative package
  paths including `..`. See
  [#1954](https://github.com/commercialhaskell/stack/issues/1954).
* Ignore emacs lock files when finding .cabal
  [#1897](https://github.com/commercialhaskell/stack/issues/1897).
* Use lenient UTF-8 decode for build output
  [#1945](https://github.com/commercialhaskell/stack/issues/1945).
* Clear index cache whenever index updated
  [#1962](https://github.com/commercialhaskell/stack/issues/1962).
* Fix: Building a container image drops a .stack-work dir in the current working
  (sub)directory
  [#1975](https://github.com/commercialhaskell/stack/issues/1975).
* Fix: Rebuilding when disabling profiling
  [#2023](https://github.com/commercialhaskell/stack/issues/2023).

## 1.0.4.3

Bug fixes:

* Don't delete contents of ~/.ssh when using `stack clean --full` with Docker
  enabled [#2000](https://github.com/commercialhaskell/stack/issues/2000)

## 1.0.4.2

Build with path-io-1.0.0. There are no changes in behaviour from 1.0.4,
so no binaries are released for this version.

## 1.0.4.1

Fixes build with aeson-0.11.0.0. There are no changes in behaviour from 1.0.4,
so no binaries are released for this version.

## 1.0.4

Major changes:

* Some notable changes in `stack init`:
    * Overall it should now be able to initialize almost all existing cabal
      packages out of the box as long as the package itself is consistently
      defined.
    * Choose the best possible snapshot and add extra dependencies on top
      of a snapshot resolver rather than a compiler resolver -
      [#1583](https://github.com/commercialhaskell/stack/pull/1583)
    * Automatically omit a package (`--omit-packages`) when it is compiler
      incompatible or when there are packages with conflicting dependency
      requirements - [#1674](https://github.com/commercialhaskell/stack/pull/1674).
    * Some more changes for a better user experience. Please refer to
      the doc guide for details.
* Add support for hpack, alternative package description format
  [#1679](https://github.com/commercialhaskell/stack/issues/1679)

Other enhancements:

* Docker: pass ~/.ssh and SSH auth socket into container, so that git repos
  work [#1358](https://github.com/commercialhaskell/stack/issues/1358).
* Docker: strip suffix from docker --version.
  [#1653](https://github.com/commercialhaskell/stack/issues/1653)
* Docker: pass USER and PWD environment variables into container.
* On each run, stack will test the stack root directory (~/.stack), and the
  project and package work directories (.stack-work) for whether they are
  owned by the current user and abort if they are not. This precaution can
  be disabled with the `--allow-different-user` flag or `allow-different-user`
  option in the global config (~/.stack/config.yaml).
  [#471](https://github.com/commercialhaskell/stack/issues/471)
* Added `stack clean --full` option for full working dir cleanup.
* YAML config: support Zip archives.
* Redownload build plan if parsing fails
  [#1702](https://github.com/commercialhaskell/stack/issues/1702).
* Give mustache templates access to a 'year' tag
  [#1716](https://github.com/commercialhaskell/stack/pull/1716).
* Have "stack ghci" warn about module name aliasing.
* Add "stack ghci --load-local-deps".
* Build Setup.hs with -rtsopts
  [#1687](https://github.com/commercialhaskell/stack/issues/1687).
* `stack init` accepts a list of directories.
* Add flag infos to DependencyPlanFailures (for better error output in case of
  flags) [#713](https://github.com/commercialhaskell/stack/issues/713)
* `stack new --bare` complains for overwrites, and add `--force` option
  [#1597](https://github.com/commercialhaskell/stack/issues/1597).

Bug fixes:

* Previously, `stack ghci` would fail with `cannot satisfy -package-id` when the
  implicit build step changes the package key of some dependency.
* Fix: Building with ghcjs: "ghc-pkg: Prelude.chr: bad argument: 2980338"
  [#1665](https://github.com/commercialhaskell/stack/issues/1665).
* Fix running test / bench with `--profile` / `--trace`.
* Fix: build progress counter is no longer visible
  [#1685](https://github.com/commercialhaskell/stack/issues/1685).
* Use "-RTS" w/ profiling to allow extra args
  [#1772](https://github.com/commercialhaskell/stack/issues/1772).
* Fix withUnpackedTarball7z to find name of srcDir after unpacking
  (fixes `stack setup` fails for ghcjs project on windows)
  [#1774](https://github.com/commercialhaskell/stack/issues/1774).
* Add space before auto-generated bench opts (makes profiling options work
  uniformly for applications and benchmark suites)
  [#1771](https://github.com/commercialhaskell/stack/issues/1771).
* Don't try to find plugin if it resembles flag.
* Setup.hs changes cause package dirtiness
  [#1711](https://github.com/commercialhaskell/stack/issues/1711).
* Send "stack templates" output to stdout
  [#1792](https://github.com/commercialhaskell/stack/issues/1792).

## 1.0.2

Release notes:

- Arch Linux: Stack has been adopted into the
  [official community repository](https://www.archlinux.org/packages/community/x86_64/stack/),
  so we will no longer be updating the AUR with new versions. See the
  [install/upgrade guide](http://docs.haskellstack.org/en/stable/install_and_upgrade/#arch-linux)
  for current download instructions.

Major changes:

- `stack init` and `solver` overhaul
  [#1583](https://github.com/commercialhaskell/stack/pull/1583)

Other enhancements:

- Disable locale/codepage hacks when GHC >=7.10.3
  [#1552](https://github.com/commercialhaskell/stack/issues/1552)
- Specify multiple images to build for `stack image container`
  [docs](http://docs.haskellstack.org/en/stable/yaml_configuration/#image)
- Specify which executables to include in images for `stack image container`
  [docs](http://docs.haskellstack.org/en/stable/yaml_configuration/#image)
- Docker: pass supplementary groups and umask into container
- If git fetch fails wipe the directory and try again from scratch
  [#1418](https://github.com/commercialhaskell/stack/issues/1418)
- Warn if newly installed executables won't be available on the PATH
  [#1362](https://github.com/commercialhaskell/stack/issues/1362)
- stack.yaml: for `stack image container`, specify multiple images to generate,
  and which executables should be added to those images
- GHCI: add interactive Main selection
  [#1068](https://github.com/commercialhaskell/stack/issues/1068)
- Care less about the particular name of a GHCJS sdist folder
  [#1622](https://github.com/commercialhaskell/stack/issues/1622)
- Unified Enable/disable help messaging
  [#1613](https://github.com/commercialhaskell/stack/issues/1613)

Bug fixes:

- Don't share precompiled packages between GHC/platform variants and Docker
  [#1551](https://github.com/commercialhaskell/stack/issues/1551)
- Properly redownload corrupted downloads with the correct file size.
  [Mailing list discussion](https://groups.google.com/d/msg/haskell-stack/iVGDG5OHYxs/FjUrR5JsDQAJ)
- Gracefully handle invalid paths in error/warning messages
  [#1561](https://github.com/commercialhaskell/stack/issues/1561)
- Nix: select the correct GHC version corresponding to the snapshot
  even when an abstract resolver is passed via `--resolver` on the
  command-line.
  [#1641](https://github.com/commercialhaskell/stack/issues/1641)
- Fix: Stack does not allow using an external package from ghci
  [#1557](https://github.com/commercialhaskell/stack/issues/1557)
- Disable ambiguous global '--resolver' option for 'stack init'
  [#1531](https://github.com/commercialhaskell/stack/issues/1531)
- Obey `--no-nix` flag
- Fix: GHCJS Execute.hs: Non-exhaustive patterns in lambda
  [#1591](https://github.com/commercialhaskell/stack/issues/1591)
- Send file-watch and sticky logger messages to stderr
  [#1302](https://github.com/commercialhaskell/stack/issues/1302)
  [#1635](https://github.com/commercialhaskell/stack/issues/1635)
- Use globaldb path for querying Cabal version
  [#1647](https://github.com/commercialhaskell/stack/issues/1647)

## 1.0.0

Release notes:

*  We're calling this version 1.0.0 in preparation for Stackage
   LTS 4.  Note, however, that this does not mean the code's API
   will be stable as this is primarily an end-user tool.

Enhancements:

* Added flag `--profile` flag: passed with `stack build`, it will
  enable profiling, and for `--bench` and `--test` it will generate a
  profiling report by passing `+RTS -p` to the executable(s). Great
  for using like `stack build --bench --profile` (remember that
  enabling profile will slow down your benchmarks by >4x). Run `stack
  build --bench` again to disable the profiling and get proper speeds
* Added flag `--trace` flag: just like `--profile`, it enables
  profiling, but instead of generating a report for `--bench` and
  `--test`, prints out a stack trace on exception. Great for using
  like `stack build --test --trace`
* Nix: all options can be overridden on command line
  [#1483](https://github.com/commercialhaskell/stack/issues/1483)
* Nix: build environments (shells) are now pure by default.
* Make verbosity silent by default in script interpreter mode
  [#1472](https://github.com/commercialhaskell/stack/issues/1472)
* Show a message when resetting git commit fails
  [#1453](https://github.com/commercialhaskell/stack/issues/1453)
* Improve Unicode handling in project/package names
  [#1337](https://github.com/commercialhaskell/stack/issues/1337)
* Fix ambiguity between a stack command and a filename to execute (prefer
  `stack` subcommands)
  [#1471](https://github.com/commercialhaskell/stack/issues/1471)
* Support multi line interpreter directive comments
  [#1394](https://github.com/commercialhaskell/stack/issues/1394)
* Handle space separated pids in ghc-pkg dump (for GHC HEAD)
  [#1509](https://github.com/commercialhaskell/stack/issues/1509)
* Add ghci --no-package-hiding option
  [#1517](https://github.com/commercialhaskell/stack/issues/1517)
* `stack new` can download templates from URL
  [#1466](https://github.com/commercialhaskell/stack/issues/1466)

Bug fixes:

* Nix: stack exec options are passed properly to the stack sub process
  [#1538](https://github.com/commercialhaskell/stack/issues/1538)
* Nix: specifying a shell-file works in any current working directory
  [#1547](https://github.com/commercialhaskell/stack/issues/1547)
* Nix: use `--resolver` argument
* Docker: fix missing image message and '--docker-auto-pull'
* No HTML escaping for "stack new" template params
  [#1475](https://github.com/commercialhaskell/stack/issues/1475)
* Set permissions for generated .ghci script
  [#1480](https://github.com/commercialhaskell/stack/issues/1480)
* Restrict commands allowed in interpreter mode
  [#1504](https://github.com/commercialhaskell/stack/issues/1504)
* stack ghci doesn't see preprocessed files for executables
  [#1347](https://github.com/commercialhaskell/stack/issues/1347)
* All test suites run even when only one is requested
  [#1550](https://github.com/commercialhaskell/stack/pull/1550)
* Edge cases in broken templates give odd errors
  [#1535](https://github.com/commercialhaskell/stack/issues/1535)
* Fix test coverage bug on windows

## 0.1.10.1

Bug fixes:

* `stack image container` did not actually build an image
  [#1473](https://github.com/commercialhaskell/stack/issues/1473)

## 0.1.10.0

Release notes:

* The Stack home page is now at [haskellstack.org](http://haskellstack.org),
  which shows the documentation rendered by readthedocs.org. Note: this
  has necessitated some changes to the links in the documentation's markdown
  source code, so please check the links on the website before submitting a PR
  to fix them.
* The locations of the
  [Ubuntu](http://docs.haskellstack.org/en/stable/install_and_upgrade/#ubuntu)
  and
  [Debian](http://docs.haskellstack.org/en/stable/install_and_upgrade/#debian)
  package repositories have changed to have correct URL semantics according to
  Debian's guidelines
  [#1378](https://github.com/commercialhaskell/stack/issues/1378). The old
  locations will continue to work for some months, but we suggest that you
  adjust your `/etc/apt/sources.list.d/fpco.list` to the new location to avoid
  future disruption.
* [openSUSE and SUSE Linux Enterprise](http://docs.haskellstack.org/en/stable/install_and_upgrade/#suse)
  packages are now available, thanks to [@mimi1vx](https://github.com/mimi1vx).
  Note: there will be some lag before these pick up new versions, as they are
  based on Stackage LTS.

Major changes:

* Support for building inside a Nix-shell providing system dependencies
  [#1285](https://github.com/commercialhaskell/stack/pull/1285)
* Add optional GPG signing on `stack upload --sign` or with
  `stack sig sign ...`

Other enhancements:

* Print latest applicable version of packages on conflicts
  [#508](https://github.com/commercialhaskell/stack/issues/508)
* Support for packages located in Mercurial repositories
  [#1397](https://github.com/commercialhaskell/stack/issues/1397)
* Only run benchmarks specified as build targets
  [#1412](https://github.com/commercialhaskell/stack/issues/1412)
* Support git-style executable fall-through (`stack something` executes
  `stack-something` if present)
  [#1433](https://github.com/commercialhaskell/stack/issues/1433)
* GHCi now loads intermediate dependencies
  [#584](https://github.com/commercialhaskell/stack/issues/584)
* `--work-dir` option for overriding `.stack-work`
  [#1178](https://github.com/commercialhaskell/stack/issues/1178)
* Support `detailed-0.9` tests
  [#1429](https://github.com/commercialhaskell/stack/issues/1429)
* Docker: improved POSIX signal proxying to containers
  [#547](https://github.com/commercialhaskell/stack/issues/547)

Bug fixes:

* Show absolute paths in error messages in multi-package builds
  [#1348](https://github.com/commercialhaskell/stack/issues/1348)
* Docker-built binaries and libraries in different path
  [#911](https://github.com/commercialhaskell/stack/issues/911)
  [#1367](https://github.com/commercialhaskell/stack/issues/1367)
* Docker: `--resolver` argument didn't effect selected image tag
* GHCi: Spaces in filepaths caused module loading issues
  [#1401](https://github.com/commercialhaskell/stack/issues/1401)
* GHCi: cpp-options in cabal files weren't used
  [#1419](https://github.com/commercialhaskell/stack/issues/1419)
* Benchmarks couldn't be run independently of each other
  [#1412](https://github.com/commercialhaskell/stack/issues/1412)
* Send output of building setup to stderr
  [#1410](https://github.com/commercialhaskell/stack/issues/1410)

## 0.1.8.0

Major changes:

* GHCJS can now be used with stackage snapshots via the new `compiler` field.
* Windows installers are now available:
  [download them here](http://docs.haskellstack.org/en/stable/install_and_upgrade/#windows)
  [#613](https://github.com/commercialhaskell/stack/issues/613)
* Docker integration works with non-FPComplete generated images
  [#531](https://github.com/commercialhaskell/stack/issues/531)

Other enhancements:

* Added an `allow-newer` config option
  [#922](https://github.com/commercialhaskell/stack/issues/922)
  [#770](https://github.com/commercialhaskell/stack/issues/770)
* When a Hackage revision invalidates a build plan in a snapshot, trust the
  snapshot [#770](https://github.com/commercialhaskell/stack/issues/770)
* Added a `stack config set resolver RESOLVER` command. Part of work on
  [#115](https://github.com/commercialhaskell/stack/issues/115)
* `stack setup` can now install GHCJS on windows. See
  [#1145](https://github.com/commercialhaskell/stack/issues/1145) and
  [#749](https://github.com/commercialhaskell/stack/issues/749)
* `stack hpc report` command added, which generates reports for HPC tix files
* `stack ghci` now accepts all the flags accepted by `stack build`. See
  [#1186](https://github.com/commercialhaskell/stack/issues/1186)
* `stack ghci` builds the project before launching GHCi. If the build fails,
  try to launch GHCi anyway. Use `stack ghci --no-build` option to disable
  [#1065](https://github.com/commercialhaskell/stack/issues/1065)
* `stack ghci` now detects and warns about various circumstances where it is
  liable to fail. See
  [#1270](https://github.com/commercialhaskell/stack/issues/1270)
* Added `require-docker-version` configuration option
* Packages will now usually be built along with their tests and benchmarks. See
  [#1166](https://github.com/commercialhaskell/stack/issues/1166)
* Relative `local-bin-path` paths will be relative to the project's root
  directory, not the current working directory.
  [#1340](https://github.com/commercialhaskell/stack/issues/1340)
* `stack clean` now takes an optional `[PACKAGE]` argument for use in
  multi-package projects. See
  [#583](https://github.com/commercialhaskell/stack/issues/583)
* Ignore cabal_macros.h as a dependency
  [#1195](https://github.com/commercialhaskell/stack/issues/1195)
* Pad timestamps and show local time in --verbose output
  [#1226](https://github.com/commercialhaskell/stack/issues/1226)
* GHCi: Import all modules after loading them
  [#995](https://github.com/commercialhaskell/stack/issues/995)
* Add subcommand aliases: `repl` for `ghci`, and `runhaskell` for `runghc`
  [#1241](https://github.com/commercialhaskell/stack/issues/1241)
* Add typo recommendations for unknown package identifiers
  [#158](https://github.com/commercialhaskell/stack/issues/158)
* Add `stack path --local-hpc-root` option
* Overhaul dependencies' haddocks copying
  [#1231](https://github.com/commercialhaskell/stack/issues/1231)
* Support for extra-package-dbs in 'stack ghci'
  [#1229](https://github.com/commercialhaskell/stack/pull/1229)
* `stack new` disallows package names with "words" consisting solely of numbers
  [#1336](https://github.com/commercialhaskell/stack/issues/1336)
* `stack build --fast` turns off optimizations
* Show progress while downloading package index
  [#1223](https://github.com/commercialhaskell/stack/issues/1223).

Bug fixes:

* Fix: Haddocks not copied for dependencies
  [#1105](https://github.com/commercialhaskell/stack/issues/1105)
* Fix: Global options did not work consistently after subcommand
  [#519](https://github.com/commercialhaskell/stack/issues/519)
* Fix: 'stack ghci' doesn't notice that a module got deleted
  [#1180](https://github.com/commercialhaskell/stack/issues/1180)
* Rebuild when cabal file is changed
* Fix: Paths in GHC warnings not canonicalized, nor those for packages in
  subdirectories or outside the project root
  [#1259](https://github.com/commercialhaskell/stack/issues/1259)
* Fix: unlisted files in tests and benchmarks trigger extraneous second build
  [#838](https://github.com/commercialhaskell/stack/issues/838)

## 0.1.6.0

Major changes:

* `stack setup` now supports building and booting GHCJS from source tarball.
* On Windows, build directories no longer display "pretty" information
  (like x86_64-windows/Cabal-1.22.4.0), but rather a hash of that
  content. The reason is to avoid the 260 character path limitation on
  Windows. See
  [#1027](https://github.com/commercialhaskell/stack/pull/1027)
* Rename config files and clarify their purposes [#969](https://github.com/commercialhaskell/stack/issues/969)
    * `~/.stack/stack.yaml` --> `~/.stack/config.yaml`
    * `~/.stack/global` --> `~/.stack/global-project`
    * `/etc/stack/config` --> `/etc/stack/config.yaml`
    * Old locations still supported, with deprecation warnings
* New command "stack eval CODE", which evaluates to "stack exec ghc -- -e CODE".

Other enhancements:

* No longer install `git` on Windows
  [#1046](https://github.com/commercialhaskell/stack/issues/1046). You
  can still get this behavior by running the following yourself:
  `stack exec -- pacman -Sy --noconfirm git`.
* Typing enter during --file-watch triggers a rebuild [#1023](https://github.com/commercialhaskell/stack/pull/1023)
* Use Haddock's `--hyperlinked-source` (crosslinked source), if available [#1070](https://github.com/commercialhaskell/stack/pull/1070)
* Use Stack-installed GHCs for `stack init --solver` [#1072](https://github.com/commercialhaskell/stack/issues/1072)
* New experimental `stack query` command [#1087](https://github.com/commercialhaskell/stack/issues/1087)
* By default, stack no longer rebuilds a package due to GHC options changes. This behavior can be tweaked with the `rebuild-ghc-options` setting. [#1089](https://github.com/commercialhaskell/stack/issues/1089)
* By default, ghc-options are applied to all local packages, not just targets. This behavior can be tweaked with the `apply-ghc-options` setting. [#1089](https://github.com/commercialhaskell/stack/issues/1089)
* Docker: download or override location of stack executable to re-run in container [#974](https://github.com/commercialhaskell/stack/issues/974)
* Docker: when Docker Engine is remote, don't run containerized processes as host's UID/GID [#194](https://github.com/commercialhaskell/stack/issues/194)
* Docker: `set-user` option to enable/disable running containerized processes as host's UID/GID [#194](https://github.com/commercialhaskell/stack/issues/194)
* Custom Setup.hs files are now precompiled instead of interpreted. This should be a major performance win for certain edge cases (biggest example: [building Cabal itself](https://github.com/commercialhaskell/stack/issues/1041)) while being either neutral or a minor slowdown for more common cases.
* `stack test --coverage` now also generates a unified coverage report for multiple test-suites / packages.  In the unified report, test-suites can contribute to the coverage of other packages.

Bug fixes:

* Ignore stack-built executables named `ghc`
  [#1052](https://github.com/commercialhaskell/stack/issues/1052)
* Fix quoting of output failed command line arguments
* Mark executable-only packages as installed when copied from cache [#1043](https://github.com/commercialhaskell/stack/pull/1043)
* Canonicalize temporary directory paths [#1047](https://github.com/commercialhaskell/stack/pull/1047)
* Put code page fix inside the build function itself [#1066](https://github.com/commercialhaskell/stack/issues/1066)
* Add `explicit-setup-deps` option [#1110](https://github.com/commercialhaskell/stack/issues/1110), and change the default to the old behavior of using any package in the global and snapshot database [#1025](https://github.com/commercialhaskell/stack/issues/1025)
* Precompiled cache checks full package IDs on Cabal < 1.22 [#1103](https://github.com/commercialhaskell/stack/issues/1103)
* Pass -package-id to ghci [#867](https://github.com/commercialhaskell/stack/issues/867)
* Ignore global packages when copying precompiled packages [#1146](https://github.com/commercialhaskell/stack/issues/1146)

## 0.1.5.0

Major changes:

* On Windows, we now use a full MSYS2 installation in place of the previous PortableGit. This gives you access to the pacman package manager for more easily installing libraries.
* Support for custom GHC binary distributions [#530](https://github.com/commercialhaskell/stack/issues/530)
    * `ghc-variant` option in stack.yaml to specify the variant (also
      `--ghc-variant` command-line option)
    * `setup-info` in stack.yaml, to specify where to download custom binary
      distributions (also `--ghc-bindist` command-line option)
    * Note: On systems with libgmp4 (aka `libgmp.so.3`), such as CentOS 6, you
      may need to re-run `stack setup` due to the centos6 GHC bindist being
      treated like a variant
* A new `--pvp-bounds` flag to the sdist and upload commands allows automatic adding of PVP upper and/or lower bounds to your dependencies

Other enhancements:

* Adapt to upcoming Cabal installed package identifier format change [#851](https://github.com/commercialhaskell/stack/issues/851)
* `stack setup` takes a `--stack-setup-yaml` argument
* `--file-watch` is more discerning about which files to rebuild for [#912](https://github.com/commercialhaskell/stack/issues/912)
* `stack path` now supports `--global-pkg-db` and `--ghc-package-path`
* `--reconfigure` flag [#914](https://github.com/commercialhaskell/stack/issues/914) [#946](https://github.com/commercialhaskell/stack/issues/946)
* Cached data is written with a checksum of its structure [#889](https://github.com/commercialhaskell/stack/issues/889)
* Fully removed `--optimizations` flag
* Added `--cabal-verbose` flag
* Added `--file-watch-poll` flag for polling instead of using filesystem events (useful for running tests in a Docker container while modifying code in the host environment. When code is injected into the container via a volume, the container won't propagate filesystem events).
* Give a preemptive error message when `-prof` is given as a GHC option [#1015](https://github.com/commercialhaskell/stack/issues/1015)
* Locking is now optional, and will be turned on by setting the `STACK_LOCK` environment variable to `true` [#950](https://github.com/commercialhaskell/stack/issues/950)
* Create default stack.yaml with documentation comments and commented out options [#226](https://github.com/commercialhaskell/stack/issues/226)
* Out of memory warning if Cabal exits with -9 [#947](https://github.com/commercialhaskell/stack/issues/947)

Bug fixes:

* Hacky workaround for optparse-applicative issue with `stack exec --help` [#806](https://github.com/commercialhaskell/stack/issues/806)
* Build executables for local extra deps [#920](https://github.com/commercialhaskell/stack/issues/920)
* copyFile can't handle directories [#942](https://github.com/commercialhaskell/stack/pull/942)
* Support for spaces in Haddock interface files [fpco/minghc#85](https://github.com/fpco/minghc/issues/85)
* Temporarily building against a "shadowing" local package? [#992](https://github.com/commercialhaskell/stack/issues/992)
* Fix Setup.exe name for --upgrade-cabal on Windows [#1002](https://github.com/commercialhaskell/stack/issues/1002)
* Unlisted dependencies no longer trigger extraneous second build [#838](https://github.com/commercialhaskell/stack/issues/838)

## 0.1.4.1

Fix stack's own Haddocks.  No changes to functionality (only comments updated).

## 0.1.4.0

Major changes:

* You now have more control over how GHC versions are matched, e.g. "use exactly this version," "use the specified minor version, but allow patches," or "use the given minor version or any later minor in the given major release." The default has switched from allowing newer later minor versions to a specific minor version allowing patches. For more information, see [#736](https://github.com/commercialhaskell/stack/issues/736) and [#784](https://github.com/commercialhaskell/stack/pull/784).
* Support added for compiling with GHCJS
* stack can now reuse prebuilt binaries between snapshots. That means that, if you build package foo in LTS-3.1, that binary version can be reused in LTS-3.2, assuming it uses the same dependencies and flags. [#878](https://github.com/commercialhaskell/stack/issues/878)

Other enhancements:

* Added the `--docker-env` argument, to set environment variables in Docker container.
* Set locale environment variables to UTF-8 encoding for builds to avoid "commitBuffer: invalid argument" errors from GHC [#793](https://github.com/commercialhaskell/stack/issues/793)
* Enable transliteration for encoding on stdout and stderr [#824](https://github.com/commercialhaskell/stack/issues/824)
* By default, `stack upgrade` automatically installs GHC as necessary [#797](https://github.com/commercialhaskell/stack/issues/797)
* Added the `ghc-options` field to stack.yaml [#796](https://github.com/commercialhaskell/stack/issues/796)
* Added the `extra-path` field to stack.yaml
* Code page changes on Windows only apply to the build command (and its synonyms), and can be controlled via a command line flag (still defaults to on) [#757](https://github.com/commercialhaskell/stack/issues/757)
* Implicitly add packages to extra-deps when a flag for them is set [#807](https://github.com/commercialhaskell/stack/issues/807)
* Use a precompiled Setup.hs for simple build types [#801](https://github.com/commercialhaskell/stack/issues/801)
* Set --enable-tests and --enable-benchmarks optimistically [#805](https://github.com/commercialhaskell/stack/issues/805)
* `--only-configure` option added [#820](https://github.com/commercialhaskell/stack/issues/820)
* Check for duplicate local package names
* Stop nagging people that call `stack test` [#845](https://github.com/commercialhaskell/stack/issues/845)
* `--file-watch` will ignore files that are in your VCS boring/ignore files [#703](https://github.com/commercialhaskell/stack/issues/703)
* Add `--numeric-version` option

Bug fixes:

* `stack init --solver` fails if `GHC_PACKAGE_PATH` is present [#860](https://github.com/commercialhaskell/stack/issues/860)
* `stack solver` and `stack init --solver` check for test suite and benchmark dependencies [#862](https://github.com/commercialhaskell/stack/issues/862)
* More intelligent logic for setting UTF-8 locale environment variables [#856](https://github.com/commercialhaskell/stack/issues/856)
* Create missing directories for `stack sdist`
* Don't ignore .cabal files with extra periods [#895](https://github.com/commercialhaskell/stack/issues/895)
* Deprecate unused `--optimizations` flag
* Truncated output on slow terminals [#413](https://github.com/commercialhaskell/stack/issues/413)

## 0.1.3.1

Bug fixes:

* Ignore disabled executables [#763](https://github.com/commercialhaskell/stack/issues/763)

## 0.1.3.0

Major changes:

* Detect when a module is compiled but not listed in the cabal file ([#32](https://github.com/commercialhaskell/stack/issues/32))
    * A warning is displayed for any modules that should be added to `other-modules` in the .cabal file
    * These modules are taken into account when determining whether a package needs to be built
* Respect TemplateHaskell addDependentFile dependency changes ([#105](https://github.com/commercialhaskell/stack/issues/105))
    * TH dependent files are taken into account when determining whether a package needs to be built.
* Overhauled target parsing, added `--test` and `--bench` options [#651](https://github.com/commercialhaskell/stack/issues/651)
    * For details, see [Build commands documentation](http://docs.haskellstack.org/en/stable/build_command/)

Other enhancements:

* Set the `HASKELL_DIST_DIR` environment variable [#524](https://github.com/commercialhaskell/stack/pull/524)
* Track build status of tests and benchmarks [#525](https://github.com/commercialhaskell/stack/issues/525)
* `--no-run-tests` [#517](https://github.com/commercialhaskell/stack/pull/517)
* Targets outside of root dir don't build [#366](https://github.com/commercialhaskell/stack/issues/366)
* Upper limit on number of flag combinations to test [#543](https://github.com/commercialhaskell/stack/issues/543)
* Fuzzy matching support to give better error messages for close version numbers [#504](https://github.com/commercialhaskell/stack/issues/504)
* `--local-bin-path` global option. Use to change where binaries get placed on a `--copy-bins` [#342](https://github.com/commercialhaskell/stack/issues/342)
* Custom snapshots [#111](https://github.com/commercialhaskell/stack/issues/111)
* --force-dirty flag: Force treating all local packages as having dirty files (useful for cases where stack can't detect a file change)
* GHC error messages: display file paths as absolute instead of relative for better editor integration
* Add the `--copy-bins` option [#569](https://github.com/commercialhaskell/stack/issues/569)
* Give warnings on unexpected config keys [#48](https://github.com/commercialhaskell/stack/issues/48)
* Remove Docker `pass-host` option
* Don't require cabal-install to upload [#313](https://github.com/commercialhaskell/stack/issues/313)
* Generate indexes for all deps and all installed snapshot packages [#143](https://github.com/commercialhaskell/stack/issues/143)
* Provide `--resolver global` option [#645](https://github.com/commercialhaskell/stack/issues/645)
    * Also supports `--resolver nightly`, `--resolver lts`, and `--resolver lts-X`
* Make `stack build --flag` error when flag or package is unknown [#617](https://github.com/commercialhaskell/stack/issues/617)
* Preserve file permissions when unpacking sources [#666](https://github.com/commercialhaskell/stack/pull/666)
* `stack build` etc work outside of a project
* `list-dependencies` command [#638](https://github.com/commercialhaskell/stack/issues/638)
* `--upgrade-cabal` option to `stack setup` [#174](https://github.com/commercialhaskell/stack/issues/174)
* `--exec` option [#651](https://github.com/commercialhaskell/stack/issues/651)
* `--only-dependencies` implemented correctly [#387](https://github.com/commercialhaskell/stack/issues/387)

Bug fixes:

* Extensions from the `other-extensions` field no longer enabled by default [#449](https://github.com/commercialhaskell/stack/issues/449)
* Fix: haddock forces rebuild of empty packages [#452](https://github.com/commercialhaskell/stack/issues/452)
* Don't copy over executables excluded by component selection [#605](https://github.com/commercialhaskell/stack/issues/605)
* Fix: stack fails on Windows with git package in stack.yaml and no git binary on path [#712](https://github.com/commercialhaskell/stack/issues/712)
* Fixed GHCi issue: Specifying explicit package versions (#678)
* Fixed GHCi issue: Specifying -odir and -hidir as .stack-work/odir (#529)
* Fixed GHCi issue: Specifying A instead of A.ext for modules (#498)

## 0.1.2.0

* Add `--prune` flag to `stack dot` [#487](https://github.com/commercialhaskell/stack/issues/487)
* Add `--[no-]external`,`--[no-]include-base` flags to `stack dot` [#437](https://github.com/commercialhaskell/stack/issues/437)
* Add `--ignore-subdirs` flag to init command [#435](https://github.com/commercialhaskell/stack/pull/435)
* Handle attempt to use non-existing resolver [#436](https://github.com/commercialhaskell/stack/pull/436)
* Add `--force` flag to `init` command
* exec style commands accept the `--package` option (see [Reddit discussion](http://www.reddit.com/r/haskell/comments/3bd66h/stack_runghc_turtle_as_haskell_script_solution/))
* `stack upload` without arguments doesn't do anything [#439](https://github.com/commercialhaskell/stack/issues/439)
* Print latest version of packages on conflicts [#450](https://github.com/commercialhaskell/stack/issues/450)
* Flag to avoid rerunning tests that haven't changed [#451](https://github.com/commercialhaskell/stack/issues/451)
* stack can act as a script interpreter (see [Script interpreter] (https://github.com/commercialhaskell/stack/wiki/Script-interpreter) and [Reddit discussion](http://www.reddit.com/r/haskell/comments/3bd66h/stack_runghc_turtle_as_haskell_script_solution/))
* Add the __`--file-watch`__ flag to auto-rebuild on file changes [#113](https://github.com/commercialhaskell/stack/issues/113)
* Rename `stack docker exec` to `stack exec --plain`
* Add the `--skip-msys` flag [#377](https://github.com/commercialhaskell/stack/issues/377)
* `--keep-going`, turned on by default for tests and benchmarks [#478](https://github.com/commercialhaskell/stack/issues/478)
* `concurrent-tests: BOOL` [#492](https://github.com/commercialhaskell/stack/issues/492)
* Use hashes to check file dirtiness [#502](https://github.com/commercialhaskell/stack/issues/502)
* Install correct GHC build on systems with libgmp.so.3 [#465](https://github.com/commercialhaskell/stack/issues/465)
* `stack upgrade` checks version before upgrading [#447](https://github.com/commercialhaskell/stack/issues/447)

## 0.1.1.0

* Remove GHC uncompressed tar file after installation [#376](https://github.com/commercialhaskell/stack/issues/376)
* Put stackage snapshots JSON on S3 [#380](https://github.com/commercialhaskell/stack/issues/380)
* Specifying flags for multiple packages [#335](https://github.com/commercialhaskell/stack/issues/335)
* single test suite failure should show entire log [#388](https://github.com/commercialhaskell/stack/issues/388)
* valid-wanted is a confusing option name [#386](https://github.com/commercialhaskell/stack/issues/386)
* stack init in multi-package project should use local packages for dependency checking [#384](https://github.com/commercialhaskell/stack/issues/384)
* Display information on why a snapshot was rejected [#381](https://github.com/commercialhaskell/stack/issues/381)
* Give a reason for unregistering packages [#389](https://github.com/commercialhaskell/stack/issues/389)
* `stack exec` accepts the `--no-ghc-package-path` parameter
* Don't require build plan to upload [#400](https://github.com/commercialhaskell/stack/issues/400)
* Specifying test components only builds/runs those tests [#398](https://github.com/commercialhaskell/stack/issues/398)
* `STACK_EXE` environment variable
* Add the `stack dot` command
* `stack upgrade` added [#237](https://github.com/commercialhaskell/stack/issues/237)
* `--stack-yaml` command line flag [#378](https://github.com/commercialhaskell/stack/issues/378)
* `--skip-ghc-check` command line flag [#423](https://github.com/commercialhaskell/stack/issues/423)

Bug fixes:

* Haddock links to global packages no longer broken on Windows [#375](https://github.com/commercialhaskell/stack/issues/375)
* Make flags case-insensitive [#397](https://github.com/commercialhaskell/stack/issues/397)
* Mark packages uninstalled before rebuilding [#365](https://github.com/commercialhaskell/stack/issues/365)

## 0.1.0.0

* Fall back to cabal dependency solver when a snapshot can't be found
* Basic implementation of `stack new` [#137](https://github.com/commercialhaskell/stack/issues/137)
* `stack solver` command [#364](https://github.com/commercialhaskell/stack/issues/364)
* `stack path` command [#95](https://github.com/commercialhaskell/stack/issues/95)
* Haddocks [#143](https://github.com/commercialhaskell/stack/issues/143):
    * Build for dependencies
    * Use relative links
    * Generate module contents and index for all packages in project

## 0.0.3

* `--prefetch` [#297](https://github.com/commercialhaskell/stack/issues/297)
* `upload` command ported from stackage-upload [#225](https://github.com/commercialhaskell/stack/issues/225)
* `--only-snapshot` [#310](https://github.com/commercialhaskell/stack/issues/310)
* `--resolver` [#224](https://github.com/commercialhaskell/stack/issues/224)
* `stack init` [#253](https://github.com/commercialhaskell/stack/issues/253)
* `--extra-include-dirs` and `--extra-lib-dirs` [#333](https://github.com/commercialhaskell/stack/issues/333)
* Specify intra-package target [#201](https://github.com/commercialhaskell/stack/issues/201)

## 0.0.2

* Fix some Windows specific bugs [#216](https://github.com/commercialhaskell/stack/issues/216)
* Improve output for package index updates [#227](https://github.com/commercialhaskell/stack/issues/227)
* Automatically update indices as necessary [#227](https://github.com/commercialhaskell/stack/issues/227)
* --verbose flag [#217](https://github.com/commercialhaskell/stack/issues/217)
* Remove packages (HTTPS and Git) [#199](https://github.com/commercialhaskell/stack/issues/199)
* Config values for system-ghc and install-ghc
* Merge `stack deps` functionality into `stack build`
* `install` command [#153](https://github.com/commercialhaskell/stack/issues/153) and [#272](https://github.com/commercialhaskell/stack/issues/272)
* overriding architecture value (useful to force 64-bit GHC on Windows, for example)
* Overhauled test running (allows cycles, avoids unnecessary recompilation, etc)

## 0.0.1

* First public release, beta quality<|MERGE_RESOLUTION|>--- conflicted
+++ resolved
@@ -19,18 +19,15 @@
   `extra-deps` of `stack.yaml`
 * `stack build` suggests trying another GHC version should the build
   plan end up requiring unattainable `base` version.
-<<<<<<< HEAD
-* `stack new` now allows template names of the form `username/foo` to download
-  from a user other than `commercialstack` on Github, and can be prefixed with
-  the service `github:`, `gitlab:`, or `bitbucket:`.
-=======
 * `stack build` missing dependency suggestions (on failure to construct a valid
   build plan because of missing deps) are now printed with their latest
   cabal file revision hash. See
   [#4068](https://github.com/commercialhaskell/stack/pull/4068).
 * Added new `--tar-dir` option to `stack sdist`, that allows to copy
   the resulting tarball to the specified directory.
->>>>>>> 18c83fff
+* `stack new` now allows template names of the form `username/foo` to download
+  from a user other than `commercialstack` on Github, and can be prefixed with
+  the service `github:`, `gitlab:`, or `bitbucket:`.
 
 Bug fixes:
 

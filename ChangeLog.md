--- conflicted
+++ resolved
@@ -14,16 +14,13 @@
 Bug fixes:
 
 * `~/.stack/config.yaml` and `stack.yaml` terminating by newline
-<<<<<<< HEAD
 * A regression in recompilation checking introduced in v1.7.1 has been fixed.
   See [#4001](https://github.com/commercialhaskell/stack/issues/4001)
-=======
 * `stack ghci` on a package with internal libraries was erroneously looking
   for a wrong package corresponding to the internal library and failing to
   load any module. This has been fixed now and changes to the code in the
   library and the sublibrary are properly tracked. See
   [#3926](https://github.com/commercialhaskell/stack/issues/3926).
->>>>>>> ce35dcba
 
 
 ## v1.7.1

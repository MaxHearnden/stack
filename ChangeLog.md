--- conflicted
+++ resolved
@@ -1,4 +1,3 @@
-<<<<<<< HEAD
 ## Unreleased changes
 
 Major changes:
@@ -14,11 +13,10 @@
 Bug fixes:
 
 * Hacky workaround for optparse-applicative issue with `stack exec --help` [#806](https://github.com/commercialhaskell/stack/issues/806)
-=======
+
 ## 0.1.4.1
 
 Fix stack's own Haddocks.  No changes to functionality (only comments updated).
->>>>>>> 890e53ba
 
 ## 0.1.4.0
 

# Changelog

## Unreleased changes

Release notes:

Major changes:

Behaviour changes:

Other enhancements:

Bug fixes:

<<<<<<< HEAD
=======
* For versions of Cabal before 1.24, ensure that the dependencies of
  non-buildable components are part of the build plan to work around an old
  Cabal bug.

>>>>>>> 3f72ff95
## v1.6.1

Major changes:

* Complete overhaul of how snapshots are defined, the `packages` and
  `extra-deps` fields, and a number of related items. For full
  details, please see
  [the writeup on these changes](https://www.fpcomplete.com/blog/2017/07/stacks-new-extensible-snapshots). [PR #3249](https://github.com/commercialhaskell/stack/pull/3249),
  see the PR description for a number of related issues.
* Upgraded to version 2.0 of the Cabal library.

Behavior changes:

* The `--install-ghc` flag is now on by default. For example, if you
  run `stack build` in a directory requiring a GHC that you do not
  currently have, Stack will automatically download and install that
  GHC. You can explicitly set `install-ghc: false` or pass the flag
  `--no-install-ghc` to regain the previous behavior.
* `stack ghci` no longer loads modules grouped by package. This is
  always an improvement for plain ghci - it makes loading faster and
  less noisy. For intero, this has the side-effect that it will no
  longer load multiple packages that depend on TH loading relative
  paths.  TH relative paths will still work when loading a single
  package into intero. See
  [#3309](https://github.com/commercialhaskell/stack/issues/3309)
* Setting GHC options for a package via `ghc-options:` in your
  `stack.yaml` will promote it to a local package, providing for more
  consistency with flags and better reproducibility. See:
  [#849](https://github.com/commercialhaskell/stack/issues/849)
* The `package-indices` setting with Hackage no longer works with the
  `00-index.tar.gz` tarball, but must use the `01-index.tar.gz` file
  to allow revised packages to be found.
* Options passsed via `--ghci-options` are now passed to the end of the
  invocation of ghci, instead of the middle.  This allows using `+RTS`
  without an accompanying `-RTS`.
* When auto-detecting `--ghc-build`, `tinfo6` is now preferred over
  `standard` if both versions of libtinfo are installed
* Addition of `stack build --copy-compiler-tool`, to allow tools like
  intero to be installed globally for a particular compiler.
  [#2643](https://github.com/commercialhaskell/stack/issues/2643)
* Stack will ask before saving hackage credentials to file. This new
  prompt can be avoided by using the `save-hackage-creds` setting. Please
  see [#2159](https://github.com/commercialhaskell/stack/issues/2159).
* The `GHCRTS` environment variable will no longer be passed through to 
  every program stack runs. Instead, it will only be passed through
  commands like `exec`, `runghc`, `script`, `ghci`, etc.
  See [#3444](https://github.com/commercialhaskell/stack/issues/3444).
* `ghc-options:` for specific packages will now come after the options
  specified for all packages / particular sets of packages. See
  [#3573](https://github.com/commercialhaskell/stack/issues/3573).
* The `pvp-bounds` feature is no longer fully functional, due to some
  issues with the Cabal library's printer. See
  [#3550](https://github.com/commercialhaskell/stack/issues/3550).

Other enhancements:

* The `with-hpack` configuration option specifies an Hpack executable to use
  instead of the Hpack bundled with Stack. Please
  see [#3179](https://github.com/commercialhaskell/stack/issues/3179).
* It's now possible to skip tests and benchmarks using `--skip`
  flag
* `GitSHA1` is now `StaticSHA256` and is implemented using the `StaticSize 64 ByteString` for improved performance.
  See [#3006](https://github.com/commercialhaskell/stack/issues/3006)
* Dependencies via HTTP(S) archives have been generalized to allow
  local file path archives, as well as to support setting a
  cryptographic hash (SHA256) of the contents for better
  reproducibility.
* Allow specifying `--git-branch` when upgrading
* When running `stack upgrade` from a file which is different from the
  default executable path (e.g., on POSIX systems,
  `~/.local/bin/stack`), it will now additionally copy the new
  executable over the currently running `stack` executable. If
  permission is denied (such as in `/usr/local/bin/stack`), the user
  will be prompted to try again using `sudo`. This is intended to
  assist with the user experience when the `PATH` environment variable
  has not been properly configured, see
  [#3232](https://github.com/commercialhaskell/stack/issues/3232).
* `stack setup` for ghcjs will now install `alex` and `happy` if
  they are not present.  See
  [#3109](https://github.com/commercialhaskell/stack/issues/3232).
* Added `stack ghci --only-main` flag, to skip loading / importing
  all but main modules. See the ghci documentation page
  for further info.
* Allow GHC's colored output to show through. GHC colors output
  starting with version 8.2.1, for older GHC this does nothing.
  Sometimes GHC's heuristics would work fine even before this change,
  for example in `stack ghci`, but this override's GHC's heuristics
  when they're broken by our collecting and processing GHC's output.
* Extended the `ghc-options` field to support `$locals`, `$targets`,
  and `$everything`. See:
  [#3329](https://github.com/commercialhaskell/stack/issues/3329)
* Better error message for case that `stack ghci` file targets are
  combined with invalid package targets. See:
  [#3342](https://github.com/commercialhaskell/stack/issues/3342)
* For profiling now uses `-fprof-auto -fprof-cafs` instead of
  the deprecated `-auto-all -caf-all`. See:
  [#3360](https://github.com/commercialhaskell/stack/issues/3360)
* Better descriptions are now available for `stack upgrade --help`. See:
  [#3070](https://github.com/commercialhaskell/stack/issues/3070)
* When using Nix, nix-shell now depends always on gcc to prevent build errors
  when using the FFI. As ghc depends on gcc anyway, this doesn't increase the
  dependency footprint.
* `--cwd DIR` can now be passed to `stack exec` in order to execute the
  program in a different directory. See:
  [#3264](https://github.com/commercialhaskell/stack/issues/3264)
* Plan construction will detect if you add an executable-only package
  as a library dependency, resulting in much clearer error
  messages. See:
  [#2195](https://github.com/commercialhaskell/stack/issues/2195).
* Addition of `--ghc-options` to `stack script` to pass options directly
  to GHC. See:
  [#3454](https://github.com/commercialhaskell/stack/issues/3454)
* Add hpack `package.yaml` to build Stack itself
* Add `ignore-revision-mismatch` setting. See:
  [#3520](https://github.com/commercialhaskell/stack/issues/3520).
* Log when each individual test suite finishes. See:
  [#3552](https://github.com/commercialhaskell/stack/issues/3552).
* Avoid spurious rebuilds when using `--file-watch` by not watching files for
  executable, test and benchmark components that aren't a target. See:
  [#3483](https://github.com/commercialhaskell/stack/issues/3483).
* Stack will now try to detect the width of the running terminal
  (only on POSIX for the moment) and use that to better display
  output messages. Work is ongoing, so some messages will not
  be optimal yet. The terminal width can be overriden with the
  new `--terminal-width` command-line option (this works even on
  non-POSIX).
* Passing non local packages as targets to `stack ghci` will now
  cause them to be used as `-package` args along with package
  hiding.
* Detect when user changed .cabal file instead of package.yaml. This
  was implemented upstream in hpack. See
  [#3383](https://github.com/commercialhaskell/stack/issues/3383).
* Automatically run `autoreconf -i` as necessary when a `configure`
  script is missing. See
  [#3534](https://github.com/commercialhaskell/stack/issues/3534)
* GHC bindists can now be identified by their SHA256 checksum in addition to
  their SHA1 checksum, allowing for more security in download.
* For filesystem setup-info paths, it's no longer assumed that the
  directory is writable, instead a temp dir is used.  See
  [#3188](https://github.com/commercialhaskell/stack/issues/3188).

Bug fixes:

* `stack hoogle` correctly generates Hoogle databases. See:
  [#3362](https://github.com/commercialhaskell/stack/issues/3362)
* `stack --docker-help` is now clearer about --docker implying
   system-ghc: true, rather than both --docker and --no-docker.
* `stack haddock` now includes package names for all modules in the
   Haddock index page. See:
  [#2886](https://github.com/commercialhaskell/stack/issues/2886)
* Fixed an issue where Stack wouldn't detect missing Docker images
  properly with newer Docker versions.
  [#3171](https://github.com/commercialhaskell/stack/pull/3171)
* Previously, cabal files with just test-suite could cause build to fail
  ([#2862](https://github.com/commercialhaskell/stack/issues/2862))
* If an invalid snapshot file has been detected (usually due to
  mismatched hashes), Stack will delete the downloaded file and
  recommend either retrying or filing an issue upstream. See
  [#3319](https://github.com/commercialhaskell/stack/issues/3319).
* Modified the flag parser within Stack to match the behavior of
  Cabal's flag parser, which allows multiple sequential dashes. See
  [#3345](https://github.com/commercialhaskell/stack/issues/3345)
* Now clears the hackage index cache if it is older than the
  downloaded index.  Fixes potential issue if stack was interrupted when
  updating index.
  See [#3033](https://github.com/commercialhaskell/stack/issues/3033)
* The Stack install script now respects the `-d` option.
  See [#3366](https://github.com/commercialhaskell/stack/pull/3366).
* `stack script` can now handle relative paths to source files.
  See [#3372](https://github.com/commercialhaskell/stack/issues/3372).
* Fixes explanation of why a target is needed by the build plan, when the
  target is an extra dependency from the commandline.
  See [#3378](https://github.com/commercialhaskell/stack/issues/3378).
* Previously, if you delete a yaml file from ~/.stack/build-plan, it would
  trust the etag and not re-download.  Fixed in this version.
* Invoking `stack --docker` in parallel now correctly locks the sqlite database.
  See [#3400](https://github.com/commercialhaskell/stack/issues/3400).
* docs.haskellstack.org RTD documentation search is replaced by the mkdocs
  search. Please see
  [#3376](https://github.com/commercialhaskell/stack/issues/3376).
* `stack clean` now works with nix.  See
  [#3468](https://github.com/commercialhaskell/stack/issues/3376).
* `stack build --only-dependencies` no longer builds local project packages
  that are depended on. See
  [#3476](https://github.com/commercialhaskell/stack/issues/3476).
* Properly handle relative paths stored in the precompiled cache files. See
  [#3431](https://github.com/commercialhaskell/stack/issues/3431).
* In some cases, Cabal does not realize that it needs to reconfigure, and must
  be told to do so automatically. This would manifest as a "shadowed
  dependency" error message. We now force a reconfigure whenever a dependency is
  built, even if the package ID remained the same. See
  [#2781](https://github.com/commercialhaskell/stack/issues/2781).
* When `--pvp-bounds` is enabled for sdist or upload, internal
  dependencies could cause errors when uploaded to hackage.  This is
  fixed, see [#3290](https://github.com/commercialhaskell/stack/issues/3290)
* Fixes a bug where nonexistent hackage versions would cause stack to
  suggest the same package name, without giving version info. See
  [#3562](https://github.com/commercialhaskell/stack/issues/3562)
* Fixes a bug that has existed since 1.5.0, where
  `stack setup --upgrade-cabal` would say that Cabal is already the latest
  version, when it wasn't.
* Ensure that an `extra-dep` from a local directory is not treated as
  a `$locals` for GHC options purposes. See
  [#3574](https://github.com/commercialhaskell/stack/issues/3574).
* Building all executables only happens once instead of every
  time. See
  [#3229](https://github.com/commercialhaskell/stack/issues/3229) for
  more info.


## 1.5.1

Bug fixes:

* Stack eagerly tries to parse all cabal files related to a
  snapshot. Starting with Stackage Nightly 2017-07-31, snapshots are
  using GHC 8.2.1, and the `ghc.cabal` file implicitly referenced uses
  the (not yet supported) Cabal 2.0 file format. Future releases of
  Stack will both be less eager about cabal file parsing and support
  Cabal 2.0. This patch simply bypasses the error for invalid parsing.


## 1.5.0

Behavior changes:

* `stack profile` and `stack trace` now add their extra RTS arguments for
  benchmarks and tests to the beginning of the args, instead of the end.
  See [#2399](https://github.com/commercialhaskell/stack/issues/2399)
* Support for Git-based indices has been removed.

Other enhancements:

* `stack setup` allow to control options passed to ghcjs-boot with
  `--ghcjs-boot-options` (one word at a time) and `--[no-]ghcjs-boot-clean`
* `stack setup` now accepts a `--install-cabal VERSION` option which
  will install a specific version of the Cabal library globally.
* Updates to store-0.4.1, which has improved performance and better error
  reporting for version tags.  A side-effect of this is that all of
  stack's binary caches will be invalidated.
* `stack solver` will now warn about unexpected cabal-install versions.
  See [#3044](https://github.com/commercialhaskell/stack/issues/3044)
* Upstream packages unpacked to a temp dir are now deleted as soon as
  possible to avoid running out of space in `/tmp`.
  See [#3018](https://github.com/commercialhaskell/stack/issues/3018)
* Add short synonyms for `test-arguments` and `benchmark-arguments` options.
* Adds `STACK_WORK` environment variable, to specify work dir.
  See [#3063](https://github.com/commercialhaskell/stack/issues/3063)
* Can now use relative paths for `extra-include-dirs` and `extra-lib-dirs`.
  See [#2830](https://github.com/commercialhaskell/stack/issues/2830)
* Improved bash completion for many options, including `--ghc-options`,
  `--flag`, targets, and project executables for `exec`.
* `--haddock-arguments` is actually used now when `haddock` is invoked
  during documentation generation.
* `--[no-]haddock-hyperlink-source` flag added which allows toggling
  of sources being included in Haddock output.
  See [#3099](https://github.com/commercialhaskell/stack/issues/3099)
* `stack ghci` will now skip building all local targets, even if they have
  downstream deps, as long as it's registered in the DB.
* The pvp-bounds feature now supports adding `-revision` to the end of
  each value, e.g. `pvp-bounds: both-revision`. This means that, when
  uploading to Hackage, Stack will first upload your tarball with an
  unmodified `.cabal` file, and then upload a cabal file revision with
  the PVP bounds added. This can be useful&mdash;especially combined
  with the
  [Stackage no-revisions feature](http://www.snoyman.com/blog/2017/04/stackages-no-revisions-field)&mdash;as
  a method to ensure PVP compliance without having to proactively fix
  bounds issues for Stackage maintenance.
* Expose a `save-hackage-creds` configuration option
* On GHC <= 7.8, filters out spurious linker warnings on windows
  See [#3127](https://github.com/commercialhaskell/stack/pull/3127)
* Better error messages when creating or building packages which alias
  wired-in packages. See
  [#3172](https://github.com/commercialhaskell/stack/issues/3172).
* MinGW bin folder now is searched for dynamic libraries. See [#3126](https://github.com/commercialhaskell/stack/issues/3126)
* When using Nix, nix-shell now depends always on git to prevent runtime errors
  while fetching metadata
* The `stack unpack` command now accepts a form where an explicit
  Hackage revision hash is specified, e.g. `stack unpack
  foo-1.2.3@gitsha1:deadbeef`. Note that this should be considered
  _experimental_, Stack will likely move towards a different hash
  format in the future.
* Binary "stack upgrade" will now warn if the installed executable is not
  on the PATH or shadowed by another entry.
* Allow running tests on tarball created by sdist and upload
  [#717](https://github.com/commercialhaskell/stack/issues/717).

Bug fixes:

* Fixes case where `stack build --profile` might not cause executables /
  tests / benchmarks to be rebuilt.
  See [#2984](https://github.com/commercialhaskell/stack/issues/2984)
* `stack ghci file.hs` now loads the file even if it isn't part of
  your project.
* `stack clean --full` now works when docker is enabled.
  See [#2010](https://github.com/commercialhaskell/stack/issues/2010)
* Fixes an issue where cyclic deps can cause benchmarks or tests to be run
  before they are built.
  See [#2153](https://github.com/commercialhaskell/stack/issues/2153)
* Fixes `stack build --file-watch` in cases where a directory is removed
  See [#1838](https://github.com/commercialhaskell/stack/issues/1838)
* Fixes `stack dot` and `stack list-dependencies` to use info from the
  package database for wired-in-packages (ghc, base, etc).
  See [#3084](https://github.com/commercialhaskell/stack/issues/3084)
* Fixes `stack --docker build` when user is part of libvirt/libvirtd
  groups on Ubuntu Yakkety (16.10).
  See [#3092](https://github.com/commercialhaskell/stack/issues/3092)
* Switching a package between extra-dep and local package now forces
  rebuild (previously it wouldn't if versions were the same).
  See [#2147](https://github.com/commercialhaskell/stack/issues/2147)
* `stack upload` no longer reveals your password when you type it on
  MinTTY-based Windows shells, such as Cygwin and MSYS2.
  See [#3142](https://github.com/commercialhaskell/stack/issues/3142)
* `stack script`'s import parser will now properly parse files that
  have Windows-style line endings (CRLF)


## 1.4.0

Release notes:

* Docker images:
  [fpco/stack-full](https://hub.docker.com/r/fpco/stack-full/) and
  [fpco/stack-run](https://hub.docker.com/r/fpco/stack-run/)
  are no longer being built for LTS 8.0 and above.
  [fpco/stack-build](https://hub.docker.com/r/fpco/stack-build/)
  images continue to be built with a
  [simplified process](https://github.com/commercialhaskell/stack/tree/master/etc/dockerfiles/stack-build).
  [#624](https://github.com/commercialhaskell/stack/issues/624)

Major changes:

* A new command, `script`, has been added, intended to make the script
  interpreter workflow more reliable, easier to use, and more
  efficient. This command forces the user to provide a `--resolver`
  value, ignores all config files for more reproducible results, and
  optimizes the existing package check to make the common case of all
  packages already being present much faster. This mode does require
  that all packages be present in a snapshot, however.
  [#2805](https://github.com/commercialhaskell/stack/issues/2805)

Behavior changes:

* The default package metadata backend has been changed from Git to
  the 01-index.tar.gz file, from the hackage-security project. This is
  intended to address some download speed issues from Github for
  people in certain geographic regions. There is now full support for
  checking out specific cabal file revisions from downloaded tarballs
  as well. If you manually specify a package index with only a Git
  URL, Git will still be used. See
  [#2780](https://github.com/commercialhaskell/stack/issues/2780)
* When you provide the `--resolver` argument to the `stack unpack`
  command, any packages passed in by name only will be looked up in
  the given snapshot instead of taking the latest version. For
  example, `stack --resolver lts-7.14 unpack mtl` will get version
  2.2.1 of `mtl`, regardless of the latest version available in the
  package indices. This will also force the same cabal file revision
  to be used as is specified in the snapshot.

    Unpacking via a package identifier (e.g. `stack --resolver lts-7.14
    unpack mtl-2.2.1`) will ignore any settings in the snapshot and take
    the most recent revision.

    For backwards compatibility with tools relying on the presence of a
    `00-index.tar`, Stack will copy the `01-index.tar` file to
    `00-index.tar`. Note, however, that these files are different; most
    importantly, 00-index contains only the newest revisions of cabal
    files, while 01-index contains all versions. You may still need to
    update your tooling.
* Passing `--(no-)nix-*` options now no longer implies `--nix`, except for
  `--nix-pure`, so that the user preference whether or not to use Nix is
  honored even in the presence of options that change the Nix behavior.

Other enhancements:

* Internal cleanup: configuration types are now based much more on lenses
* `stack build` and related commands now allow the user to disable debug symbol stripping
  with new `--no-strip`, `--no-library-stripping`, and `--no-executable-shipping` flags,
  closing [#877](https://github.com/commercialhaskell/stack/issues/877).
  Also turned error message for missing targets more readable ([#2384](https://github.com/commercialhaskell/stack/issues/2384))
* `stack haddock` now shows index.html paths when documentation is already up to
  date. Resolved [#781](https://github.com/commercialhaskell/stack/issues/781)
* Respects the `custom-setup` field introduced in Cabal 1.24. This
  supercedes any `explicit-setup-deps` settings in your `stack.yaml`
  and trusts the package's `.cabal` file to explicitly state all its
  dependencies.
* If system package installation fails, `get-stack.sh` will fail as well. Also
  shows warning suggesting to run `apt-get update` or similar, depending on the
  OS.
  ([#2898](https://github.com/commercialhaskell/stack/issues/2898))
* When `stack ghci` is run with a config with no packages (e.g. global project),
  it will now look for source files in the current work dir.
  ([#2878](https://github.com/commercialhaskell/stack/issues/2878))
* Bump to hpack 0.17.0 to allow `custom-setup` and `!include "..."` in `package.yaml`.
* The script interpreter will now output error logging.  In particular,
  this means it will output info about plan construction errors.
  ([#2879](https://github.com/commercialhaskell/stack/issues/2879))
* `stack ghci` now takes `--flag` and `--ghc-options` again (inadverently
  removed in 1.3.0).
  ([#2986](https://github.com/commercialhaskell/stack/issues/2986))
* `stack exec` now takes `--rts-options` which passes the given arguments inside of
  `+RTS ... args .. -RTS` to the executable. This works around stack itself consuming
  the RTS flags on Windows. ([#2640](https://github.com/commercialhaskell/stack/issues/2640))
* Upgraded `http-client-tls` version, which now offers support for the
  `socks5://` and `socks5h://` values in the `http_proxy` and `https_proxy`
  environment variables.

Bug fixes:

* Bump to hpack 0.16.0 to avoid character encoding issues when reading and
  writing on non-UTF8 systems.
* `stack ghci` will no longer ignore hsSourceDirs that contain `..`. ([#2895](https://github.com/commercialhaskell/stack/issues/2895))
* `stack list-dependencies --license` now works for wired-in-packages,
  like base. ([#2871](https://github.com/commercialhaskell/stack/issues/2871))
* `stack setup` now correctly indicates when it uses system ghc
  ([#2963](https://github.com/commercialhaskell/stack/issues/2963))
* Fix to `stack config set`, in 1.3.2 it always applied to
  the global project.
  ([#2709](https://github.com/commercialhaskell/stack/issues/2709))
* Previously, cabal files without exe or lib would fail on the "copy" step.
  ([#2862](https://github.com/commercialhaskell/stack/issues/2862))
* `stack upgrade --git` now works properly.  Workaround for affected
  versions (>= 1.3.0) is to instead run `stack upgrade --git --source-only`.
  ([#2977](https://github.com/commercialhaskell/stack/issues/2977))
* Added support for GHC 8's slightly different warning format for
  dumping warnings from logs.
* Work around a bug in Cabal/GHC in which package IDs are not unique
  for different source code, leading to Stack not always rebuilding
  packages depending on local packages which have
  changed. ([#2904](https://github.com/commercialhaskell/stack/issues/2904))

## 1.3.2

Bug fixes:

* `stack config set` can now be used without a compiler installed
  [#2852](https://github.com/commercialhaskell/stack/issues/2852).
* `get-stack.sh` now installs correct binary on ARM for generic linux and raspbian,
  closing [#2856](https://github.com/commercialhaskell/stack/issues/2856).
* Correct the testing of whether a package database exists by checking
  for the `package.cache` file itself instead of the containing
  directory.
* Revert a change in the previous release which made it impossible to
  set local extra-dep packages as targets. This was overkill; we
  really only wanted to disable their test suites, which was already
  handled by a later
  patch. [#2849](https://github.com/commercialhaskell/stack/issues/2849)
* `stack new` always treats templates as being UTF-8 encoding,
  ignoring locale settings on a local machine. See
  [Yesod mailing list discussion](https://groups.google.com/d/msg/yesodweb/ZyWLsJOtY0c/aejf9E7rCAAJ)

## 1.3.0

Release notes:

* For the _next_ stack release after this one, we are planning
  changes to our Linux releases, including dropping our Ubuntu,
  Debian, CentOS, and Fedora package repositories and switching to
  statically linked binaries. See
  [#2534](https://github.com/commercialhaskell/stack/issues/2534).
  Note that upgrading without a package manager has gotten easier
  with new binary upgrade support in `stack upgrade` (see the Major
  Changes section below for more information). In addition, the
  get.haskellstack.org script no longer installs from Ubuntu,
  Debian, CentOS, or Fedora package repositories. Instead it places
  a generic binary in /usr/local/bin.

Major changes:

* Stack will now always use its own GHC installation, even when a suitable GHC
  installation is available on the PATH. To get the old behaviour, use
  the `--system-ghc` flag or run `stack config set system-ghc --global true`.
  Docker- and Nix-enabled projects continue to use the GHC installations
  in their environment by default.

    NB: Scripts that previously used stack in combination with a system GHC
    installation should now include a `stack setup` line or use the `--install-ghc`
    flag.
    [#2221](https://github.com/commercialhaskell/stack/issues/2221)

* `stack ghci` now defaults to skipping the build of target packages, because
  support has been added for invoking "initial build steps", which create
  autogen files and run preprocessors. The `--no-build` flag is now deprecated
  because it should no longer be necessary. See
  [#1364](https://github.com/commercialhaskell/stack/issues/1364)

* Stack is now capable of doing binary upgrades instead of always
  recompiling a new version from source. Running `stack upgrade` will
  now default to downloading a binary version of Stack from the most
  recent release, if one is available. See `stack upgrade --help` for
  more options.
  [#1238](https://github.com/commercialhaskell/stack/issues/1238)

Behavior changes:

* Passing `--resolver X` with a Stack command which forces creation of a global
  project config, will pass resolver X into the initial config.
  See [#2579](https://github.com/commercialhaskell/stack/issues/2229).

* Switch the "Run from outside project" messages to debug-level, to
  avoid spamming users in the normal case of non-project usage

* If a remote package is specified (such as a Git repo) without an explicit
  `extra-dep` setting, a warning is given to the user to provide one
  explicitly.

Other enhancements:

* `stack haddock` now supports `--haddock-internal`. See
  [#2229](https://github.com/commercialhaskell/stack/issues/2229)
* Add support for `system-ghc` and `install-ghc` fields to `stack config set` command.
* Add `ghc-build` option to override autodetected GHC build to use (e.g. gmp4,
  tinfo6, nopie) on Linux.
* `stack setup` detects systems where gcc enables PIE by default (such as Ubuntu
  16.10 and Hardened Gentoo) and adjusts the GHC `configure` options accordingly.
  [#2542](https://github.com/commercialhaskell/stack/issues/2542)
* Upload to Hackage with HTTP digest instead of HTTP basic.
* Make `stack list-dependencies` understand all of the `stack dot` options too.
* Add the ability for `stack list-dependencies` to list dependency licenses by
  passing the `--license` flag.
* Dump logs that contain warnings for any local non-dependency packages
  [#2545](https://github.com/commercialhaskell/stack/issues/2545)
* Add the `dump-logs` config option and `--dump-logs` command line
  option to get full build output on the
  console. [#426](https://github.com/commercialhaskell/stack/issues/426)
* Add the `--open` option to "stack hpc report" command, causing the report to
  be opened in the browser.
* The `stack config set` command now accepts a `--global` flag for suitable fields
  which causes it to modify the global user configuration (`~/.stack/config.yaml`)
  instead of the project configuration.
  [#2675](https://github.com/commercialhaskell/stack/pull/2675)
* Information on the latest available snapshots is now downloaded from S3 instead of
  stackage.org, increasing reliability in case of stackage.org outages.
  [#2653](https://github.com/commercialhaskell/stack/pull/2653)
* `stack dot` and `stack list-dependencies` now take targets and flags.
  [#1919](https://github.com/commercialhaskell/stack/issues/1919)
* Deprecate `stack setup --stack-setup-yaml` for `--setup-info-yaml` based
  on discussion in [#2647](https://github.com/commercialhaskell/stack/issues/2647).
* The `--main-is` flag for GHCI now implies the TARGET, fixing
  [#1845](https://github.com/commercialhaskell/stack/issues/1845).
* `stack ghci` no longer takes all build options, as many weren't useful
  [#2199](https://github.com/commercialhaskell/stack/issues/2199)
* `--no-time-in-log` option, to make verbose logs more diffable
  [#2727](https://github.com/commercialhaskell/stack/issues/2727)
* `--color` option added to override auto-detection of ANSI support
  [#2725](https://github.com/commercialhaskell/stack/issues/2725)
* Missing extra-deps are now warned about, adding a degree of typo detection
  [#1521](https://github.com/commercialhaskell/stack/issues/1521)
* No longer warns about missing build-tools if they are on the PATH.
  [#2235](https://github.com/commercialhaskell/stack/issues/2235)
* Replace enclosed-exceptions with safe-exceptions.
  [#2768](https://github.com/commercialhaskell/stack/issues/2768)
* The install location for GHC and other programs can now be configured with the
  `local-programs-path` option in `config.yaml`.
  [#1644](https://github.com/commercialhaskell/stack/issues/1644)
* Added option to add nix dependencies as nix GC roots
* Proper pid 1 (init) process for `stack exec` with Docker
* Dump build logs if they contain warnings.
  [#2545](https://github.com/commercialhaskell/stack/issues/2545)
* Docker: redirect stdout of `docker pull` to stderr so that
  it will not interfere with output of other commands.
* Nix & docker can be activated at the same time, in order to run stack in a nix-shell
  in a container, preferably from an image already containing the nix dependencies
  in its /nix/store
* Stack/nix: Dependencies can be added as nix GC roots, so they are not removed
  when running `nix-collect-garbage`

Bug fixes:

* Fixed a gnarly bug where programs and package tarballs sometimes have
  corrupted downloads. See
  [#2657](https://github.com/commercialhaskell/stack/issues/2568).
* Add proper support for non-ASCII characters in file paths for the `sdist` command.
  See [#2549](https://github.com/commercialhaskell/stack/issues/2549)
* Never treat `extra-dep` local packages as targets. This ensures
  things like test suites are not run for these packages, and that
  build output is not hidden due to their presence.
* Fix a resource leak in `sinkProcessStderrStdout` which could affect
  much of the codebase, in particular copying precompiled
  packages. [#1979](https://github.com/commercialhaskell/stack/issues/1979)
* Docker: ensure that interrupted extraction process does not cause corrupt file
  when downloading a Docker-compatible Stack executable
  [#2568](https://github.com/commercialhaskell/stack/issues/2568)
* Fixed running `stack hpc report` on package targets.
  [#2664](https://github.com/commercialhaskell/stack/issues/2664)
* Fix a long-standing performance regression where stack would parse the .dump-hi
  files of the library components of local packages twice.
  [#2658](https://github.com/commercialhaskell/stack/pull/2658)
* Fixed a regression in "stack ghci --no-load", where it would prompt for a main
  module to load. [#2603](https://github.com/commercialhaskell/stack/pull/2603)
* Build Setup.hs files with the threaded RTS, mirroring the behavior of
  cabal-install and enabling more complex build systems in those files.
* Fixed a bug in passing along `--ghc-options` to ghcjs.  They were being
  provided as `--ghc-options` to Cabal, when it needs to be `--ghcjs-options`.
  [#2714](https://github.com/commercialhaskell/stack/issues/2714)
* Launch Docker from the project root regardless of the working
  directory Stack is invoked from. This means paths relative to the project root
  (e.g. environment files) can be specified in `stack.yaml`'s docker `run-args`.
* `stack setup --reinstall` now behaves as expected.
  [#2554](https://github.com/commercialhaskell/stack/issues/2554)

## 1.2.0

Release notes:

* On many Un*x systems, Stack can now be installed with a simple
  one-liner:

        wget -qO- https://get.haskellstack.org/ | sh

* The fix for
  [#2175](https://github.com/commercialhaskell/stack/issues/2175)
  entails that stack must perform a full clone of a large Git repo of
  Hackage meta-information. The total download size is about 200 MB.
  Please be aware of this when upgrading your stack installation.

* If you use Mac OS X, you may want to delay upgrading to macOS Sierra as there
  are reports of GHC panics when building some packages (including Stack
  itself). See [#2577](https://github.com/commercialhaskell/stack/issues/2577)

* This version of Stack does not build on ARM or PowerPC systems (see
  [store#37](https://github.com/fpco/store/issues/37)).  Please stay with
  version 1.1.2 for now on those architectures.  This will be rectified soon!

* We are now releasing a
  [statically linked Stack binary for 64-bit Linux](https://www.stackage.org/stack/linux-x86_64-static).
  Please try it and let us know if you run into any trouble on your platform.

* We are planning some changes to our Linux releases, including dropping our
  Ubuntu, Debian, CentOS, and Fedora package repositories and switching to
  statically linked binaries.  We would value your feedback in
  [#2534](https://github.com/commercialhaskell/stack/issues/2534).

Major changes:

* Add `stack hoogle` command.
  [#55](https://github.com/commercialhaskell/stack/issues/55)
* Support for absolute file path in `url` field of `setup-info` or `--ghc-bindist`
* Add support for rendering GHCi scripts targeting different GHCi like
  applications
  [#2457](https://github.com/commercialhaskell/stack/pull/2457)

Behavior changes:

* Remove `stack ide start` and `stack ide load-targets` commands.
  [#2178](https://github.com/commercialhaskell/stack/issues/2178)
* Support .buildinfo files in `stack ghci`.
  [#2242](https://github.com/commercialhaskell/stack/pull/2242)
* Support -ferror-spans syntax in GHC error messages.
* Avoid unpacking ghc to `/tmp`
  [#996](https://github.com/commercialhaskell/stack/issues/996)
* The Linux `gmp4` GHC bindist is no longer considered a full-fledged GHC
  variant and can no longer be specified using the `ghc-variant` option,
  and instead is treated more like a slightly different platform.

Other enhancements:

* Use the `store` package for binary serialization of most caches.
* Only require minor version match for Docker stack exe.
  This way, we can make patch releases for version bounds and similar
  build issues without needing to upload new binaries for Docker.
* Stack/Nix: Passes the right ghc derivation as an argument to the `shell.nix` when a
  custom `shell.nix` is used
  See [#2243](https://github.com/commercialhaskell/stack/issues/2243)
* Stack/Nix: Sets `LD_LIBRARY_PATH` so packages using C libs for Template Haskell can work
  (See _e.g._ [this HaskellR issue](https://github.com/tweag/HaskellR/issues/253))
* Parse CLI arguments and configuration files into less permissive types,
  improving error messages for bad inputs.
  [#2267](https://github.com/commercialhaskell/stack/issues/2267)
* Add the ability to explictly specify a gcc executable.
  [#593](https://github.com/commercialhaskell/stack/issues/593)
* Nix: No longer uses LTS mirroring in nixpkgs. Gives to nix-shell a derivation
  like `haskell.compiler.ghc801`
  See [#2259](https://github.com/commercialhaskell/stack/issues/2259)
* Perform some subprocesses during setup concurrently, slightly speeding up most
  commands. [#2346](https://github.com/commercialhaskell/stack/pull/2346)
* `stack setup` no longer unpacks to the system temp dir on posix systems.
  [#996](https://github.com/commercialhaskell/stack/issues/996)
* `stack setup` detects libtinfo6 and ncurses6 and can download alternate GHC
  bindists [#257](https://github.com/commercialhaskell/stack/issues/257)
  [#2302](https://github.com/commercialhaskell/stack/issues/2302).
* `stack setup` detects Linux ARMv7 downloads appropriate GHC bindist
  [#2103](https://github.com/commercialhaskell/stack/issues/2103)
* Custom `stack` binaries list dependency versions in output for `--version`.
  See [#2222](https://github.com/commercialhaskell/stack/issues/2222)
  and [#2450](https://github.com/commercialhaskell/stack/issues/2450).
* Use a pretty printer to output dependency resolution errors.
  [#1912](https://github.com/commercialhaskell/stack/issues/1912)
* Remove the `--os` flag
  [#2227](https://github.com/commercialhaskell/stack/issues/2227)
* Add 'netbase' and 'ca-certificates' as dependency for .deb packages.
  [#2293](https://github.com/commercialhaskell/stack/issues/2293).
* Add `stack ide targets` command.
* Enhance debug logging with subprocess timings.
* Pretty-print YAML parse errors
  [#2374](https://github.com/commercialhaskell/stack/issues/2374)
* Clarify confusing `stack setup` output
  [#2314](https://github.com/commercialhaskell/stack/issues/2314)
* Delete `Stack.Types` multimodule to improve build times
  [#2405](https://github.com/commercialhaskell/stack/issues/2405)
* Remove spurious newlines in build logs
  [#2418](https://github.com/commercialhaskell/stack/issues/2418)
* Interpreter: Provide a way to hide implicit packages
  [#1208](https://github.com/commercialhaskell/stack/issues/1208)
* Check executability in exec lookup
  [#2489](https://github.com/commercialhaskell/stack/issues/2489)

Bug fixes:

* Fix cabal warning about use of a deprecated cabal flag
  [#2350](https://github.com/commercialhaskell/stack/issues/2350)
* Support most executable extensions on Windows
  [#2225](https://github.com/commercialhaskell/stack/issues/2225)
* Detect resolver change in `stack solver`
  [#2252](https://github.com/commercialhaskell/stack/issues/2252)
* Fix a bug in docker image creation where the wrong base image was
  selected
  [#2376](https://github.com/commercialhaskell/stack/issues/2376)
* Ignore special entries when unpacking tarballs
  [#2361](https://github.com/commercialhaskell/stack/issues/2361)
* Fixes src directory pollution of `style.css` and `highlight.js` with GHC 8's
  haddock [#2429](https://github.com/commercialhaskell/stack/issues/2429)
* Handle filepaths with spaces in `stack ghci`
  [#2266](https://github.com/commercialhaskell/stack/issues/2266)
* Apply ghc-options to snapshot packages
  [#2289](https://github.com/commercialhaskell/stack/issues/2289)
* stack sdist: Fix timestamp in tarball
  [#2394](https://github.com/commercialhaskell/stack/pull/2394)
* Allow global Stack arguments with a script
  [#2316](https://github.com/commercialhaskell/stack/issues/2316)
* Inconsistency between ToJSON and FromJSON instances of PackageLocation
  [#2412](https://github.com/commercialhaskell/stack/pull/2412)
* Perform Unicode normalization on filepaths
  [#1810](https://github.com/commercialhaskell/stack/issues/1810)
* Solver: always keep ghc wired-in as hard constraints
  [#2453](https://github.com/commercialhaskell/stack/issues/2453)
* Support OpenBSD's tar where possible, require GNU tar for xz support
  [#2283](https://github.com/commercialhaskell/stack/issues/2283)
* Fix using --coverage with Cabal-1.24
  [#2424](https://github.com/commercialhaskell/stack/issues/2424)
* When marking exe installed, remove old version
  [#2373](https://github.com/commercialhaskell/stack/issues/2373)
* Stop truncating all-cabal-hashes git repo
  [#2175](https://github.com/commercialhaskell/stack/issues/2175)
* Handle non-ASCII filenames on Windows
  [#2491](https://github.com/commercialhaskell/stack/issues/2491)
* Avoid using multiple versions of a package in script interpreter
  by passing package-id to ghc/runghc
  [#1957](https://github.com/commercialhaskell/stack/issues/1957)
* Only pre-load compiler version when using nix integration
  [#2459](https://github.com/commercialhaskell/stack/issues/2459)
* Solver: parse cabal errors also on Windows
  [#2502](https://github.com/commercialhaskell/stack/issues/2502)
* Allow exec and ghci commands in interpreter mode.
  Scripts can now automatically open in the repl by using `exec ghci`
  instead of `runghc` in the shebang command.
  [#2510](https://github.com/commercialhaskell/stack/issues/2510)
* Now consider a package to be dirty when an extra-source-file is changed.
  See [#2040](https://github.com/commercialhaskell/stack/issues/2040)

## 1.1.2

Release notes:

* Official FreeBSD binaries are
  [now available](http://docs.haskellstack.org/en/stable/install_and_upgrade/#freebsd)
  [#1253](https://github.com/commercialhaskell/stack/issues/1253).

Major changes:

* Extensible custom snapshots implemented. These allow you to define snapshots
which extend other snapshots. See
[#863](https://github.com/commercialhaskell/stack/issues/863). Local file custom
snapshots can now be safely updated without changing their name.  Remote custom
snapshots should still be treated as immutable.

Behavior changes:

* `stack path --compiler` was added in the last release, to yield a path to the
  compiler. Unfortunately, `--compiler` is a global option that is useful to use
  with `stack path`. The same functionality is now provided by `stack path
  --compiler-exe`. See
  [#2123](https://github.com/commercialhaskell/stack/issues/2123)
* For packages specified in terms of a git or hg repo, the hash used in the
  location has changed.  This means that existing downloads from older stack
  versions won't be used.  This is a side-effect of the fix to
  [#2133](https://github.com/commercialhaskell/stack/issues/2133)
* `stack upgrade` no longer pays attention to local stack.yaml files, just the
  global config and CLI options.
  [#1392](https://github.com/commercialhaskell/stack/issues/1392)
* `stack ghci` now uses `:add` instead of `:load`, making it potentially work
  better with user scripts. See
  [#1888](https://github.com/commercialhaskell/stack/issues/1888)

Other enhancements:

* Grab Cabal files via Git SHA to avoid regressions from Hackage revisions
  [#2070](https://github.com/commercialhaskell/stack/pull/2070)
* Custom snapshots now support `ghc-options`.
* Package git repos are now re-used rather than re-cloned. See
  [#1620](https://github.com/commercialhaskell/stack/issues/1620)
* `DESTDIR` is filtered from environment when installing GHC. See
  [#1460](https://github.com/commercialhaskell/stack/issues/1460)
* `stack haddock` now supports `--hadock-arguments`. See
  [#2144](https://github.com/commercialhaskell/stack/issues/2144)
* Signing: warn if GPG_TTY is not set as per `man gpg-agent`

Bug fixes:

* Now ignore project config when doing `stack init` or `stack new`. See
  [#2110](https://github.com/commercialhaskell/stack/issues/2110)
* Packages specified by git repo can now have submodules. See
  [#2133](https://github.com/commercialhaskell/stack/issues/2133)
* Fix of hackage index fetch retry. See re-opening of
  [#1418](https://github.com/commercialhaskell/stack/issues/1418#issuecomment-217633843)
* HPack now picks up changes to filesystem other than package.yaml.  See
  [#2051](https://github.com/commercialhaskell/stack/issues/2051)
* "stack solver" no longer suggests --omit-packages. See
  [#2031](https://github.com/commercialhaskell/stack/issues/2031)
* Fixed an issue with building Cabal's Setup.hs. See
  [#1356](https://github.com/commercialhaskell/stack/issues/1356)
* Package dirtiness now pays attention to deleted files. See
  [#1841](https://github.com/commercialhaskell/stack/issues/1841)
* `stack ghci` now uses `extra-lib-dirs` and `extra-include-dirs`. See
  [#1656](https://github.com/commercialhaskell/stack/issues/1656)
* Relative paths outside of source dir added via `qAddDependentFile` are now
  checked for dirtiness. See
  [#1982](https://github.com/commercialhaskell/stack/issues/1982)
* Signing: always use `--with-fingerprints`

## 1.1.0

Release notes:

* Added Ubuntu 16.04 LTS (xenial) Apt repo.
* No longer uploading new versions to Fedora 21 repo.

Behavior changes:

* Snapshot packages are no longer built with executable profiling. See
  [#1179](https://github.com/commercialhaskell/stack/issues/1179).
* `stack init` now ignores symlinks when searching for cabal files. It also now
  ignores any directory that begins with `.` (as well as `dist` dirs) - before
  it would only ignore `.git`, `.stack-work`, and `dist`.
* The stack executable is no longer built with `-rtsopts`.  Before, when
  `-rtsopts` was enabled, stack would process `+RTS` options even when intended
  for some other program, such as when used with `stack exec -- prog +RTS`.
  See [#2022](https://github.com/commercialhaskell/stack/issues/2022).
* The `stack path --ghc-paths` option is deprecated and renamed to `--programs`.
  `--compiler` is added, which points directly at the compiler used in
  the current project.  `--compiler-bin` points to the compiler's bin dir.
* For consistency with the `$STACK_ROOT` environment variable, the
  `stack path --global-stack-root` flag and the `global-stack-root` field
  in the output of `stack path` are being deprecated and replaced with the
  `stack-root` flag and output field.
  Additionally, the stack root can now be specified via the
  `--stack-root` command-line flag. See
  [#1148](https://github.com/commercialhaskell/stack/issues/1148).
* `stack sig` GPG-related sub-commands were removed (folded into `upload` and
  `sdist`)
* GPG signing of packages while uploading to Hackage is now the default. Use
  `upload --no-signature` if you would rather not contribute your package
  signature. If you don't yet have a GPG keyset, read this
  [blog post on GPG keys](https://fpcomplete.com/blog/2016/05/stack-security-gnupg-keys).
  We can add a stack.yaml config setting to disable signing if some people
  desire it. We hope that people will sign. Later we will be adding GPG
  signature verification options.
* `stack build pkg-1.2.3` will now build even if the snapshot has a different
  package version - it is treated as an extra-dep. `stack build local-pkg-1.2.3`
  is an error even if the version number matches the local package
  [#2028](https://github.com/commercialhaskell/stack/issues/2028).
* Having a `nix:` section no longer implies enabling nix build. This allows the
  user to globally configure whether nix is used (unless the project overrides
  the default explicitly). See
  [#1924](https://github.com/commercialhaskell/stack/issues/1924).
* Remove deprecated valid-wanted field.
* Docker: mount home directory in container [#1949](https://github.com/commercialhaskell/stack/issues/1949).
* Deprecate `--local-bin-path` instead `--local-bin`.
* `stack image`: allow absolute source paths for `add`.

Other enhancements:

* `stack haddock --open [PACKAGE]` opens the local haddocks in the browser.
* Fix too much rebuilding when enabling/disabling profiling flags.
* `stack build pkg-1.0` will now build `pkg-1.0` even if the snapshot specifies
  a different version (it introduces a temporary extra-dep)
* Experimental support for `--split-objs` added
  [#1284](https://github.com/commercialhaskell/stack/issues/1284).
* `git` packages with submodules are supported by passing the `--recursive`
  flag to `git clone`.
* When using [hpack](https://github.com/sol/hpack), only regenerate cabal files
  when hpack files change.
* hpack files can now be used in templates
* `stack ghci` now runs ghci as a separate process
  [#1306](https://github.com/commercialhaskell/stack/issues/1306)
* Retry when downloading snapshots and package indices
* Many build options are configurable now in `stack.yaml`:
```
  build:
    library-profiling: true
    executable-profiling: true
    haddock: true
    haddock-deps: true
    copy-bins: true
    prefetch: true
    force-dirty: true
    keep-going: true
    test: true
    test-arguments:
      rerun-tests: true
      additional-args: ['-fprof']
      coverage: true
      no-run-tests: true
    bench: true
    benchmark-opts:
      benchmark-arguments: -O2
      no-run-benchmarks: true
    reconfigure: true
    cabal-verbose: true
```
* A number of URLs are now configurable, useful for firewalls. See
  [#1794](https://github.com/commercialhaskell/stack/issues/1884).
* Suggest causes when executables are missing.
* Allow `--omit-packages` even without `--solver`.
* Improve the generated stack.yaml.
* Improve ghci results after :load Main module collision with main file path.
* Only load the hackage index if necessary
  [#1883](https://github.com/commercialhaskell/stack/issues/1883), [#1892](https://github.com/commercialhaskell/stack/issues/1892).
* init: allow local packages to be deps of deps
  [#1965](https://github.com/commercialhaskell/stack/issues/1965).
* Always use full fingerprints from GPG
  [#1952](https://github.com/commercialhaskell/stack/issues/1952).
* Default to using `gpg2` and fall back to `gpg`
  [#1976](https://github.com/commercialhaskell/stack/issues/1976).
* Add a flag for --verbosity silent.
* Add `haddock --open` flag [#1396](https://github.com/commercialhaskell/stack/issues/1396).

Bug fixes:

* Package tarballs would fail to unpack.
  [#1884](https://github.com/commercialhaskell/stack/issues/1884).
* Fixed errant warnings about missing modules, after deleted and removed from
  cabal file [#921](https://github.com/commercialhaskell/stack/issues/921)
  [#1805](https://github.com/commercialhaskell/stack/issues/1805).
* Now considers a package to dirty when the hpack file is changed
  [#1819](https://github.com/commercialhaskell/stack/issues/1819).
* Nix: cancelling a stack build now exits properly rather than dropping into a
  nix-shell [#1778](https://github.com/commercialhaskell/stack/issues/1778).
* `allow-newer: true` now causes `--exact-configuration` to be passed to Cabal.
  See [#1579](https://github.com/commercialhaskell/stack/issues/1579).
* `stack solver` no longer fails with `InvalidRelFile` for relative package
  paths including `..`. See
  [#1954](https://github.com/commercialhaskell/stack/issues/1954).
* Ignore emacs lock files when finding .cabal
  [#1897](https://github.com/commercialhaskell/stack/issues/1897).
* Use lenient UTF-8 decode for build output
  [#1945](https://github.com/commercialhaskell/stack/issues/1945).
* Clear index cache whenever index updated
  [#1962](https://github.com/commercialhaskell/stack/issues/1962).
* Fix: Building a container image drops a .stack-work dir in the current working
  (sub)directory
  [#1975](https://github.com/commercialhaskell/stack/issues/1975).
* Fix: Rebuilding when disabling profiling
  [#2023](https://github.com/commercialhaskell/stack/issues/2023).

## 1.0.4.3

Bug fixes:

* Don't delete contents of ~/.ssh when using `stack clean --full` with Docker
  enabled [#2000](https://github.com/commercialhaskell/stack/issues/2000)

## 1.0.4.2

Build with path-io-1.0.0. There are no changes in behaviour from 1.0.4,
so no binaries are released for this version.

## 1.0.4.1

Fixes build with aeson-0.11.0.0. There are no changes in behaviour from 1.0.4,
so no binaries are released for this version.

## 1.0.4

Major changes:

* Some notable changes in `stack init`:
    * Overall it should now be able to initialize almost all existing cabal
      packages out of the box as long as the package itself is consistently
      defined.
    * Choose the best possible snapshot and add extra dependencies on top
      of a snapshot resolver rather than a compiler resolver -
      [#1583](https://github.com/commercialhaskell/stack/pull/1583)
    * Automatically omit a package (`--omit-packages`) when it is compiler
      incompatible or when there are packages with conflicting dependency
      requirements - [#1674](https://github.com/commercialhaskell/stack/pull/1674).
    * Some more changes for a better user experience. Please refer to
      the doc guide for details.
* Add support for hpack, alternative package description format
  [#1679](https://github.com/commercialhaskell/stack/issues/1679)

Other enhancements:

* Docker: pass ~/.ssh and SSH auth socket into container, so that git repos
  work [#1358](https://github.com/commercialhaskell/stack/issues/1358).
* Docker: strip suffix from docker --version.
  [#1653](https://github.com/commercialhaskell/stack/issues/1653)
* Docker: pass USER and PWD environment variables into container.
* On each run, stack will test the stack root directory (~/.stack), and the
  project and package work directories (.stack-work) for whether they are
  owned by the current user and abort if they are not. This precaution can
  be disabled with the `--allow-different-user` flag or `allow-different-user`
  option in the global config (~/.stack/config.yaml).
  [#471](https://github.com/commercialhaskell/stack/issues/471)
* Added `stack clean --full` option for full working dir cleanup.
* YAML config: support Zip archives.
* Redownload build plan if parsing fails
  [#1702](https://github.com/commercialhaskell/stack/issues/1702).
* Give mustache templates access to a 'year' tag
  [#1716](https://github.com/commercialhaskell/stack/pull/1716).
* Have "stack ghci" warn about module name aliasing.
* Add "stack ghci --load-local-deps".
* Build Setup.hs with -rtsopts
  [#1687](https://github.com/commercialhaskell/stack/issues/1687).
* `stack init` accepts a list of directories.
* Add flag infos to DependencyPlanFailures (for better error output in case of
  flags) [#713](https://github.com/commercialhaskell/stack/issues/713)
* `stack new --bare` complains for overwrites, and add `--force` option
  [#1597](https://github.com/commercialhaskell/stack/issues/1597).

Bug fixes:

* Previously, `stack ghci` would fail with `cannot satisfy -package-id` when the
  implicit build step changes the package key of some dependency.
* Fix: Building with ghcjs: "ghc-pkg: Prelude.chr: bad argument: 2980338"
  [#1665](https://github.com/commercialhaskell/stack/issues/1665).
* Fix running test / bench with `--profile` / `--trace`.
* Fix: build progress counter is no longer visible
  [#1685](https://github.com/commercialhaskell/stack/issues/1685).
* Use "-RTS" w/ profiling to allow extra args
  [#1772](https://github.com/commercialhaskell/stack/issues/1772).
* Fix withUnpackedTarball7z to find name of srcDir after unpacking
  (fixes `stack setup` fails for ghcjs project on windows)
  [#1774](https://github.com/commercialhaskell/stack/issues/1774).
* Add space before auto-generated bench opts (makes profiling options work
  uniformly for applications and benchmark suites)
  [#1771](https://github.com/commercialhaskell/stack/issues/1771).
* Don't try to find plugin if it resembles flag.
* Setup.hs changes cause package dirtiness
  [#1711](https://github.com/commercialhaskell/stack/issues/1711).
* Send "stack templates" output to stdout
  [#1792](https://github.com/commercialhaskell/stack/issues/1792).

## 1.0.2

Release notes:

- Arch Linux: Stack has been adopted into the
  [official community repository](https://www.archlinux.org/packages/community/x86_64/stack/),
  so we will no longer be updating the AUR with new versions. See the
  [install/upgrade guide](http://docs.haskellstack.org/en/stable/install_and_upgrade/#arch-linux)
  for current download instructions.

Major changes:

- `stack init` and `solver` overhaul
  [#1583](https://github.com/commercialhaskell/stack/pull/1583)

Other enhancements:

- Disable locale/codepage hacks when GHC >=7.10.3
  [#1552](https://github.com/commercialhaskell/stack/issues/1552)
- Specify multiple images to build for `stack image container`
  [docs](http://docs.haskellstack.org/en/stable/yaml_configuration/#image)
- Specify which executables to include in images for `stack image container`
  [docs](http://docs.haskellstack.org/en/stable/yaml_configuration/#image)
- Docker: pass supplemantary groups and umask into container
- If git fetch fails wipe the directory and try again from scratch
  [#1418](https://github.com/commercialhaskell/stack/issues/1418)
- Warn if newly installed executables won't be available on the PATH
  [#1362](https://github.com/commercialhaskell/stack/issues/1362)
- stack.yaml: for `stack image container`, specify multiple images to generate,
  and which executables should be added to those images
- GHCI: add interactive Main selection
  [#1068](https://github.com/commercialhaskell/stack/issues/1068)
- Care less about the particular name of a GHCJS sdist folder
  [#1622](https://github.com/commercialhaskell/stack/issues/1622)
- Unified Enable/disable help messaging
  [#1613](https://github.com/commercialhaskell/stack/issues/1613)

Bug fixes:

- Don't share precompiled packages between GHC/platform variants and Docker
  [#1551](https://github.com/commercialhaskell/stack/issues/1551)
- Properly redownload corrupted downloads with the correct file size.
  [Mailing list discussion](https://groups.google.com/d/msg/haskell-stack/iVGDG5OHYxs/FjUrR5JsDQAJ)
- Gracefully handle invalid paths in error/warning messages
  [#1561](https://github.com/commercialhaskell/stack/issues/1561)
- Nix: select the correct GHC version corresponding to the snapshot
  even when an abstract resolver is passed via `--resolver` on the
  command-line.
  [#1641](https://github.com/commercialhaskell/stack/issues/1641)
- Fix: Stack does not allow using an external package from ghci
  [#1557](https://github.com/commercialhaskell/stack/issues/1557)
- Disable ambiguous global '--resolver' option for 'stack init'
  [#1531](https://github.com/commercialhaskell/stack/issues/1531)
- Obey `--no-nix` flag
- Fix: GHCJS Execute.hs: Non-exhaustive patterns in lambda
  [#1591](https://github.com/commercialhaskell/stack/issues/1591)
- Send file-watch and sticky logger messages to stderr
  [#1302](https://github.com/commercialhaskell/stack/issues/1302)
  [#1635](https://github.com/commercialhaskell/stack/issues/1635)
- Use globaldb path for querying Cabal version
  [#1647](https://github.com/commercialhaskell/stack/issues/1647)

## 1.0.0

Release notes:

*  We're calling this version 1.0.0 in preparation for Stackage
   LTS 4.  Note, however, that this does not mean the code's API
   will be stable as this is primarily an end-user tool.

Enhancements:

* Added flag `--profile` flag: passed with `stack build`, it will
  enable profiling, and for `--bench` and `--test` it will generate a
  profiling report by passing `+RTS -p` to the executable(s). Great
  for using like `stack build --bench --profile` (remember that
  enabling profile will slow down your benchmarks by >4x). Run `stack
  build --bench` again to disable the profiling and get proper speeds
* Added flag `--trace` flag: just like `--profile`, it enables
  profiling, but instead of generating a report for `--bench` and
  `--test`, prints out a stack trace on exception. Great for using
  like `stack build --test --trace`
* Nix: all options can be overriden on command line
  [#1483](https://github.com/commercialhaskell/stack/issues/1483)
* Nix: build environments (shells) are now pure by default.
* Make verbosity silent by default in script interpreter mode
  [#1472](https://github.com/commercialhaskell/stack/issues/1472)
* Show a message when resetting git commit fails
  [#1453](https://github.com/commercialhaskell/stack/issues/1453)
* Improve Unicode handling in project/package names
  [#1337](https://github.com/commercialhaskell/stack/issues/1337)
* Fix ambiguity between a stack command and a filename to execute (prefer
  `stack` subcommands)
  [#1471](https://github.com/commercialhaskell/stack/issues/1471)
* Support multi line interpreter directive comments
  [#1394](https://github.com/commercialhaskell/stack/issues/1394)
* Handle space separated pids in ghc-pkg dump (for GHC HEAD)
  [#1509](https://github.com/commercialhaskell/stack/issues/1509)
* Add ghci --no-package-hiding option
  [#1517](https://github.com/commercialhaskell/stack/issues/1517)
* `stack new` can download templates from URL
  [#1466](https://github.com/commercialhaskell/stack/issues/1466)

Bug fixes:

* Nix: stack exec options are passed properly to the stack sub process
  [#1538](https://github.com/commercialhaskell/stack/issues/1538)
* Nix: specifying a shell-file works in any current working directory
  [#1547](https://github.com/commercialhaskell/stack/issues/1547)
* Nix: use `--resolver` argument
* Docker: fix missing image message and '--docker-auto-pull'
* No HTML escaping for "stack new" template params
  [#1475](https://github.com/commercialhaskell/stack/issues/1475)
* Set permissions for generated .ghci script
  [#1480](https://github.com/commercialhaskell/stack/issues/1480)
* Restrict commands allowed in interpreter mode
  [#1504](https://github.com/commercialhaskell/stack/issues/1504)
* stack ghci doesn't see preprocessed files for executables
  [#1347](https://github.com/commercialhaskell/stack/issues/1347)
* All test suites run even when only one is requested
  [#1550](https://github.com/commercialhaskell/stack/pull/1550)
* Edge cases in broken templates give odd errors
  [#1535](https://github.com/commercialhaskell/stack/issues/1535)
* Fix test coverage bug on windows

## 0.1.10.1

Bug fixes:

* `stack image container` did not actually build an image
  [#1473](https://github.com/commercialhaskell/stack/issues/1473)

## 0.1.10.0

Release notes:

* The Stack home page is now at [haskellstack.org](http://haskellstack.org),
  which shows the documentation rendered by readthedocs.org. Note: this
  has necessitated some changes to the links in the documentation's markdown
  source code, so please check the links on the website before submitting a PR
  to fix them.
* The locations of the
  [Ubuntu](http://docs.haskellstack.org/en/stable/install_and_upgrade/#ubuntu)
  and
  [Debian](http://docs.haskellstack.org/en/stable/install_and_upgrade/#debian)
  package repositories have changed to have correct URL semantics according to
  Debian's guidelines
  [#1378](https://github.com/commercialhaskell/stack/issues/1378). The old
  locations will continue to work for some months, but we suggest that you
  adjust your `/etc/apt/sources.list.d/fpco.list` to the new location to avoid
  future disruption.
* [openSUSE and SUSE Linux Enterprise](http://docs.haskellstack.org/en/stable/install_and_upgrade/#suse)
  packages are now available, thanks to [@mimi1vx](https://github.com/mimi1vx).
  Note: there will be some lag before these pick up new versions, as they are
  based on Stackage LTS.

Major changes:

* Support for building inside a Nix-shell providing system dependencies
  [#1285](https://github.com/commercialhaskell/stack/pull/1285)
* Add optional GPG signing on `stack upload --sign` or with
  `stack sig sign ...`

Other enhancements:

* Print latest applicable version of packages on conflicts
  [#508](https://github.com/commercialhaskell/stack/issues/508)
* Support for packages located in Mercurial repositories
  [#1397](https://github.com/commercialhaskell/stack/issues/1397)
* Only run benchmarks specified as build targets
  [#1412](https://github.com/commercialhaskell/stack/issues/1412)
* Support git-style executable fall-through (`stack something` executes
  `stack-something` if present)
  [#1433](https://github.com/commercialhaskell/stack/issues/1433)
* GHCi now loads intermediate dependencies
  [#584](https://github.com/commercialhaskell/stack/issues/584)
* `--work-dir` option for overriding `.stack-work`
  [#1178](https://github.com/commercialhaskell/stack/issues/1178)
* Support `detailed-0.9` tests
  [#1429](https://github.com/commercialhaskell/stack/issues/1429)
* Docker: improved POSIX signal proxying to containers
  [#547](https://github.com/commercialhaskell/stack/issues/547)

Bug fixes:

* Show absolute paths in error messages in multi-package builds
  [#1348](https://github.com/commercialhaskell/stack/issues/1348)
* Docker-built binaries and libraries in different path
  [#911](https://github.com/commercialhaskell/stack/issues/911)
  [#1367](https://github.com/commercialhaskell/stack/issues/1367)
* Docker: `--resolver` argument didn't effect selected image tag
* GHCi: Spaces in filepaths caused module loading issues
  [#1401](https://github.com/commercialhaskell/stack/issues/1401)
* GHCi: cpp-options in cabal files weren't used
  [#1419](https://github.com/commercialhaskell/stack/issues/1419)
* Benchmarks couldn't be run independently of eachother
  [#1412](https://github.com/commercialhaskell/stack/issues/1412)
* Send output of building setup to stderr
  [#1410](https://github.com/commercialhaskell/stack/issues/1410)

## 0.1.8.0

Major changes:

* GHCJS can now be used with stackage snapshots via the new `compiler` field.
* Windows installers are now available:
  [download them here](http://docs.haskellstack.org/en/stable/install_and_upgrade/#windows)
  [#613](https://github.com/commercialhaskell/stack/issues/613)
* Docker integration works with non-FPComplete generated images
  [#531](https://github.com/commercialhaskell/stack/issues/531)

Other enhancements:

* Added an `allow-newer` config option
  [#922](https://github.com/commercialhaskell/stack/issues/922)
  [#770](https://github.com/commercialhaskell/stack/issues/770)
* When a Hackage revision invalidates a build plan in a snapshot, trust the
  snapshot [#770](https://github.com/commercialhaskell/stack/issues/770)
* Added a `stack config set resolver RESOLVER` command. Part of work on
  [#115](https://github.com/commercialhaskell/stack/issues/115)
* `stack setup` can now install GHCJS on windows. See
  [#1145](https://github.com/commercialhaskell/stack/issues/1145) and
  [#749](https://github.com/commercialhaskell/stack/issues/749)
* `stack hpc report` command added, which generates reports for HPC tix files
* `stack ghci` now accepts all the flags accepted by `stack build`. See
  [#1186](https://github.com/commercialhaskell/stack/issues/1186)
* `stack ghci` builds the project before launching GHCi. If the build fails,
  try to launch GHCi anyway. Use `stack ghci --no-build` option to disable
  [#1065](https://github.com/commercialhaskell/stack/issues/1065)
* `stack ghci` now detects and warns about various circumstances where it is
  liable to fail. See
  [#1270](https://github.com/commercialhaskell/stack/issues/1270)
* Added `require-docker-version` configuration option
* Packages will now usually be built along with their tests and benchmarks. See
  [#1166](https://github.com/commercialhaskell/stack/issues/1166)
* Relative `local-bin-path` paths will be relative to the project's root
  directory, not the current working directory.
  [#1340](https://github.com/commercialhaskell/stack/issues/1340)
* `stack clean` now takes an optional `[PACKAGE]` argument for use in
  multi-package projects. See
  [#583](https://github.com/commercialhaskell/stack/issues/583)
* Ignore cabal_macros.h as a dependency
  [#1195](https://github.com/commercialhaskell/stack/issues/1195)
* Pad timestamps and show local time in --verbose output
  [#1226](https://github.com/commercialhaskell/stack/issues/1226)
* GHCi: Import all modules after loading them
  [#995](https://github.com/commercialhaskell/stack/issues/995)
* Add subcommand aliases: `repl` for `ghci`, and `runhaskell` for `runghc`
  [#1241](https://github.com/commercialhaskell/stack/issues/1241)
* Add typo recommendations for unknown package identifiers
  [#158](https://github.com/commercialhaskell/stack/issues/158)
* Add `stack path --local-hpc-root` option
* Overhaul dependencies' haddocks copying
  [#1231](https://github.com/commercialhaskell/stack/issues/1231)
* Support for extra-package-dbs in 'stack ghci'
  [#1229](https://github.com/commercialhaskell/stack/pull/1229)
* `stack new` disallows package names with "words" consisting solely of numbers
  [#1336](https://github.com/commercialhaskell/stack/issues/1336)
* `stack build --fast` turns off optimizations
* Show progress while downloading package index
  [#1223](https://github.com/commercialhaskell/stack/issues/1223).

Bug fixes:

* Fix: Haddocks not copied for dependencies
  [#1105](https://github.com/commercialhaskell/stack/issues/1105)
* Fix: Global options did not work consistently after subcommand
  [#519](https://github.com/commercialhaskell/stack/issues/519)
* Fix: 'stack ghci' doesn't notice that a module got deleted
  [#1180](https://github.com/commercialhaskell/stack/issues/1180)
* Rebuild when cabal file is changed
* Fix: Paths in GHC warnings not canonicalized, nor those for packages in
  subdirectories or outside the project root
  [#1259](https://github.com/commercialhaskell/stack/issues/1259)
* Fix: unlisted files in tests and benchmarks trigger extraneous second build
  [#838](https://github.com/commercialhaskell/stack/issues/838)

## 0.1.6.0

Major changes:

* `stack setup` now supports building and booting GHCJS from source tarball.
* On Windows, build directories no longer display "pretty" information
  (like x86_64-windows/Cabal-1.22.4.0), but rather a hash of that
  content. The reason is to avoid the 260 character path limitation on
  Windows. See
  [#1027](https://github.com/commercialhaskell/stack/pull/1027)
* Rename config files and clarify their purposes [#969](https://github.com/commercialhaskell/stack/issues/969)
    * `~/.stack/stack.yaml` --> `~/.stack/config.yaml`
    * `~/.stack/global` --> `~/.stack/global-project`
    * `/etc/stack/config` --> `/etc/stack/config.yaml`
    * Old locations still supported, with deprecation warnings
* New command "stack eval CODE", which evaluates to "stack exec ghc -- -e CODE".

Other enhancements:

* No longer install `git` on Windows
  [#1046](https://github.com/commercialhaskell/stack/issues/1046). You
  can still get this behavior by running the following yourself:
  `stack exec -- pacman -Sy --noconfirm git`.
* Typing enter during --file-watch triggers a rebuild [#1023](https://github.com/commercialhaskell/stack/pull/1023)
* Use Haddock's `--hyperlinked-source` (crosslinked source), if available [#1070](https://github.com/commercialhaskell/stack/pull/1070)
* Use Stack-installed GHCs for `stack init --solver` [#1072](https://github.com/commercialhaskell/stack/issues/1072)
* New experimental `stack query` command [#1087](https://github.com/commercialhaskell/stack/issues/1087)
* By default, stack no longer rebuilds a package due to GHC options changes. This behavior can be tweaked with the `rebuild-ghc-options` setting. [#1089](https://github.com/commercialhaskell/stack/issues/1089)
* By default, ghc-options are applied to all local packages, not just targets. This behavior can be tweaked with the `apply-ghc-options` setting. [#1089](https://github.com/commercialhaskell/stack/issues/1089)
* Docker: download or override location of stack executable to re-run in container [#974](https://github.com/commercialhaskell/stack/issues/974)
* Docker: when Docker Engine is remote, don't run containerized processes as host's UID/GID [#194](https://github.com/commercialhaskell/stack/issues/194)
* Docker: `set-user` option to enable/disable running containerized processes as host's UID/GID [#194](https://github.com/commercialhaskell/stack/issues/194)
* Custom Setup.hs files are now precompiled instead of interpreted. This should be a major performance win for certain edge cases (biggest example: [building Cabal itself](https://github.com/commercialhaskell/stack/issues/1041)) while being either neutral or a minor slowdown for more common cases.
* `stack test --coverage` now also generates a unified coverage report for multiple test-suites / packages.  In the unified report, test-suites can contribute to the coverage of other packages.

Bug fixes:

* Ignore stack-built executables named `ghc`
  [#1052](https://github.com/commercialhaskell/stack/issues/1052)
* Fix quoting of output failed command line arguments
* Mark executable-only packages as installed when copied from cache [#1043](https://github.com/commercialhaskell/stack/pull/1043)
* Canonicalize temporary directory paths [#1047](https://github.com/commercialhaskell/stack/pull/1047)
* Put code page fix inside the build function itself [#1066](https://github.com/commercialhaskell/stack/issues/1066)
* Add `explicit-setup-deps` option [#1110](https://github.com/commercialhaskell/stack/issues/1110), and change the default to the old behavior of using any package in the global and snapshot database [#1025](https://github.com/commercialhaskell/stack/issues/1025)
* Precompiled cache checks full package IDs on Cabal < 1.22 [#1103](https://github.com/commercialhaskell/stack/issues/1103)
* Pass -package-id to ghci [#867](https://github.com/commercialhaskell/stack/issues/867)
* Ignore global packages when copying precompiled packages [#1146](https://github.com/commercialhaskell/stack/issues/1146)

## 0.1.5.0

Major changes:

* On Windows, we now use a full MSYS2 installation in place of the previous PortableGit. This gives you access to the pacman package manager for more easily installing libraries.
* Support for custom GHC binary distributions [#530](https://github.com/commercialhaskell/stack/issues/530)
    * `ghc-variant` option in stack.yaml to specify the variant (also
      `--ghc-variant` command-line option)
    * `setup-info` in stack.yaml, to specify where to download custom binary
      distributions (also `--ghc-bindist` command-line option)
    * Note: On systems with libgmp4 (aka `libgmp.so.3`), such as CentOS 6, you
      may need to re-run `stack setup` due to the centos6 GHC bindist being
      treated like a variant
* A new `--pvp-bounds` flag to the sdist and upload commands allows automatic adding of PVP upper and/or lower bounds to your dependencies

Other enhancements:

* Adapt to upcoming Cabal installed package identifier format change [#851](https://github.com/commercialhaskell/stack/issues/851)
* `stack setup` takes a `--stack-setup-yaml` argument
* `--file-watch` is more discerning about which files to rebuild for [#912](https://github.com/commercialhaskell/stack/issues/912)
* `stack path` now supports `--global-pkg-db` and `--ghc-package-path`
* `--reconfigure` flag [#914](https://github.com/commercialhaskell/stack/issues/914) [#946](https://github.com/commercialhaskell/stack/issues/946)
* Cached data is written with a checksum of its structure [#889](https://github.com/commercialhaskell/stack/issues/889)
* Fully removed `--optimizations` flag
* Added `--cabal-verbose` flag
* Added `--file-watch-poll` flag for polling instead of using filesystem events (useful for running tests in a Docker container while modifying code in the host environment. When code is injected into the container via a volume, the container won't propagate filesystem events).
* Give a preemptive error message when `-prof` is given as a GHC option [#1015](https://github.com/commercialhaskell/stack/issues/1015)
* Locking is now optional, and will be turned on by setting the `STACK_LOCK` environment variable to `true` [#950](https://github.com/commercialhaskell/stack/issues/950)
* Create default stack.yaml with documentation comments and commented out options [#226](https://github.com/commercialhaskell/stack/issues/226)
* Out of memory warning if Cabal exits with -9 [#947](https://github.com/commercialhaskell/stack/issues/947)

Bug fixes:

* Hacky workaround for optparse-applicative issue with `stack exec --help` [#806](https://github.com/commercialhaskell/stack/issues/806)
* Build executables for local extra deps [#920](https://github.com/commercialhaskell/stack/issues/920)
* copyFile can't handle directories [#942](https://github.com/commercialhaskell/stack/pull/942)
* Support for spaces in Haddock interface files [fpco/minghc#85](https://github.com/fpco/minghc/issues/85)
* Temporarily building against a "shadowing" local package? [#992](https://github.com/commercialhaskell/stack/issues/992)
* Fix Setup.exe name for --upgrade-cabal on Windows [#1002](https://github.com/commercialhaskell/stack/issues/1002)
* Unlisted dependencies no longer trigger extraneous second build [#838](https://github.com/commercialhaskell/stack/issues/838)

## 0.1.4.1

Fix stack's own Haddocks.  No changes to functionality (only comments updated).

## 0.1.4.0

Major changes:

* You now have more control over how GHC versions are matched, e.g. "use exactly this version," "use the specified minor version, but allow patches," or "use the given minor version or any later minor in the given major release." The default has switched from allowing newer later minor versions to a specific minor version allowing patches. For more information, see [#736](https://github.com/commercialhaskell/stack/issues/736) and [#784](https://github.com/commercialhaskell/stack/pull/784).
* Support added for compiling with GHCJS
* stack can now reuse prebuilt binaries between snapshots. That means that, if you build package foo in LTS-3.1, that binary version can be reused in LTS-3.2, assuming it uses the same dependencies and flags. [#878](https://github.com/commercialhaskell/stack/issues/878)

Other enhancements:

* Added the `--docker-env` argument, to set environment variables in Docker container.
* Set locale environment variables to UTF-8 encoding for builds to avoid "commitBuffer: invalid argument" errors from GHC [#793](https://github.com/commercialhaskell/stack/issues/793)
* Enable translitation for encoding on stdout and stderr [#824](https://github.com/commercialhaskell/stack/issues/824)
* By default, `stack upgrade` automatically installs GHC as necessary [#797](https://github.com/commercialhaskell/stack/issues/797)
* Added the `ghc-options` field to stack.yaml [#796](https://github.com/commercialhaskell/stack/issues/796)
* Added the `extra-path` field to stack.yaml
* Code page changes on Windows only apply to the build command (and its synonyms), and can be controlled via a command line flag (still defaults to on) [#757](https://github.com/commercialhaskell/stack/issues/757)
* Implicitly add packages to extra-deps when a flag for them is set [#807](https://github.com/commercialhaskell/stack/issues/807)
* Use a precompiled Setup.hs for simple build types [#801](https://github.com/commercialhaskell/stack/issues/801)
* Set --enable-tests and --enable-benchmarks optimistically [#805](https://github.com/commercialhaskell/stack/issues/805)
* `--only-configure` option added [#820](https://github.com/commercialhaskell/stack/issues/820)
* Check for duplicate local package names
* Stop nagging people that call `stack test` [#845](https://github.com/commercialhaskell/stack/issues/845)
* `--file-watch` will ignore files that are in your VCS boring/ignore files [#703](https://github.com/commercialhaskell/stack/issues/703)
* Add `--numeric-version` option

Bug fixes:

* `stack init --solver` fails if `GHC_PACKAGE_PATH` is present [#860](https://github.com/commercialhaskell/stack/issues/860)
* `stack solver` and `stack init --solver` check for test suite and benchmark dependencies [#862](https://github.com/commercialhaskell/stack/issues/862)
* More intelligent logic for setting UTF-8 locale environment variables [#856](https://github.com/commercialhaskell/stack/issues/856)
* Create missing directories for `stack sdist`
* Don't ignore .cabal files with extra periods [#895](https://github.com/commercialhaskell/stack/issues/895)
* Deprecate unused `--optimizations` flag
* Truncated output on slow terminals [#413](https://github.com/commercialhaskell/stack/issues/413)

## 0.1.3.1

Bug fixes:

* Ignore disabled executables [#763](https://github.com/commercialhaskell/stack/issues/763)

## 0.1.3.0

Major changes:

* Detect when a module is compiled but not listed in the cabal file ([#32](https://github.com/commercialhaskell/stack/issues/32))
    * A warning is displayed for any modules that should be added to `other-modules` in the .cabal file
    * These modules are taken into account when determining whether a package needs to be built
* Respect TemplateHaskell addDependentFile dependency changes ([#105](https://github.com/commercialhaskell/stack/issues/105))
    * TH dependent files are taken into account when determining whether a package needs to be built.
* Overhauled target parsing, added `--test` and `--bench` options [#651](https://github.com/commercialhaskell/stack/issues/651)
    * For details, see [Build commands documentation](http://docs.haskellstack.org/en/stable/build_command/)

Other enhancements:

* Set the `HASKELL_DIST_DIR` environment variable [#524](https://github.com/commercialhaskell/stack/pull/524)
* Track build status of tests and benchmarks [#525](https://github.com/commercialhaskell/stack/issues/525)
* `--no-run-tests` [#517](https://github.com/commercialhaskell/stack/pull/517)
* Targets outside of root dir don't build [#366](https://github.com/commercialhaskell/stack/issues/366)
* Upper limit on number of flag combinations to test [#543](https://github.com/commercialhaskell/stack/issues/543)
* Fuzzy matching support to give better error messages for close version numbers [#504](https://github.com/commercialhaskell/stack/issues/504)
* `--local-bin-path` global option. Use to change where binaries get placed on a `--copy-bins` [#342](https://github.com/commercialhaskell/stack/issues/342)
* Custom snapshots [#111](https://github.com/commercialhaskell/stack/issues/111)
* --force-dirty flag: Force treating all local packages as having dirty files (useful for cases where stack can't detect a file change)
* GHC error messages: display file paths as absolute instead of relative for better editor integration
* Add the `--copy-bins` option [#569](https://github.com/commercialhaskell/stack/issues/569)
* Give warnings on unexpected config keys [#48](https://github.com/commercialhaskell/stack/issues/48)
* Remove Docker `pass-host` option
* Don't require cabal-install to upload [#313](https://github.com/commercialhaskell/stack/issues/313)
* Generate indexes for all deps and all installed snapshot packages [#143](https://github.com/commercialhaskell/stack/issues/143)
* Provide `--resolver global` option [#645](https://github.com/commercialhaskell/stack/issues/645)
    * Also supports `--resolver nightly`, `--resolver lts`, and `--resolver lts-X`
* Make `stack build --flag` error when flag or package is unknown [#617](https://github.com/commercialhaskell/stack/issues/617)
* Preserve file permissions when unpacking sources [#666](https://github.com/commercialhaskell/stack/pull/666)
* `stack build` etc work outside of a project
* `list-dependencies` command [#638](https://github.com/commercialhaskell/stack/issues/638)
* `--upgrade-cabal` option to `stack setup` [#174](https://github.com/commercialhaskell/stack/issues/174)
* `--exec` option [#651](https://github.com/commercialhaskell/stack/issues/651)
* `--only-dependencies` implemented correctly [#387](https://github.com/commercialhaskell/stack/issues/387)

Bug fixes:

* Extensions from the `other-extensions` field no longer enabled by default [#449](https://github.com/commercialhaskell/stack/issues/449)
* Fix: haddock forces rebuild of empty packages [#452](https://github.com/commercialhaskell/stack/issues/452)
* Don't copy over executables excluded by component selection [#605](https://github.com/commercialhaskell/stack/issues/605)
* Fix: stack fails on Windows with git package in stack.yaml and no git binary on path [#712](https://github.com/commercialhaskell/stack/issues/712)
* Fixed GHCi issue: Specifying explicit package versions (#678)
* Fixed GHCi issue: Specifying -odir and -hidir as .stack-work/odir (#529)
* Fixed GHCi issue: Specifying A instead of A.ext for modules (#498)

## 0.1.2.0

* Add `--prune` flag to `stack dot` [#487](https://github.com/commercialhaskell/stack/issues/487)
* Add `--[no-]external`,`--[no-]include-base` flags to `stack dot` [#437](https://github.com/commercialhaskell/stack/issues/437)
* Add `--ignore-subdirs` flag to init command [#435](https://github.com/commercialhaskell/stack/pull/435)
* Handle attempt to use non-existing resolver [#436](https://github.com/commercialhaskell/stack/pull/436)
* Add `--force` flag to `init` command
* exec style commands accept the `--package` option (see [Reddit discussion](http://www.reddit.com/r/haskell/comments/3bd66h/stack_runghc_turtle_as_haskell_script_solution/))
* `stack upload` without arguments doesn't do anything [#439](https://github.com/commercialhaskell/stack/issues/439)
* Print latest version of packages on conflicts [#450](https://github.com/commercialhaskell/stack/issues/450)
* Flag to avoid rerunning tests that haven't changed [#451](https://github.com/commercialhaskell/stack/issues/451)
* stack can act as a script interpreter (see [Script interpreter] (https://github.com/commercialhaskell/stack/wiki/Script-interpreter) and [Reddit discussion](http://www.reddit.com/r/haskell/comments/3bd66h/stack_runghc_turtle_as_haskell_script_solution/))
* Add the __`--file-watch`__ flag to auto-rebuild on file changes [#113](https://github.com/commercialhaskell/stack/issues/113)
* Rename `stack docker exec` to `stack exec --plain`
* Add the `--skip-msys` flag [#377](https://github.com/commercialhaskell/stack/issues/377)
* `--keep-going`, turned on by default for tests and benchmarks [#478](https://github.com/commercialhaskell/stack/issues/478)
* `concurrent-tests: BOOL` [#492](https://github.com/commercialhaskell/stack/issues/492)
* Use hashes to check file dirtiness [#502](https://github.com/commercialhaskell/stack/issues/502)
* Install correct GHC build on systems with libgmp.so.3 [#465](https://github.com/commercialhaskell/stack/issues/465)
* `stack upgrade` checks version before upgrading [#447](https://github.com/commercialhaskell/stack/issues/447)

## 0.1.1.0

* Remove GHC uncompressed tar file after installation [#376](https://github.com/commercialhaskell/stack/issues/376)
* Put stackage snapshots JSON on S3 [#380](https://github.com/commercialhaskell/stack/issues/380)
* Specifying flags for multiple packages [#335](https://github.com/commercialhaskell/stack/issues/335)
* single test suite failure should show entire log [#388](https://github.com/commercialhaskell/stack/issues/388)
* valid-wanted is a confusing option name [#386](https://github.com/commercialhaskell/stack/issues/386)
* stack init in multi-package project should use local packages for dependency checking [#384](https://github.com/commercialhaskell/stack/issues/384)
* Display information on why a snapshot was rejected [#381](https://github.com/commercialhaskell/stack/issues/381)
* Give a reason for unregistering packages [#389](https://github.com/commercialhaskell/stack/issues/389)
* `stack exec` accepts the `--no-ghc-package-path` parameter
* Don't require build plan to upload [#400](https://github.com/commercialhaskell/stack/issues/400)
* Specifying test components only builds/runs those tests [#398](https://github.com/commercialhaskell/stack/issues/398)
* `STACK_EXE` environment variable
* Add the `stack dot` command
* `stack upgrade` added [#237](https://github.com/commercialhaskell/stack/issues/237)
* `--stack-yaml` command line flag [#378](https://github.com/commercialhaskell/stack/issues/378)
* `--skip-ghc-check` command line flag [#423](https://github.com/commercialhaskell/stack/issues/423)

Bug fixes:

* Haddock links to global packages no longer broken on Windows [#375](https://github.com/commercialhaskell/stack/issues/375)
* Make flags case-insensitive [#397](https://github.com/commercialhaskell/stack/issues/397)
* Mark packages uninstalled before rebuilding [#365](https://github.com/commercialhaskell/stack/issues/365)

## 0.1.0.0

* Fall back to cabal dependency solver when a snapshot can't be found
* Basic implementation of `stack new` [#137](https://github.com/commercialhaskell/stack/issues/137)
* `stack solver` command [#364](https://github.com/commercialhaskell/stack/issues/364)
* `stack path` command [#95](https://github.com/commercialhaskell/stack/issues/95)
* Haddocks [#143](https://github.com/commercialhaskell/stack/issues/143):
    * Build for dependencies
    * Use relative links
    * Generate module contents and index for all packages in project

## 0.0.3

* `--prefetch` [#297](https://github.com/commercialhaskell/stack/issues/297)
* `upload` command ported from stackage-upload [#225](https://github.com/commercialhaskell/stack/issues/225)
* `--only-snapshot` [#310](https://github.com/commercialhaskell/stack/issues/310)
* `--resolver` [#224](https://github.com/commercialhaskell/stack/issues/224)
* `stack init` [#253](https://github.com/commercialhaskell/stack/issues/253)
* `--extra-include-dirs` and `--extra-lib-dirs` [#333](https://github.com/commercialhaskell/stack/issues/333)
* Specify intra-package target [#201](https://github.com/commercialhaskell/stack/issues/201)

## 0.0.2

* Fix some Windows specific bugs [#216](https://github.com/commercialhaskell/stack/issues/216)
* Improve output for package index updates [#227](https://github.com/commercialhaskell/stack/issues/227)
* Automatically update indices as necessary [#227](https://github.com/commercialhaskell/stack/issues/227)
* --verbose flag [#217](https://github.com/commercialhaskell/stack/issues/217)
* Remove packages (HTTPS and Git) [#199](https://github.com/commercialhaskell/stack/issues/199)
* Config values for system-ghc and install-ghc
* Merge `stack deps` functionality into `stack build`
* `install` command [#153](https://github.com/commercialhaskell/stack/issues/153) and [#272](https://github.com/commercialhaskell/stack/issues/272)
* overriding architecture value (useful to force 64-bit GHC on Windows, for example)
* Overhauled test running (allows cycles, avoids unnecessary recompilation, etc)

## 0.0.1

* First public release, beta quality<|MERGE_RESOLUTION|>--- conflicted
+++ resolved
@@ -12,13 +12,10 @@
 
 Bug fixes:
 
-<<<<<<< HEAD
-=======
 * For versions of Cabal before 1.24, ensure that the dependencies of
   non-buildable components are part of the build plan to work around an old
   Cabal bug.
 
->>>>>>> 3f72ff95
 ## v1.6.1
 
 Major changes:

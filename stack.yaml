--- conflicted
+++ resolved
@@ -18,10 +18,7 @@
     win32-2-5: false
 extra-deps:
 - mintty-0.1.1
-<<<<<<< HEAD
 - text-metrics-0.3.0
+- unicode-transforms-0.3.2
 - unliftio-core-0.1.0.0
-- unliftio-0.1.0.0
-=======
-- unicode-transforms-0.3.2
->>>>>>> 80d6e68d
+- unliftio-0.1.0.0
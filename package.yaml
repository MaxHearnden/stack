--- conflicted
+++ resolved
@@ -1,9 +1,5 @@
 name: stack
-<<<<<<< HEAD
-version: '2.1.4'
-=======
 version: '2.2.0'
->>>>>>> da6c1a46
 synopsis: The Haskell Tool Stack
 description: |
   Please see the documentation at <https://docs.haskellstack.org>

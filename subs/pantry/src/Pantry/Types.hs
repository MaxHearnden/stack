--- conflicted
+++ resolved
@@ -768,12 +768,8 @@
   | PackageNameParseFail !Text
   | PackageVersionParseFail !Text
   | InvalidCabalFilePath !(Path Abs File)
-<<<<<<< HEAD
   | DuplicatePackageNames !Utf8Builder ![(PackageName, [RawPackageLocationImmutable])]
-=======
-  | DuplicatePackageNames !Utf8Builder ![(PackageName, [PackageLocationImmutable])]
   | MigrationFailure !(Path Abs File) !SqliteException
->>>>>>> e0291104
 
   deriving Typeable
 instance Exception PantryException where

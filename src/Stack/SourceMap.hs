{-# LANGUAGE OverloadedStrings #-}
{-# LANGUAGE RankNTypes #-}
{-# LANGUAGE RecordWildCards #-}
module Stack.SourceMap
    ( mkProjectPackage
    , snapToDepPackage
    , additionalDepPackage
    , loadVersion
    , getPLIVersion
    , loadGlobalHints
    , toActual
    , checkFlagsUsedThrowing
    ) where

import qualified Data.Conduit.List as CL
import Data.Yaml (decodeFileThrow)
import qualified Distribution.PackageDescription as PD
import Network.HTTP.Download (download, redownload)
import Network.HTTP.StackClient (parseRequest)
import Pantry
import qualified RIO
import qualified RIO.Map as Map
import qualified RIO.Set as Set
import RIO.Process
import Stack.PackageDump
import Stack.Prelude
import Stack.Types.Build
import Stack.Types.Compiler
import Stack.Types.Config
import Stack.Types.Runner (HasRunner)
import Stack.Types.SourceMap

-- | Create a 'ProjectPackage' from a directory containing a package.
mkProjectPackage ::
       forall env. (HasPantryConfig env, HasLogFunc env, HasProcessContext env)
    => PrintWarnings
    -> ResolvedPath Dir
    -> Bool
    -> RIO env ProjectPackage
mkProjectPackage printWarnings dir buildHaddocks = do
   (gpd, name, cabalfp) <- loadCabalFilePath (resolvedAbsolute dir)
   return ProjectPackage
     { ppCabalFP = cabalfp
     , ppResolvedDir = dir
     , ppCommon = CommonPackage
                  { cpGPD = gpd printWarnings
                  , cpName = name
                  , cpFlags = mempty
                  , cpGhcOptions = mempty
                  , cpHaddocks = buildHaddocks
                  }
     }

-- | Create a 'DepPackage' from a 'PackageLocation', from some additional
-- to a snapshot setting (extra-deps or command line)
additionalDepPackage
  :: forall env. (HasPantryConfig env, HasLogFunc env, HasProcessContext env)
  => Bool
  -> PackageLocation
  -> RIO env DepPackage
additionalDepPackage buildHaddocks pl = do
  (name, gpdio) <-
    case pl of
      PLMutable dir -> do
        (gpdio, name, _cabalfp) <- loadCabalFilePath (resolvedAbsolute dir)
        pure (name, gpdio NoPrintWarnings)
      PLImmutable pli -> do
        PackageIdentifier name _ <- getPackageLocationIdent pli
        run <- askRunInIO
        pure (name, run $ loadCabalFileImmutable pli)
  return DepPackage
    { dpLocation = pl
    , dpHidden = False
    , dpFromSnapshot = NotFromSnapshot
    , dpCommon = CommonPackage
                  { cpGPD = gpdio
                  , cpName = name
                  , cpFlags = mempty
                  , cpGhcOptions = mempty
                  , cpHaddocks = buildHaddocks
                  }
    }

snapToDepPackage ::
       forall env. (HasPantryConfig env, HasLogFunc env, HasProcessContext env)
    => Bool
    -> PackageName
    -> SnapshotPackage
    -> RIO env DepPackage
snapToDepPackage buildHaddocks name SnapshotPackage{..} = do
  run <- askRunInIO
  return DepPackage
    { dpLocation = PLImmutable spLocation
    , dpHidden = spHidden
    , dpFromSnapshot = FromSnapshot
    , dpCommon = CommonPackage
                  { cpGPD = run $ loadCabalFileImmutable spLocation
                  , cpName = name
                  , cpFlags = spFlags
                  , cpGhcOptions = spGhcOptions
                  , cpHaddocks = buildHaddocks
                  }
    }

<<<<<<< HEAD
getPLIVersion :: PackageLocationImmutable -> Version
getPLIVersion (PLIHackage (PackageIdentifier _ v) _ _) = v
getPLIVersion (PLIArchive _ pm) = pkgVersion $ pmIdent pm
getPLIVersion (PLIRepo _ pm) = pkgVersion $ pmIdent pm
=======
loadVersion :: MonadIO m => CommonPackage -> m Version
loadVersion common = do
    gpd <- liftIO $ cpGPD common
    return (pkgVersion $ PD.package $ PD.packageDescription gpd)

getPLIVersion ::
       MonadIO m
    => PackageLocationImmutable
    -> IO Version
    -> m Version
getPLIVersion (PLIHackage (PackageIdentifierRevision _ v _) _) _ = pure v
getPLIVersion (PLIArchive _ pm) loadVer = versionMaybeFromPM pm loadVer
getPLIVersion (PLIRepo _ pm) loadVer = versionMaybeFromPM pm loadVer

versionMaybeFromPM ::
       MonadIO m => PackageMetadata -> IO Version -> m Version
versionMaybeFromPM pm _ | Just v <- pmVersion pm = pure v
versionMaybeFromPM _ loadVer = liftIO loadVer
>>>>>>> 8e349056

-- | Load the global hints from Github.
loadGlobalHints
  :: HasRunner env
  => Path Abs File -- ^ local cached file location
  -> ActualCompiler
  -> RIO env (Maybe (Map PackageName Version))
loadGlobalHints dest ac =
    inner False
  where
    inner alreadyDownloaded = do
      req <- parseRequest "https://raw.githubusercontent.com/fpco/stackage-content/master/stack/global-hints.yaml"
      downloaded <- download req dest
      eres <- tryAny inner2
      mres <-
        case eres of
          Left e -> Nothing <$ logError ("Error when parsing global hints: " <> displayShow e)
          Right x -> pure x
      case mres of
        Nothing | not alreadyDownloaded && not downloaded -> do
          logInfo $
            "Could not find local global hints for " <>
            RIO.display ac <>
            ", forcing a redownload"
          x <- redownload req dest
          if x
            then inner True
            else do
              logInfo "Redownload didn't happen"
              pure Nothing
        _ -> pure mres

    inner2 = liftIO
           $ Map.lookup ac . fmap (fmap unCabalString . unCabalStringMap)
         <$> decodeFileThrow (toFilePath dest)

globalsFromDump ::
       (HasLogFunc env, HasProcessContext env)
    => ActualCompiler
    -> RIO env (Map PackageName GlobalPackage)
globalsFromDump compiler = do
    let pkgConduit =
            conduitDumpPackage .|
            CL.foldMap (\dp -> Map.singleton (dpGhcPkgId dp) dp)
        toGlobals ds = Map.fromList $ map toGlobal $ Map.elems ds
        toGlobal d =
            ( pkgName $ dpPackageIdent d
            , GlobalPackage (pkgVersion $ dpPackageIdent d))
    toGlobals <$> ghcPkgDump (whichCompiler compiler) [] pkgConduit

globalsFromHints ::
       HasConfig env
    => ActualCompiler
    -> RIO env (Map PackageName GlobalPackage)
globalsFromHints compiler = do
    ghfp <- globalHintsFile
    mglobalHints <- loadGlobalHints ghfp compiler
    case mglobalHints of
        Just hints -> pure $ Map.map GlobalPackage hints
        Nothing -> do
            logWarn $ "Unable to load global hints for " <> RIO.display compiler
            pure mempty

toActual ::
       (HasConfig env)
    => SMWanted
    -> WithDownloadCompiler
    -> ActualCompiler
    -> RIO env SMActual
toActual smw downloadCompiler compiler = do
    allGlobals <-
        case downloadCompiler of
            WithDownloadCompiler -> globalsFromDump compiler
            SkipDownloadCompiler -> globalsFromHints compiler
    let globals =
            allGlobals `Map.difference` smwProject smw `Map.difference` smwDeps smw
    return
        SMActual
        { smaCompiler = compiler
        , smaProject = smwProject smw
        , smaDeps = smwDeps smw
        , smaGlobal = globals
        }

checkFlagsUsedThrowing ::
       (MonadIO m, MonadThrow m)
    => Map PackageName (Map FlagName Bool)
    -> FlagSource
    -> Map PackageName ProjectPackage
    -> Map PackageName DepPackage
    -> m ()
checkFlagsUsedThrowing packageFlags source prjPackages deps = do
    unusedFlags <-
        forMaybeM (Map.toList packageFlags) $ \(pname, flags) ->
            getUnusedPackageFlags (pname, flags) source prjPackages deps
    unless (null unusedFlags) $
        throwM $ InvalidFlagSpecification $ Set.fromList unusedFlags

getUnusedPackageFlags ::
       MonadIO m
    => (PackageName, Map FlagName Bool)
    -> FlagSource
    -> Map PackageName ProjectPackage
    -> Map PackageName DepPackage
    -> m (Maybe UnusedFlags)
getUnusedPackageFlags (name, userFlags) source prj deps =
    let maybeCommon =
          fmap ppCommon (Map.lookup name prj) <|>
          fmap dpCommon (Map.lookup name deps)
    in case maybeCommon  of
        -- Package is not available as project or dependency
        Nothing ->
            pure $ Just $ UFNoPackage source name
        -- Package exists, let's check if the flags are defined
        Just common -> do
            gpd <- liftIO $ cpGPD common
            let pname = pkgName $ PD.package $ PD.packageDescription gpd
                pkgFlags = Set.fromList $ map PD.flagName $ PD.genPackageFlags gpd
                unused = Map.keysSet $ Map.withoutKeys userFlags pkgFlags
            if Set.null unused
                    -- All flags are defined, nothing to do
                    then pure Nothing
                    -- Error about the undefined flags
                    else pure $ Just $ UFFlagsNotDefined source pname pkgFlags unused<|MERGE_RESOLUTION|>--- conflicted
+++ resolved
@@ -102,31 +102,15 @@
                   }
     }
 
-<<<<<<< HEAD
+loadVersion :: MonadIO m => CommonPackage -> m Version
+loadVersion common = do
+    gpd <- liftIO $ cpGPD common
+    return (pkgVersion $ PD.package $ PD.packageDescription gpd)
+
 getPLIVersion :: PackageLocationImmutable -> Version
 getPLIVersion (PLIHackage (PackageIdentifier _ v) _ _) = v
 getPLIVersion (PLIArchive _ pm) = pkgVersion $ pmIdent pm
 getPLIVersion (PLIRepo _ pm) = pkgVersion $ pmIdent pm
-=======
-loadVersion :: MonadIO m => CommonPackage -> m Version
-loadVersion common = do
-    gpd <- liftIO $ cpGPD common
-    return (pkgVersion $ PD.package $ PD.packageDescription gpd)
-
-getPLIVersion ::
-       MonadIO m
-    => PackageLocationImmutable
-    -> IO Version
-    -> m Version
-getPLIVersion (PLIHackage (PackageIdentifierRevision _ v _) _) _ = pure v
-getPLIVersion (PLIArchive _ pm) loadVer = versionMaybeFromPM pm loadVer
-getPLIVersion (PLIRepo _ pm) loadVer = versionMaybeFromPM pm loadVer
-
-versionMaybeFromPM ::
-       MonadIO m => PackageMetadata -> IO Version -> m Version
-versionMaybeFromPM pm _ | Just v <- pmVersion pm = pure v
-versionMaybeFromPM _ loadVer = liftIO loadVer
->>>>>>> 8e349056
 
 -- | Load the global hints from Github.
 loadGlobalHints

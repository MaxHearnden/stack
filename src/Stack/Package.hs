{-# LANGUAGE LambdaCase #-}
{-# LANGUAGE TupleSections #-}
{-# LANGUAGE ScopedTypeVariables #-}
{-# LANGUAGE FlexibleContexts #-}
{-# LANGUAGE DataKinds #-}
{-# LANGUAGE DeriveDataTypeable #-}
{-# LANGUAGE FlexibleInstances #-}
{-# LANGUAGE OverloadedStrings #-}
{-# LANGUAGE RankNTypes #-}
{-# LANGUAGE TemplateHaskell #-}
{-# LANGUAGE ViewPatterns #-}
{-# LANGUAGE CPP #-}

-- | Dealing with Cabal.

module Stack.Package
  (readPackage
  ,readPackageBS
  ,readPackageDir
  ,readPackageUnresolved
  ,readPackageUnresolvedBS
  ,resolvePackage
  ,getCabalFileName
  ,Package(..)
  ,GetPackageFiles(..)
  ,GetPackageOpts(..)
  ,PackageConfig(..)
  ,buildLogPath
  ,PackageException (..)
  ,resolvePackageDescription
  ,packageToolDependencies
  ,packageDependencies
  ,packageIdentifier
  ,autogenDir
  ,checkCabalFileName
  ,printCabalFileWarning)
  where

import           Control.Arrow ((&&&))
import           Control.Exception hiding (try,catch)
import           Control.Monad
import           Control.Monad.Catch
import           Control.Monad.IO.Class
import           Control.Monad.Logger (MonadLogger,logWarn)
import           Control.Monad.Reader
import qualified Data.ByteString as BS
import qualified Data.ByteString.Char8 as C8
import           Data.Either
import           Data.Function
import           Data.List
import           Data.List.Extra (nubOrd)
import           Data.Map.Strict (Map)
import qualified Data.Map.Strict as M
import           Data.Maybe
import           Data.Maybe.Extra
import           Data.Monoid
import           Data.Set (Set)
import qualified Data.Set as S
import           Data.Text (Text)
import qualified Data.Text as T
import           Data.Text.Encoding (decodeUtf8, decodeUtf8With)
import           Data.Text.Encoding.Error (lenientDecode)
import           Distribution.Compiler
import           Distribution.ModuleName (ModuleName)
import qualified Distribution.ModuleName as Cabal
import           Distribution.Package hiding (Package,PackageName,packageName,packageVersion,PackageIdentifier)
import           Distribution.PackageDescription hiding (FlagName)
import           Distribution.PackageDescription.Parse
import           Distribution.ParseUtils
import           Distribution.Simple.Utils
import           Distribution.System (OS (..), Arch, Platform (..))
import           Distribution.Text (display, simpleParse)
import           Path as FL
import           Path.Extra
import           Path.Find
import           Path.IO
import           Prelude
import           Safe (headDef, tailSafe)
import           Stack.Build.Installed
import           Stack.Constants
import           Stack.Types
import qualified Stack.Types.PackageIdentifier
import           System.Directory (doesFileExist, getDirectoryContents)
import           System.FilePath (splitExtensions, replaceExtension)
import qualified System.FilePath as FilePath
import           System.IO.Error

packageIdentifier :: Package -> Stack.Types.PackageIdentifier.PackageIdentifier
packageIdentifier pkg =
    Stack.Types.PackageIdentifier.PackageIdentifier
        (packageName pkg)
        (packageVersion pkg)

-- | Read the raw, unresolved package information.
readPackageUnresolved :: (MonadIO m, MonadThrow m)
                      => Path Abs File
                      -> m ([PWarning],GenericPackageDescription)
readPackageUnresolved cabalfp =
  liftIO (BS.readFile (FL.toFilePath cabalfp))
  >>= readPackageUnresolvedBS (Just cabalfp)

-- | Read the raw, unresolved package information from a ByteString.
readPackageUnresolvedBS :: (MonadThrow m)
                        => Maybe (Path Abs File)
                        -> BS.ByteString
                        -> m ([PWarning],GenericPackageDescription)
readPackageUnresolvedBS mcabalfp bs =
    case parsePackageDescription chars of
       ParseFailed per ->
         throwM (PackageInvalidCabalFile mcabalfp per)
       ParseOk warnings gpkg -> return (warnings,gpkg)
  where
    chars = T.unpack (dropBOM (decodeUtf8With lenientDecode bs))

    -- https://github.com/haskell/hackage-server/issues/351
    dropBOM t = fromMaybe t $ T.stripPrefix "\xFEFF" t

-- | Reads and exposes the package information
readPackage :: (MonadLogger m, MonadIO m, MonadThrow m, MonadCatch m)
            => PackageConfig
            -> Path Abs File
            -> m ([PWarning],Package)
readPackage packageConfig cabalfp =
  do (warnings,gpkg) <- readPackageUnresolved cabalfp
     return (warnings,resolvePackage packageConfig gpkg)

-- | Reads and exposes the package information, from a ByteString
readPackageBS :: (MonadThrow m)
              => PackageConfig
              -> BS.ByteString
              -> m ([PWarning],Package)
readPackageBS packageConfig bs =
  do (warnings,gpkg) <- readPackageUnresolvedBS Nothing bs
     return (warnings,resolvePackage packageConfig gpkg)

-- | Convenience wrapper around @readPackage@ that first finds the cabal file
-- in the given directory.
readPackageDir :: (MonadLogger m, MonadIO m, MonadThrow m, MonadCatch m)
               => PackageConfig
               -> Path Abs Dir
               -> m (Path Abs File, [PWarning], Package)
readPackageDir packageConfig dir = do
    cabalfp <- getCabalFileName dir
    (warnings,pkg) <- readPackage packageConfig cabalfp
    checkCabalFileName (packageName pkg) cabalfp
    return (cabalfp, warnings, pkg)

-- | Print cabal file warnings.
printCabalFileWarning
    :: (MonadLogger m)
    => Path Abs File -> PWarning -> m ()
printCabalFileWarning cabalfp =
    \case
        (PWarning x) ->
            $logWarn
                ("Cabal file warning in " <> T.pack (toFilePath cabalfp) <>
                 ": " <>
                 T.pack x)
        (UTFWarning line msg) ->
            $logWarn
                ("Cabal file warning in " <> T.pack (toFilePath cabalfp) <> ":" <>
                 T.pack (show line) <>
                 ": " <>
                 T.pack msg)

-- | Check if the given name in the @Package@ matches the name of the .cabal file
checkCabalFileName :: MonadThrow m => PackageName -> Path Abs File -> m ()
checkCabalFileName name cabalfp = do
    -- Previously, we just use parsePackageNameFromFilePath. However, that can
    -- lead to confusing error messages. See:
    -- https://github.com/commercialhaskell/stack/issues/895
    let expected = packageNameString name ++ ".cabal"
    when (expected /= toFilePath (filename cabalfp))
        $ throwM $ MismatchedCabalName cabalfp name

-- | Resolve a parsed cabal file into a 'Package'.
resolvePackage :: PackageConfig
               -> GenericPackageDescription
               -> Package
resolvePackage packageConfig gpkg =
    Package
    { packageName = name
    , packageVersion = fromCabalVersion (pkgVersion pkgId)
    , packageDeps = deps
    , packageFiles = pkgFiles
    , packageTools = packageDescTools pkg
    , packageFlags = packageConfigFlags packageConfig
    , packageAllDeps = S.fromList (M.keys deps)
    , packageHasLibrary = maybe False (buildable . libBuildInfo) (library pkg)
    , packageTests = S.fromList
      [T.pack (testName t) | t <- testSuites pkg
                           , buildable (testBuildInfo t)]
    , packageBenchmarks = S.fromList
      [T.pack (benchmarkName b) | b <- benchmarks pkg
                                , buildable (benchmarkBuildInfo b)]
    , packageExes = S.fromList
      [T.pack (exeName b) | b <- executables pkg
                          , buildable (buildInfo b)]
    , packageOpts = GetPackageOpts $
      \sourceMap installedMap omitPkgs cabalfp ->
           do (componentsModules,componentFiles,_,_) <- getPackageFiles pkgFiles cabalfp
              componentsOpts <-
                  generatePkgDescOpts sourceMap installedMap omitPkgs cabalfp pkg componentFiles
              return (componentsModules,componentFiles,componentsOpts)
    , packageHasExposedModules = maybe
          False
          (not . null . exposedModules)
          (library pkg)
    , packageSimpleType = buildType (packageDescription gpkg) == Just Simple
    , packageDefinedFlags = S.fromList $
      map (fromCabalFlagName . flagName) $ genPackageFlags gpkg
    }
  where
    pkgFiles = GetPackageFiles $
        \cabalfp ->
             do distDir <- distDirFromDir (parent cabalfp)
                (componentModules,componentFiles,dataFiles',warnings) <-
                    runReaderT
                        (packageDescModulesAndFiles pkg)
                        (cabalfp, buildDir distDir)
                return (componentModules, componentFiles, S.insert cabalfp dataFiles', warnings)
    pkgId = package (packageDescription gpkg)
    name = fromCabalPackageName (pkgName pkgId)
    pkg = resolvePackageDescription packageConfig gpkg
    deps = M.filterWithKey (const . (/= name)) (packageDependencies pkg)

-- | Generate GHC options for the package's components, and a list of
-- options which apply generally to the package, not one specific
-- component.
generatePkgDescOpts
    :: (HasEnvConfig env, HasPlatform env, MonadThrow m, MonadReader env m, MonadIO m)
    => SourceMap
    -> InstalledMap
    -> [PackageName] -- ^ Packages to omit from the "-package" / "-package-id" flags
    -> Path Abs File
    -> PackageDescription
    -> Map NamedComponent (Set DotCabalPath)
    -> m (Map NamedComponent BuildInfoOpts)
generatePkgDescOpts sourceMap installedMap omitPkgs cabalfp pkg componentPaths = do
    distDir <- distDirFromDir cabalDir
    let cabalmacros = autogenDir distDir </> $(mkRelFile "cabal_macros.h")
    exists <- fileExists cabalmacros
    let mcabalmacros =
            if exists
                then Just cabalmacros
                else Nothing
    let generate namedComponent binfo =
            ( namedComponent
            , generateBuildInfoOpts
                  sourceMap
                  installedMap
                  mcabalmacros
                  cabalDir
                  distDir
                  omitPkgs
                  binfo
                  (fromMaybe mempty (M.lookup namedComponent componentPaths))
                  namedComponent)
    return
        ( M.fromList
              (concat
                   [ maybe
                         []
                         (return . generate CLib . libBuildInfo)
                         (library pkg)
                   , fmap
                         (\exe ->
                               generate
                                    (CExe (T.pack (exeName exe)))
                                    (buildInfo exe))
                         (executables pkg)
                   , fmap
                         (\bench ->
                               generate
                                    (CBench (T.pack (benchmarkName bench)))
                                    (benchmarkBuildInfo bench))
                         (benchmarks pkg)
                   , fmap
                         (\test ->
                               generate
                                    (CTest (T.pack (testName test)))
                                    (testBuildInfo test))
                         (testSuites pkg)]))
  where
    cabalDir = parent cabalfp

-- | Generate GHC options for the target.
generateBuildInfoOpts
    :: SourceMap
    -> InstalledMap
    -> Maybe (Path Abs File)
    -> Path Abs Dir
    -> Path Abs Dir
    -> [PackageName]
    -> BuildInfo
    -> Set DotCabalPath
    -> NamedComponent
    -> BuildInfoOpts
generateBuildInfoOpts sourceMap installedMap mcabalmacros cabalDir distDir omitPkgs b dotCabalPaths componentName =
    BuildInfoOpts
        { bioGhcOpts = ghcOpts b
        -- NOTE for future changes: Due to this use of nubOrd (and other uses
        -- downstream), these generated options must not rely on multiple
        -- argument sequences.  For example, ["--main-is", "Foo.hs", "--main-
        -- is", "Bar.hs"] would potentially break due to the duplicate
        -- "--main-is" being removed.
        --
        -- See https://github.com/commercialhaskell/stack/issues/1255
        , bioGeneratedOpts = nubOrd $ concat
            [extOpts b, srcOpts, includeOpts, macros, deps, extra b, extraDirs, fworks b, cObjectFiles]
        , bioBuildable = buildable b
        }
  where
    cObjectFiles =
        mapMaybe (fmap toFilePath .
                  makeObjectFilePathFromC cabalDir componentName distDir)
                 cfiles
    cfiles = mapMaybe dotCabalCFilePath (S.toList dotCabalPaths)
    deps =
        concat
            [ case M.lookup (fromCabalPackageName name) installedMap of
                Just (_, Stack.Types.Library _ident ipid) -> ["-package-id=" <> ghcPkgIdString ipid]
                _ -> ["-package=" <> display name <>
                 maybe "" -- This empty case applies to e.g. base.
                     ((("-" <>) . versionString) . sourceVersion)
                     (M.lookup (fromCabalPackageName name) sourceMap)]
            | Dependency name _ <- targetBuildDepends b
            , name `notElem` fmap toCabalPackageName omitPkgs]
        -- Generates: -package=base -package=base16-bytestring-0.1.1.6 ...
    sourceVersion (PSUpstream ver _ _) = ver
    sourceVersion (PSLocal localPkg) = packageVersion (lpPackage localPkg)
    macros =
        case mcabalmacros of
            Nothing -> []
            Just cabalmacros ->
                ["-optP-include", "-optP" <> toFilePath cabalmacros]
    ghcOpts = concatMap snd . filter (isGhc . fst) . options
      where
        isGhc GHC = True
        isGhc _ = False
    extOpts = map (("-X" ++) . display) . usedExtensions
    srcOpts =
        map
            (("-i" <>) . FilePath.dropTrailingPathSeparator . toFilePath)
            ([cabalDir | null (hsSourceDirs b)] <>
             mapMaybe toIncludeDir (hsSourceDirs b) <>
             [autogenDir distDir,buildDir distDir]) ++
        ["-stubdir=" ++ FilePath.dropTrailingPathSeparator (toFilePath $ buildDir distDir)]
    toIncludeDir "." = Just cabalDir
    toIncludeDir x = fmap (cabalDir </>) (parseRelDir x)
    includeOpts =
        [ "-I" <> toFilePath absDir
        | dir <- includeDirs b
        , absDir <- case (parseAbsDir dir, parseRelDir dir) of
          (Just ab, _       ) -> [ab]
          (_      , Just rel) -> [cabalDir </> rel]
          (Nothing, Nothing ) -> []
        ]
    extra
        = map ("-l" <>)
        . extraLibs
    extraDirs =
        [ "-L" <> toFilePath absDir
        | dir <- extraLibDirs b
        , absDir <- case (parseAbsDir dir, parseRelDir dir) of
          (Just ab, _       ) -> [ab]
          (_      , Just rel) -> [cabalDir </> rel]
          (Nothing, Nothing ) -> []
        ]
    fworks = map (\fwk -> "-framework=" <> fwk) . frameworks

-- | Make the .o path from the .c file path for a component. Example:
--
-- @
-- executable FOO
--   c-sources:        cbits/text_search.c
-- @
--
-- Produces
--
-- <dist-dir>/build/FOO/FOO-tmp/cbits/text_search.o
--
-- Example:
--
-- λ> makeObjectFilePathFromC
--     $(mkAbsDir "/Users/chris/Repos/hoogle")
--     CLib
--     $(mkAbsDir "/Users/chris/Repos/hoogle/.stack-work/Cabal-x.x.x/dist")
--     $(mkAbsFile "/Users/chris/Repos/hoogle/cbits/text_search.c")
-- Just "/Users/chris/Repos/hoogle/.stack-work/Cabal-x.x.x/dist/build/cbits/text_search.o"
-- λ> makeObjectFilePathFromC
--     $(mkAbsDir "/Users/chris/Repos/hoogle")
--     (CExe "hoogle")
--     $(mkAbsDir "/Users/chris/Repos/hoogle/.stack-work/Cabal-x.x.x/dist")
--     $(mkAbsFile "/Users/chris/Repos/hoogle/cbits/text_search.c")
-- Just "/Users/chris/Repos/hoogle/.stack-work/Cabal-x.x.x/dist/build/hoogle/hoogle-tmp/cbits/text_search.o"
-- λ>
makeObjectFilePathFromC
    :: MonadThrow m
    => Path Abs Dir          -- ^ The cabal directory.
    -> NamedComponent        -- ^ The name of the component.
    -> Path Abs Dir          -- ^ Dist directory.
    -> Path Abs File         -- ^ The path to the .c file.
    -> m (Path Abs File) -- ^ The path to the .o file for the component.
makeObjectFilePathFromC cabalDir namedComponent distDir cFilePath = do
    relCFilePath <- stripDir cabalDir cFilePath
    relOFilePath <-
        parseRelFile (replaceExtension (toFilePath relCFilePath) "o")
    addComponentPrefix <- fromComponentName
    return (addComponentPrefix (buildDir distDir) </> relOFilePath)
  where
    fromComponentName =
        case namedComponent of
            CLib -> return id
            CExe name -> makeTmp name
            CTest name -> makeTmp name
            CBench name -> makeTmp name
    makeTmp name = do
        prefix <- parseRelDir (T.unpack name <> "/" <> T.unpack name <> "-tmp")
        return (</> prefix)

-- | Make the autogen dir.
autogenDir :: Path Abs Dir -> Path Abs Dir
autogenDir distDir = buildDir distDir </> $(mkRelDir "autogen")

-- | Make the build dir.
buildDir :: Path Abs Dir -> Path Abs Dir
buildDir distDir = distDir </> $(mkRelDir "build")

-- | Make the component-specific subdirectory of the build directory.
getBuildComponentDir :: Maybe String -> Maybe (Path Rel Dir)
getBuildComponentDir Nothing = Nothing
getBuildComponentDir (Just name) = parseRelDir (name FilePath.</> (name ++ "-tmp"))

-- | Get all dependencies of the package (buildable targets only).
packageDependencies :: PackageDescription -> Map PackageName VersionRange
packageDependencies =
  M.fromListWith intersectVersionRanges .
  concatMap (fmap (depName &&& depRange) .
             targetBuildDepends) .
  allBuildInfo'

-- | Get all build tool dependencies of the package (buildable targets only).
packageToolDependencies :: PackageDescription -> Map BS.ByteString VersionRange
packageToolDependencies =
  M.fromList .
  concatMap (fmap (packageNameByteString . depName &&& depRange) .
             buildTools) .
  allBuildInfo'

-- | Get all dependencies of the package (buildable targets only).
packageDescTools :: PackageDescription -> [Dependency]
packageDescTools = concatMap buildTools . allBuildInfo'

-- | This is a copy-paste from Cabal's @allBuildInfo@ function, but with the
-- @buildable@ test removed. The reason is that (surprise) Cabal is broken,
-- see: https://github.com/haskell/cabal/issues/1725
allBuildInfo' :: PackageDescription -> [BuildInfo]
allBuildInfo' pkg_descr = [ bi | Just lib <- [library pkg_descr]
                              , let bi = libBuildInfo lib
                              , True || buildable bi ]
                      ++ [ bi | exe <- executables pkg_descr
                              , let bi = buildInfo exe
                              , True || buildable bi ]
                      ++ [ bi | tst <- testSuites pkg_descr
                              , let bi = testBuildInfo tst
                              , True || buildable bi
                              , testEnabled tst ]
                      ++ [ bi | tst <- benchmarks pkg_descr
                              , let bi = benchmarkBuildInfo tst
                              , True || buildable bi
                              , benchmarkEnabled tst ]

-- | Get all files referenced by the package.
packageDescModulesAndFiles
    :: (MonadLogger m, MonadIO m, MonadThrow m, MonadReader (Path Abs File, Path Abs Dir) m, MonadCatch m)
    => PackageDescription
    -> m (Map NamedComponent (Set ModuleName), Map NamedComponent (Set DotCabalPath), Set (Path Abs File), [PackageWarning])
packageDescModulesAndFiles pkg = do
    (libraryMods,libDotCabalFiles,libWarnings) <-
        maybe
            (return (M.empty, M.empty, []))
            (asModuleAndFileMap libComponent libraryFiles)
            (library pkg)
    (executableMods,exeDotCabalFiles,exeWarnings) <-
        liftM
            foldTuples
            (mapM
                 (asModuleAndFileMap exeComponent executableFiles)
                 (executables pkg))
    (testMods,testDotCabalFiles,testWarnings) <-
        liftM
            foldTuples
            (mapM (asModuleAndFileMap testComponent testFiles) (testSuites pkg))
    (benchModules,benchDotCabalPaths,benchWarnings) <-
        liftM
            foldTuples
            (mapM
                 (asModuleAndFileMap benchComponent benchmarkFiles)
                 (benchmarks pkg))
    (dfiles) <- resolveGlobFiles (map (dataDir pkg FilePath.</>) (dataFiles pkg))
    let modules = libraryMods <> executableMods <> testMods <> benchModules
        files =
            libDotCabalFiles <> exeDotCabalFiles <> testDotCabalFiles <>
            benchDotCabalPaths
        warnings = libWarnings <> exeWarnings <> testWarnings <> benchWarnings
    return (modules, files, dfiles, warnings)
  where
    libComponent = const CLib
    exeComponent = CExe . T.pack . exeName
    testComponent = CTest . T.pack . testName
    benchComponent = CBench . T.pack . benchmarkName
    asModuleAndFileMap label f lib = do
        (a,b,c) <- f lib
        return (M.singleton (label lib) a, M.singleton (label lib) b, c)
    foldTuples = foldl' (<>) (M.empty, M.empty, [])

-- | Resolve globbing of files (e.g. data files) to absolute paths.
resolveGlobFiles :: (MonadLogger m,MonadIO m,MonadThrow m,MonadReader (Path Abs File, Path Abs Dir) m,MonadCatch m)
                 => [String] -> m (Set (Path Abs File))
resolveGlobFiles =
    liftM (S.fromList . catMaybes . concat) .
    mapM resolve
  where
    resolve name =
        if '*' `elem` name
            then explode name
            else liftM return (resolveFileOrWarn name)
    explode name = do
        dir <- asks (parent . fst)
        names <-
            matchDirFileGlob'
                (FL.toFilePath dir)
                name
        mapM resolveFileOrWarn names
    matchDirFileGlob' dir glob =
        catch
            (liftIO (matchDirFileGlob_ dir glob))
            (\(e :: IOException) ->
                  if isUserError e
                      then do
                          $logWarn
                              ("Wildcard does not match any files: " <> T.pack glob <> "\n" <>
                               "in directory: " <> T.pack dir)
                          return []
                      else throwM e)

-- | This is a copy/paste of the Cabal library function, but with
--
-- @ext == ext'@
--
-- Changed to
--
-- @isSuffixOf ext ext'@
--
-- So that this will work:
--
-- @
-- λ> matchDirFileGlob_ "." "test/package-dump/*.txt"
-- ["test/package-dump/ghc-7.8.txt","test/package-dump/ghc-7.10.txt"]
-- @
--
matchDirFileGlob_ :: String -> String -> IO [String]
matchDirFileGlob_ dir filepath = case parseFileGlob filepath of
  Nothing -> die $ "invalid file glob '" ++ filepath
                ++ "'. Wildcards '*' are only allowed in place of the file"
                ++ " name, not in the directory name or file extension."
                ++ " If a wildcard is used it must be with an file extension."
  Just (NoGlob filepath') -> return [filepath']
  Just (FileGlob dir' ext) -> do
    files <- getDirectoryContents (dir FilePath.</> dir')
    case   [ dir' FilePath.</> file
           | file <- files
           , let (name, ext') = splitExtensions file
           , not (null name) && isSuffixOf ext ext' ] of
      []      -> die $ "filepath wildcard '" ++ filepath
                    ++ "' does not match any files."
      matches -> return matches

-- | Get all files referenced by the benchmark.
benchmarkFiles
    :: (MonadLogger m, MonadIO m, MonadThrow m, MonadReader (Path Abs File, Path Abs Dir) m)
    => Benchmark -> m (Set ModuleName, Set DotCabalPath, [PackageWarning])
benchmarkFiles bench = do
    dirs <- mapMaybeM resolveDirOrWarn (hsSourceDirs build)
    dir <- asks (parent . fst)
    (modules,files,warnings) <-
        resolveFilesAndDeps
            (Just $ benchmarkName bench)
            (dirs ++ [dir])
            (bnames <> exposed)
            haskellModuleExts
    cfiles <- buildOtherSources build
    return (modules, files <> cfiles, warnings)
  where
    exposed =
        case benchmarkInterface bench of
            BenchmarkExeV10 _ fp -> [DotCabalMain fp]
            BenchmarkUnsupported _ -> []
    bnames = map DotCabalModule (otherModules build)
    build = benchmarkBuildInfo bench

-- | Get all files referenced by the test.
testFiles
    :: (MonadLogger m, MonadIO m, MonadThrow m, MonadReader (Path Abs File, Path Abs Dir) m)
    => TestSuite
    -> m (Set ModuleName, Set DotCabalPath, [PackageWarning])
testFiles test = do
    dirs <- mapMaybeM resolveDirOrWarn (hsSourceDirs build)
    dir <- asks (parent . fst)
    (modules,files,warnings) <-
        resolveFilesAndDeps
            (Just $ testName test)
            (dirs ++ [dir])
            (bnames <> exposed)
            haskellModuleExts
    cfiles <- buildOtherSources build
    return (modules, files <> cfiles, warnings)
  where
    exposed =
        case testInterface test of
            TestSuiteExeV10 _ fp -> [DotCabalMain fp]
            TestSuiteLibV09 _ mn -> [DotCabalModule mn]
            TestSuiteUnsupported _ -> []
    bnames = map DotCabalModule (otherModules build)
    build = testBuildInfo test

-- | Get all files referenced by the executable.
executableFiles
    :: (MonadLogger m, MonadIO m, MonadThrow m, MonadReader (Path Abs File, Path Abs Dir) m)
    => Executable
    -> m (Set ModuleName, Set DotCabalPath, [PackageWarning])
executableFiles exe = do
    dirs <- mapMaybeM resolveDirOrWarn (hsSourceDirs build)
    dir <- asks (parent . fst)
    (modules,files,warnings) <-
        resolveFilesAndDeps
            (Just $ exeName exe)
            (dirs ++ [dir])
            (map DotCabalModule (otherModules build) ++
             [DotCabalMain (modulePath exe)])
            haskellModuleExts
    cfiles <- buildOtherSources build
    return (modules, files <> cfiles, warnings)
  where
    build = buildInfo exe

-- | Get all files referenced by the library.
libraryFiles
    :: (MonadLogger m, MonadIO m, MonadThrow m, MonadReader (Path Abs File, Path Abs Dir) m)
    => Library -> m (Set ModuleName, Set DotCabalPath, [PackageWarning])
libraryFiles lib = do
    dirs <- mapMaybeM resolveDirOrWarn (hsSourceDirs build)
    dir <- asks (parent . fst)
    (modules,files,warnings) <-
        resolveFilesAndDeps
            Nothing
            (dirs ++ [dir])
            (names <> exposed)
            haskellModuleExts
    cfiles <- buildOtherSources build
    return (modules, files <> cfiles, warnings)
  where
    names = bnames ++ exposed
    exposed = map DotCabalModule (exposedModules lib)
    bnames = map DotCabalModule (otherModules build)
    build = libBuildInfo lib

-- | Get all C sources and extra source files in a build.
buildOtherSources :: (MonadLogger m,MonadIO m,MonadThrow m,MonadReader (Path Abs File, Path Abs Dir) m)
           => BuildInfo -> m (Set DotCabalPath)
buildOtherSources build =
    do csources <- liftM
                       (S.map DotCabalCFilePath . S.fromList)
                       (mapMaybeM resolveFileOrWarn (cSources build))
       jsources <- liftM
                       (S.map DotCabalFilePath . S.fromList)
                       (mapMaybeM resolveFileOrWarn (targetJsSources build))
       return (csources <> jsources)

-- | Get the target's JS sources.
targetJsSources :: BuildInfo -> [FilePath]
#if MIN_VERSION_Cabal(1, 22, 0)
targetJsSources = jsSources
#else
targetJsSources = const []
#endif

-- | Get all dependencies of a package, including library,
-- executables, tests, benchmarks.
resolvePackageDescription :: PackageConfig
                          -> GenericPackageDescription
                          -> PackageDescription
resolvePackageDescription packageConfig (GenericPackageDescription desc defaultFlags mlib exes tests benches) =
  desc {library =
          fmap (resolveConditions rc updateLibDeps) mlib
       ,executables =
          map (\(n, v) -> (resolveConditions rc updateExeDeps v){exeName=n})
              exes
       ,testSuites =
          map (\(n,v) -> (resolveConditions rc updateTestDeps v){testName=n})
              tests
       ,benchmarks =
          map (\(n,v) -> (resolveConditions rc updateBenchmarkDeps v){benchmarkName=n})
              benches}
  where flags =
          M.union (packageConfigFlags packageConfig)
                  (flagMap defaultFlags)

        rc = mkResolveConditions
                (packageConfigCompilerVersion packageConfig)
                (packageConfigPlatform packageConfig)
                flags

        updateLibDeps lib deps =
          lib {libBuildInfo =
                 (libBuildInfo lib) {targetBuildDepends = deps}}
        updateExeDeps exe deps =
          exe {buildInfo =
                 (buildInfo exe) {targetBuildDepends = deps}}
        updateTestDeps test deps =
          test {testBuildInfo =
                  (testBuildInfo test) {targetBuildDepends = deps}
               ,testEnabled = packageConfigEnableTests packageConfig}
        updateBenchmarkDeps benchmark deps =
          benchmark {benchmarkBuildInfo =
                       (benchmarkBuildInfo benchmark) {targetBuildDepends = deps}
                    ,benchmarkEnabled = packageConfigEnableBenchmarks packageConfig}

-- | Make a map from a list of flag specifications.
--
-- What is @flagManual@ for?
flagMap :: [Flag] -> Map FlagName Bool
flagMap = M.fromList . map pair
  where pair :: Flag -> (FlagName, Bool)
        pair (MkFlag (fromCabalFlagName -> name) _desc def _manual) = (name,def)

data ResolveConditions = ResolveConditions
    { rcFlags :: Map FlagName Bool
    , rcCompilerVersion :: CompilerVersion
    , rcOS :: OS
    , rcArch :: Arch
    }

-- | Generic a @ResolveConditions@ using sensible defaults.
mkResolveConditions :: CompilerVersion -- ^ Compiler version
                    -> Platform -- ^ installation target platform
                    -> Map FlagName Bool -- ^ enabled flags
                    -> ResolveConditions
mkResolveConditions compilerVersion (Platform arch os) flags = ResolveConditions
    { rcFlags = flags
    , rcCompilerVersion = compilerVersion
    , rcOS = os
    , rcArch = arch
    }

-- | Resolve the condition tree for the library.
resolveConditions :: (Monoid target,Show target)
                  => ResolveConditions
                  -> (target -> cs -> target)
                  -> CondTree ConfVar cs target
                  -> target
resolveConditions rc addDeps (CondNode lib deps cs) = basic <> children
  where basic = addDeps lib deps
        children = mconcat (map apply cs)
          where apply (cond,node,mcs) =
                  if condSatisfied cond
                     then resolveConditions rc addDeps node
                     else maybe mempty (resolveConditions rc addDeps) mcs
                condSatisfied c =
                  case c of
                    Var v -> varSatisifed v
                    Lit b -> b
                    CNot c' ->
                      not (condSatisfied c')
                    COr cx cy ->
                      condSatisfied cx || condSatisfied cy
                    CAnd cx cy ->
                      condSatisfied cx && condSatisfied cy
                varSatisifed v =
                  case v of
                    OS os -> os == rcOS rc
                    Arch arch -> arch == rcArch rc
                    Flag flag ->
                      fromMaybe False $ M.lookup (fromCabalFlagName flag) (rcFlags rc)
                      -- NOTE:  ^^^^^ This should never happen, as all flags
                      -- which are used must be declared. Defaulting to
                      -- False.
                    Impl flavor range ->
                      case (flavor, rcCompilerVersion rc) of
                        (GHC, GhcVersion vghc) -> vghc `withinRange` range
                        (GHC, GhcjsVersion _ vghc) -> vghc `withinRange` range
#if MIN_VERSION_Cabal(1, 22, 0)
                        (GHCJS, GhcjsVersion vghcjs _) ->
#else
                        (OtherCompiler "ghcjs", GhcjsVersion vghcjs _) ->
#endif
                          vghcjs `withinRange` range
                        _ -> False

-- | Get the name of a dependency.
depName :: Dependency -> PackageName
depName (Dependency n _) = fromCabalPackageName n

-- | Get the version range of a dependency.
depRange :: Dependency -> VersionRange
depRange (Dependency _ r) = r

-- | Try to resolve the list of base names in the given directory by
-- looking for unique instances of base names applied with the given
-- extensions, plus find any of their module and TemplateHaskell
-- dependencies.
resolveFilesAndDeps
    :: (MonadIO m, MonadLogger m, MonadThrow m, MonadReader (Path Abs File, Path Abs Dir) m)
    => Maybe String         -- ^ Package component name
    -> [Path Abs Dir]       -- ^ Directories to look in.
    -> [DotCabalDescriptor] -- ^ Base names.
    -> [Text]               -- ^ Extentions.
    -> m (Set ModuleName,Set DotCabalPath,[PackageWarning])
resolveFilesAndDeps component dirs names0 exts = do
    (dotCabalPaths,foundModules) <- loop names0 S.empty
    warnings <- warnUnlisted foundModules
    return (foundModules, dotCabalPaths, warnings)
  where
    loop [] doneModules = return (S.empty, doneModules)
    loop names doneModules0 = do
        resolvedFiles <- resolveFiles dirs names exts
        pairs <- mapM (getDependencies component) resolvedFiles
        let doneModules' =
                S.union
                    doneModules0
                    (S.fromList (mapMaybe dotCabalModule names))
            moduleDeps = S.unions (map fst pairs)
            thDepFiles = concatMap snd pairs
            modulesRemaining = S.difference moduleDeps doneModules'
        (resolvedFiles',doneModules'') <-
            loop (map DotCabalModule (S.toList modulesRemaining)) doneModules'
        return
            ( S.union
                  (S.fromList
                       (resolvedFiles <> map DotCabalFilePath thDepFiles))
                  resolvedFiles'
            , doneModules'')
    warnUnlisted foundModules = do
        let unlistedModules =
                foundModules `S.difference`
                S.fromList (mapMaybe dotCabalModule names0)
        cabalfp <- asks fst
        return $
            if S.null unlistedModules
                then []
                else [ UnlistedModulesWarning
                           cabalfp
                           component
                           (S.toList unlistedModules)]

-- | Get the dependencies of a Haskell module file.
getDependencies
    :: (MonadReader (Path Abs File, Path Abs Dir) m, MonadIO m)
    => Maybe String -> DotCabalPath -> m (Set ModuleName, [Path Abs File])
getDependencies component dotCabalPath =
    case dotCabalPath of
        DotCabalModulePath resolvedFile -> readResolvedHi resolvedFile
        DotCabalMainPath resolvedFile -> readResolvedHi resolvedFile
        DotCabalFilePath{} -> return (S.empty, [])
        DotCabalCFilePath{} -> return (S.empty, [])
  where
    readResolvedHi resolvedFile = do
        dumpHIDir <- getDumpHIDir
        dir <- asks (parent . fst)
        case stripDir dir resolvedFile of
            Nothing -> return (S.empty, [])
            Just fileRel -> do
                let dumpHIPath =
                        FilePath.replaceExtension
                            (toFilePath (dumpHIDir </> fileRel))
                            ".dump-hi"
                dumpHIExists <- liftIO $ doesFileExist dumpHIPath
                if dumpHIExists
                    then parseDumpHI dumpHIPath
                    else return (S.empty, [])
    getDumpHIDir = do
        bld <- asks snd
        return $ maybe bld (bld </>) (getBuildComponentDir component)

-- | Parse a .dump-hi file into a set of modules and files.
parseDumpHI
    :: (MonadReader (Path Abs File, void) m, MonadIO m)
    => FilePath -> m (Set ModuleName, [Path Abs File])
parseDumpHI dumpHIPath = do
    dir <- asks (parent . fst)
    dumpHI <- liftIO $ fmap C8.lines (C8.readFile dumpHIPath)
    let startModuleDeps =
            dropWhile (not . ("module dependencies:" `C8.isPrefixOf`)) dumpHI
        moduleDeps =
            S.fromList $
            mapMaybe (simpleParse . T.unpack . decodeUtf8) $
            C8.words $
            C8.concat $
            C8.dropWhile (/= ' ') (headDef "" startModuleDeps) :
            takeWhile (" " `C8.isPrefixOf`) (tailSafe startModuleDeps)
        thDeps =
            -- The dependent file path is surrounded by quotes but is not escaped.
            -- It can be an absolute or relative path.
            mapMaybe
                (parseAbsOrRelFile dir <=<
                 (fmap T.unpack .
                  (T.stripSuffix "\"" <=< T.stripPrefix "\"") .
                  T.dropWhileEnd (== '\r') . decodeUtf8 . C8.dropWhile (/= '"'))) $
            filter ("addDependentFile \"" `C8.isPrefixOf`) dumpHI
    return (moduleDeps, thDeps)
  where
    parseAbsOrRelFile dir fp =
        case parseRelFile fp of
            Just rel -> Just (dir </> rel)
            Nothing -> parseAbsFile fp

-- | Try to resolve the list of base names in the given directory by
-- looking for unique instances of base names applied with the given
-- extensions.
resolveFiles
    :: (MonadIO m, MonadLogger m, MonadThrow m, MonadReader (Path Abs File, Path Abs Dir) m)
    => [Path Abs Dir] -- ^ Directories to look in.
    -> [DotCabalDescriptor] -- ^ Base names.
    -> [Text] -- ^ Extentions.
    -> m [DotCabalPath]
<<<<<<< HEAD
resolveFiles dirs names exts = do
    forMaybeM names (findCandidate dirs exts)
=======
resolveFiles dirs names exts =
    liftM catMaybes (forM names (findCandidate dirs exts))
>>>>>>> 96f1d21b

-- | Find a candidate for the given module-or-filename from the list
-- of directories and given extensions.
findCandidate
    :: (MonadIO m, MonadLogger m, MonadThrow m, MonadReader (Path Abs File, Path Abs Dir) m)
    => [Path Abs Dir]
    -> [Text]
    -> DotCabalDescriptor
    -> m (Maybe DotCabalPath)
findCandidate dirs exts name = do
    pkg <- asks fst >>= parsePackageNameFromFilePath
    candidates <- liftIO makeNameCandidates
    case candidates of
        [candidate] -> return (Just (cons candidate))
        [] -> do
            case name of
                DotCabalModule mn
                  | display mn /= paths_pkg pkg -> logPossibilities dirs mn
                _ -> return ()
            return Nothing
        (candidate:rest) -> do
            warnMultiple name candidate rest
            return (Just (cons candidate))
  where
    cons =
        case name of
            DotCabalModule{} -> DotCabalModulePath
            DotCabalMain{} -> DotCabalMainPath
            DotCabalFile{} -> DotCabalFilePath
            DotCabalCFile{} -> DotCabalCFilePath
    paths_pkg pkg = "Paths_" ++ packageNameString pkg
    makeNameCandidates =
        liftM (nubOrd . rights . concat) (mapM makeDirCandidates dirs)
    makeDirCandidates :: Path Abs Dir
                      -> IO [Either ResolveException (Path Abs File)]
    makeDirCandidates dir =
        case name of
            DotCabalMain fp -> liftM return (try (resolveFile' dir fp))
            DotCabalFile fp -> liftM return (try (resolveFile' dir fp))
            DotCabalCFile fp -> liftM return (try (resolveFile' dir fp))
            DotCabalModule mn ->
                mapM
                  ((\ ext ->
                     try (resolveFile' dir (Cabal.toFilePath mn ++ "." ++ ext)))
                   . T.unpack)
                   exts
    resolveFile'
        :: (MonadIO m, MonadThrow m)
        => Path Abs Dir -> FilePath.FilePath -> m (Path Abs File)
    resolveFile' x y = do
        p <- parseCollapsedAbsFile (toFilePath x FilePath.</> y)
        exists <- fileExists p
        if exists
            then return p
            else throwM $ ResolveFileFailed x y (toFilePath p)

-- | Warn the user that multiple candidates are available for an
-- entry, but that we picked one anyway and continued.
warnMultiple
    :: MonadLogger m
    => DotCabalDescriptor -> Path b t -> [Path b t] -> m ()
warnMultiple name candidate rest =
    $logWarn
        ("There were multiple candidates for the Cabal entry \"" <>
         showName name <>
         "\" (" <>
         T.intercalate "," (map (T.pack . toFilePath) rest) <>
         "), picking " <>
         T.pack (toFilePath candidate))
  where showName (DotCabalModule name') = T.pack (display name')
        showName (DotCabalMain fp) = T.pack fp
        showName (DotCabalFile fp) = T.pack fp
        showName (DotCabalCFile fp) = T.pack fp

-- | Log that we couldn't find a candidate, but there are
-- possibilities for custom preprocessor extensions.
--
-- For example: .erb for a Ruby file might exist in one of the
-- directories.
logPossibilities
    :: (MonadIO m, MonadThrow m, MonadLogger m)
    => [Path Abs Dir] -> ModuleName -> m ()
logPossibilities dirs mn = do
    possibilities <- liftM concat (makePossibilities mn)
    case possibilities of
        [] -> return ()
        _ ->
            $logWarn
                ("Unable to find a known candidate for the Cabal entry \"" <>
                 T.pack (display mn) <>
                 "\", but did find: " <>
                 T.intercalate ", " (map (T.pack . toFilePath) possibilities) <>
                 ". If you are using a custom preprocessor for this module " <>
                 "with its own file extension, consider adding the file(s) " <>
                 "to your .cabal under extra-source-files.")
  where
    makePossibilities name =
        mapM
            (\dir ->
                  do (_,files) <- listDirectory dir
                     return
                         (map
                              filename
                              (filter
                                   (isPrefixOf (display name) .
                                    toFilePath . filename)
                                   files)))
            dirs

-- | Get the filename for the cabal file in the given directory.
--
-- If no .cabal file is present, or more than one is present, an exception is
-- thrown via 'throwM'.
getCabalFileName
    :: (MonadThrow m, MonadIO m)
    => Path Abs Dir -- ^ package directory
    -> m (Path Abs File)
getCabalFileName pkgDir = do
    files <- liftIO $ findFiles
        pkgDir
        (flip hasExtension "cabal" . FL.toFilePath)
        (const False)
    case files of
        [] -> throwM $ PackageNoCabalFileFound pkgDir
        [x] -> return x
        _:_ -> throwM $ PackageMultipleCabalFilesFound pkgDir files
  where hasExtension fp x = FilePath.takeExtension fp == "." ++ x

-- | Path for the package's build log.
buildLogPath :: (MonadReader env m, HasBuildConfig env, MonadThrow m)
             => Package -> Maybe String -> m (Path Abs File)
buildLogPath package' msuffix = do
  env <- ask
  let stack = configProjectWorkDir env
  fp <- parseRelFile $ concat $
    packageIdentifierString (packageIdentifier package') :
    maybe id (\suffix -> ("-" :) . (suffix :)) msuffix [".log"]
  return $ stack </> $(mkRelDir "logs") </> fp

-- Internal helper to define resolveFileOrWarn and resolveDirOrWarn
resolveOrWarn :: (MonadLogger m, MonadIO m, MonadReader (Path Abs File, Path Abs Dir) m)
              => Text
              -> (Path Abs Dir -> String -> m (Maybe a))
              -> FilePath.FilePath
              -> m (Maybe a)
resolveOrWarn subject resolver path =
  do cwd <- getWorkingDir
     file <- asks fst
     dir <- asks (parent . fst)
     result <- resolver dir path
     when (isNothing result) $
       $logWarn ("Warning: " <> subject <> " listed in " <>
         T.pack (maybe (FL.toFilePath file) FL.toFilePath (stripDir cwd file)) <>
         " file does not exist: " <>
         T.pack path)
     return result

-- | Resolve the file, if it can't be resolved, warn for the user
-- (purely to be helpful).
resolveFileOrWarn :: (MonadThrow m,MonadIO m,MonadLogger m,MonadReader (Path Abs File, Path Abs Dir) m)
                  => FilePath.FilePath
                  -> m (Maybe (Path Abs File))
resolveFileOrWarn = resolveOrWarn "File" resolveFileMaybe

-- | Resolve the directory, if it can't be resolved, warn for the user
-- (purely to be helpful).
resolveDirOrWarn :: (MonadThrow m,MonadIO m,MonadLogger m,MonadReader (Path Abs File, Path Abs Dir) m)
                 => FilePath.FilePath
                 -> m (Maybe (Path Abs Dir))
resolveDirOrWarn = resolveOrWarn "Directory" resolveDirMaybe<|MERGE_RESOLUTION|>--- conflicted
+++ resolved
@@ -924,13 +924,8 @@
     -> [DotCabalDescriptor] -- ^ Base names.
     -> [Text] -- ^ Extentions.
     -> m [DotCabalPath]
-<<<<<<< HEAD
-resolveFiles dirs names exts = do
+resolveFiles dirs names exts =
     forMaybeM names (findCandidate dirs exts)
-=======
-resolveFiles dirs names exts =
-    liftM catMaybes (forM names (findCandidate dirs exts))
->>>>>>> 96f1d21b
 
 -- | Find a candidate for the given module-or-filename from the list
 -- of directories and given extensions.

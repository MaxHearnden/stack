{-# LANGUAGE NoImplicitPrelude #-}
{-# LANGUAGE LambdaCase #-}
{-# LANGUAGE TupleSections #-}
{-# LANGUAGE ScopedTypeVariables #-}
{-# LANGUAGE FlexibleContexts #-}
{-# LANGUAGE DataKinds #-}
{-# LANGUAGE DeriveDataTypeable #-}
{-# LANGUAGE FlexibleInstances #-}
{-# LANGUAGE OverloadedStrings #-}
{-# LANGUAGE RankNTypes #-}
{-# LANGUAGE TemplateHaskell #-}
{-# LANGUAGE ViewPatterns #-}
{-# LANGUAGE RecordWildCards #-}

-- | Dealing with Cabal.

module Stack.Package
  (readPackageDir
  ,readPackageDescriptionDir
  ,readDotBuildinfo
  ,resolvePackage
  ,packageFromPackageDescription
  ,Package(..)
  ,PackageDescriptionPair(..)
  ,GetPackageFiles(..)
  ,GetPackageOpts(..)
  ,PackageConfig(..)
  ,buildLogPath
  ,PackageException (..)
  ,resolvePackageDescription
  ,packageDependencies
  ,cabalFilePackageId
  ,parseSingleCabalFile)
  where

import qualified Data.ByteString.Lazy.Char8 as CL8
import           Data.List (isSuffixOf, isPrefixOf, unzip)
import           Data.Maybe (maybe)
import qualified Data.Map.Strict as M
import qualified Data.Set as S
import qualified Data.Text as T
import qualified Data.Text.Lazy as TL
import qualified Data.Text.Lazy.Encoding as TLE
import           Distribution.Compiler
import           Distribution.ModuleName (ModuleName)
import qualified Distribution.ModuleName as Cabal
import qualified Distribution.Package as D
import           Distribution.Package hiding (Package,PackageName,packageName,packageVersion,PackageIdentifier)
import qualified Distribution.PackageDescription as D
import           Distribution.PackageDescription hiding (FlagName)
import           Distribution.PackageDescription.Parsec
import qualified Distribution.PackageDescription.Parsec as D
import           Distribution.Simple.Utils
import           Distribution.System (OS (..), Arch, Platform (..))
import qualified Distribution.Text as D
import qualified Distribution.Types.CondTree as Cabal
import qualified Distribution.Types.ExeDependency as Cabal
import           Distribution.Types.ForeignLib
import qualified Distribution.Types.LegacyExeDependency as Cabal
import           Distribution.Types.MungedPackageName
import qualified Distribution.Types.UnqualComponentName as Cabal
import qualified Distribution.Verbosity as D
import           Lens.Micro (lens)
import qualified Hpack.Config as Hpack
import           Path as FL
import           Path.Extra
import           Path.IO hiding (findFiles)
import           Stack.Build.Installed
import           Stack.Constants
import           Stack.Constants.Config
import           Pantry
import           Stack.Prelude hiding (Display (..))
import           Stack.PrettyPrint
import           Stack.Types.Build
import           Stack.Types.BuildPlan (ExeName (..))
import           Stack.Types.Compiler
import           Stack.Types.Config
import           Stack.Types.GhcPkgId
import           Stack.Types.NamedComponent
import           Stack.Types.Package
import           Stack.Types.PackageName
import           Stack.Types.Runner
import           Stack.Types.Version
import qualified System.Directory as D
import           System.FilePath (splitExtensions, replaceExtension)
import qualified System.FilePath as FilePath
import           System.IO.Error
import           RIO.Process

data Ctx = Ctx { ctxFile :: !(Path Abs File)
               , ctxDistDir :: !(Path Abs Dir)
               , ctxEnvConfig :: !EnvConfig
               }

instance HasPlatform Ctx
instance HasGHCVariant Ctx
instance HasLogFunc Ctx where
    logFuncL = configL.logFuncL
instance HasRunner Ctx where
    runnerL = configL.runnerL
instance HasConfig Ctx
instance HasPantryConfig Ctx where
    pantryConfigL = configL.pantryConfigL
instance HasProcessContext Ctx where
    processContextL = configL.processContextL
instance HasBuildConfig Ctx
instance HasEnvConfig Ctx where
    envConfigL = lens ctxEnvConfig (\x y -> x { ctxEnvConfig = y })

-- | Reads and exposes the package information
readPackageDir
  :: forall env. HasConfig env
  => PackageConfig
  -> Path Abs Dir
  -> Bool -- ^ print warnings from cabal file parsing?
  -> RIO env (Package, Path Abs File)
readPackageDir packageConfig dir printWarnings =
  first (resolvePackage packageConfig) <$> parseCabalFilePath dir printWarnings

-- | Get 'GenericPackageDescription' and 'PackageDescription' reading info
-- from given directory.
readPackageDescriptionDir
  :: forall env. HasConfig env
  => PackageConfig
  -> Path Abs Dir
  -> Bool -- ^ print warnings?
  -> RIO env (GenericPackageDescription, PackageDescriptionPair)
readPackageDescriptionDir config pkgDir printWarnings = do
    (gdesc, _) <- parseCabalFilePath pkgDir printWarnings
    return (gdesc, resolvePackageDescription config gdesc)

-- | Read @<package>.buildinfo@ ancillary files produced by some Setup.hs hooks.
-- The file includes Cabal file syntax to be merged into the package description
-- derived from the package's .cabal file.
--
-- NOTE: not to be confused with BuildInfo, an Stack-internal datatype.
readDotBuildinfo :: MonadIO m
                 => Path Abs File
                 -> m HookedBuildInfo
readDotBuildinfo buildinfofp =
    liftIO $ readHookedBuildInfo D.silent (toFilePath buildinfofp)

-- | Resolve a parsed cabal file into a 'Package', which contains all of
-- the info needed for stack to build the 'Package' given the current
-- configuration.
resolvePackage :: PackageConfig
               -> GenericPackageDescription
               -> Package
resolvePackage packageConfig gpkg =
    packageFromPackageDescription
        packageConfig
        (genPackageFlags gpkg)
        (resolvePackageDescription packageConfig gpkg)

packageFromPackageDescription :: PackageConfig
                              -> [D.Flag]
                              -> PackageDescriptionPair
                              -> Package
packageFromPackageDescription packageConfig pkgFlags (PackageDescriptionPair pkgNoMod pkg) =
    Package
    { packageName = name
    , packageVersion = pkgVersion pkgId
    , packageLicense = licenseRaw pkg
    , packageDeps = deps
    , packageFiles = pkgFiles
    , packageUnknownTools = unknownTools
    , packageGhcOptions = packageConfigGhcOptions packageConfig
    , packageFlags = packageConfigFlags packageConfig
    , packageDefaultFlags = M.fromList
      [(flagName flag, flagDefault flag) | flag <- pkgFlags]
    , packageAllDeps = S.fromList (M.keys deps)
    , packageLibraries =
        let mlib = do
              lib <- library pkg
              guard $ buildable $ libBuildInfo lib
              Just lib
         in
          case mlib of
            Nothing -> NoLibraries
            Just _ -> HasLibraries foreignLibNames
    , packageInternalLibraries = subLibNames
    , packageTests = M.fromList
      [(T.pack (Cabal.unUnqualComponentName $ testName t), testInterface t)
          | t <- testSuites pkgNoMod
          , buildable (testBuildInfo t)
      ]
    , packageBenchmarks = S.fromList
      [T.pack (Cabal.unUnqualComponentName $ benchmarkName b)
          | b <- benchmarks pkgNoMod
          , buildable (benchmarkBuildInfo b)
      ]
        -- Same comment about buildable applies here too.
    , packageExes = S.fromList
      [T.pack (Cabal.unUnqualComponentName $ exeName biBuildInfo)
        | biBuildInfo <- executables pkg
                                    , buildable (buildInfo biBuildInfo)]
    -- This is an action used to collect info needed for "stack ghci".
    -- This info isn't usually needed, so computation of it is deferred.
    , packageOpts = GetPackageOpts $
      \sourceMap installedMap omitPkgs addPkgs cabalfp ->
           do (componentsModules,componentFiles,_,_) <- getPackageFiles pkgFiles cabalfp
              let internals = S.toList $ internalLibComponents $ M.keysSet componentsModules
              excludedInternals <- mapM (parsePackageNameThrowing . T.unpack) internals
              mungedInternals <- mapM (parsePackageNameThrowing . T.unpack .
                                       toInternalPackageMungedName) internals
              componentsOpts <-
                  generatePkgDescOpts sourceMap installedMap
                  (excludedInternals ++ omitPkgs) (mungedInternals ++ addPkgs)
                  cabalfp pkg componentFiles
              return (componentsModules,componentFiles,componentsOpts)
    , packageHasExposedModules = maybe
          False
          (not . null . exposedModules)
          (library pkg)
    , packageBuildType = buildType pkg
    , packageSetupDeps = msetupDeps
    }
  where
    extraLibNames = S.union subLibNames foreignLibNames

    subLibNames
      = S.fromList
      $ map (T.pack . Cabal.unUnqualComponentName)
      $ mapMaybe libName -- this is a design bug in the Cabal API: this should statically be known to exist
      $ filter (buildable . libBuildInfo)
      $ subLibraries pkg

    foreignLibNames
      = S.fromList
      $ map (T.pack . Cabal.unUnqualComponentName . foreignLibName)
      $ filter (buildable . foreignLibBuildInfo)
      $ foreignLibs pkg

    toInternalPackageMungedName
      = T.pack . unMungedPackageName . computeCompatPackageName (pkgName pkgId)
      . Just . Cabal.mkUnqualComponentName . T.unpack

    -- Gets all of the modules, files, build files, and data files that
    -- constitute the package. This is primarily used for dirtiness
    -- checking during build, as well as use by "stack ghci"
    pkgFiles = GetPackageFiles $
        \cabalfp -> debugBracket ("getPackageFiles" <+> display cabalfp) $ do
             let pkgDir = parent cabalfp
             distDir <- distDirFromDir pkgDir
             env <- view envConfigL
             (componentModules,componentFiles,dataFiles',warnings) <-
                 runRIO
                     (Ctx cabalfp distDir env)
                     (packageDescModulesAndFiles pkg)
             setupFiles <-
                 if buildType pkg == Custom
                 then do
                     let setupHsPath = pkgDir </> $(mkRelFile "Setup.hs")
                         setupLhsPath = pkgDir </> $(mkRelFile "Setup.lhs")
                     setupHsExists <- doesFileExist setupHsPath
                     if setupHsExists then return (S.singleton setupHsPath) else do
                         setupLhsExists <- doesFileExist setupLhsPath
                         if setupLhsExists then return (S.singleton setupLhsPath) else return S.empty
                 else return S.empty
             buildFiles <- liftM (S.insert cabalfp . S.union setupFiles) $ do
                 let hpackPath = pkgDir </> $(mkRelFile Hpack.packageConfig)
                 hpackExists <- doesFileExist hpackPath
                 return $ if hpackExists then S.singleton hpackPath else S.empty
             return (componentModules, componentFiles, buildFiles <> dataFiles', warnings)
    pkgId = package pkg
    name = pkgName pkgId

    (unknownTools, knownTools) = packageDescTools pkg

    deps = M.filterWithKey (const . not . isMe) (M.unionsWith (<>)
        [ asLibrary <$> packageDependencies packageConfig pkg
        -- We include all custom-setup deps - if present - in the
        -- package deps themselves. Stack always works with the
        -- invariant that there will be a single installed package
        -- relating to a package name, and this applies at the setup
        -- dependency level as well.
        , asLibrary <$> fromMaybe M.empty msetupDeps
        , knownTools
        ])
    msetupDeps = fmap
        (M.fromList . map (depName &&& depRange) . setupDepends)
        (setupBuildInfo pkg)

    asLibrary range = DepValue
      { dvVersionRange = range
      , dvType = AsLibrary
      }

    -- Is the package dependency mentioned here me: either the package
    -- name itself, or the name of one of the sub libraries
    isMe name' = name' == name || displayC name' `S.member` extraLibNames

-- | Generate GHC options for the package's components, and a list of
-- options which apply generally to the package, not one specific
-- component.
generatePkgDescOpts
    :: (HasEnvConfig env, MonadThrow m, MonadReader env m, MonadIO m)
    => SourceMap
    -> InstalledMap
    -> [PackageName] -- ^ Packages to omit from the "-package" / "-package-id" flags
    -> [PackageName] -- ^ Packages to add to the "-package" flags
    -> Path Abs File
    -> PackageDescription
    -> Map NamedComponent (Set DotCabalPath)
    -> m (Map NamedComponent BuildInfoOpts)
generatePkgDescOpts sourceMap installedMap omitPkgs addPkgs cabalfp pkg componentPaths = do
    config <- view configL
    cabalVer <- view cabalVersionL
    distDir <- distDirFromDir cabalDir
    let generate namedComponent binfo =
            ( namedComponent
            , generateBuildInfoOpts BioInput
                { biSourceMap = sourceMap
                , biInstalledMap = installedMap
                , biCabalDir = cabalDir
                , biDistDir = distDir
                , biOmitPackages = omitPkgs
                , biAddPackages = addPkgs
                , biBuildInfo = binfo
                , biDotCabalPaths = fromMaybe mempty (M.lookup namedComponent componentPaths)
                , biConfigLibDirs = configExtraLibDirs config
                , biConfigIncludeDirs = configExtraIncludeDirs config
                , biComponentName = namedComponent
                , biCabalVersion = cabalVer
                }
            )
    return
        ( M.fromList
              (concat
                   [ maybe
                         []
                         (return . generate CLib . libBuildInfo)
                         (library pkg)
                   , mapMaybe
                         (\sublib -> do
                            let maybeLib = CInternalLib . T.pack . Cabal.unUnqualComponentName <$> libName sublib
                            flip generate  (libBuildInfo sublib) <$> maybeLib
                          )
                         (subLibraries pkg)
                   , fmap
                         (\exe ->
                               generate
                                    (CExe (T.pack (Cabal.unUnqualComponentName (exeName exe))))
                                    (buildInfo exe))
                         (executables pkg)
                   , fmap
                         (\bench ->
                               generate
                                    (CBench (T.pack (Cabal.unUnqualComponentName (benchmarkName bench))))
                                    (benchmarkBuildInfo bench))
                         (benchmarks pkg)
                   , fmap
                         (\test ->
                               generate
                                    (CTest (T.pack (Cabal.unUnqualComponentName (testName test))))
                                    (testBuildInfo test))
                         (testSuites pkg)]))
  where
    cabalDir = parent cabalfp

-- | Input to 'generateBuildInfoOpts'
data BioInput = BioInput
    { biSourceMap :: !SourceMap
    , biInstalledMap :: !InstalledMap
    , biCabalDir :: !(Path Abs Dir)
    , biDistDir :: !(Path Abs Dir)
    , biOmitPackages :: ![PackageName]
    , biAddPackages :: ![PackageName]
    , biBuildInfo :: !BuildInfo
    , biDotCabalPaths :: !(Set DotCabalPath)
    , biConfigLibDirs :: !(Set FilePath)
    , biConfigIncludeDirs :: !(Set FilePath)
    , biComponentName :: !NamedComponent
    , biCabalVersion :: !Version
    }

-- | Generate GHC options for the target. Since Cabal also figures out
-- these options, currently this is only used for invoking GHCI (via
-- stack ghci).
generateBuildInfoOpts :: BioInput -> BuildInfoOpts
generateBuildInfoOpts BioInput {..} =
    BuildInfoOpts
        { bioOpts = ghcOpts ++ cppOptions biBuildInfo
        -- NOTE for future changes: Due to this use of nubOrd (and other uses
        -- downstream), these generated options must not rely on multiple
        -- argument sequences.  For example, ["--main-is", "Foo.hs", "--main-
        -- is", "Bar.hs"] would potentially break due to the duplicate
        -- "--main-is" being removed.
        --
        -- See https://github.com/commercialhaskell/stack/issues/1255
        , bioOneWordOpts = nubOrd $ concat
            [extOpts, srcOpts, includeOpts, libOpts, fworks, cObjectFiles]
        , bioPackageFlags = deps
        , bioCabalMacros = componentAutogen </> $(mkRelFile "cabal_macros.h")
        }
  where
    cObjectFiles =
        mapMaybe (fmap toFilePath .
                  makeObjectFilePathFromC biCabalDir biComponentName biDistDir)
                 cfiles
    cfiles = mapMaybe dotCabalCFilePath (S.toList biDotCabalPaths)
    -- Generates: -package=base -package=base16-bytestring-0.1.1.6 ...
    deps =
        concat
            [ case M.lookup name biInstalledMap of
                Just (_, Stack.Types.Package.Library _ident ipid _) -> ["-package-id=" <> ghcPkgIdString ipid]
                _ -> ["-package=" <> displayC name <>
                 maybe "" -- This empty case applies to e.g. base.
                     ((("-" <>) . displayC) . piiVersion)
                     (M.lookup name biSourceMap)]
            | name <- pkgs]
    pkgs =
        biAddPackages ++
        [ name
        | Dependency name _ <- targetBuildDepends biBuildInfo
        , name `notElem` biOmitPackages]
    ghcOpts = concatMap snd . filter (isGhc . fst) $ options biBuildInfo
      where
        isGhc GHC = True
        isGhc _ = False
    extOpts = map (("-X" ++) . D.display) (usedExtensions biBuildInfo)
    srcOpts =
        map (("-i" <>) . toFilePathNoTrailingSep)
            (concat
              [ [ componentBuildDir biCabalVersion biComponentName biDistDir ]
              , [ biCabalDir
                | null (hsSourceDirs biBuildInfo)
                ]
              , mapMaybe toIncludeDir (hsSourceDirs biBuildInfo)
              , [ componentAutogen ]
              , maybeToList (packageAutogenDir biCabalVersion biDistDir)
              , [ componentOutputDir biComponentName biDistDir ]
              ]) ++
        [ "-stubdir=" ++ toFilePathNoTrailingSep (buildDir biDistDir) ]
    componentAutogen = componentAutogenDir biCabalVersion biComponentName biDistDir
    toIncludeDir "." = Just biCabalDir
    toIncludeDir relDir = concatAndColapseAbsDir biCabalDir relDir
    includeOpts =
        map ("-I" <>) (configExtraIncludeDirs <> pkgIncludeOpts)
    configExtraIncludeDirs = S.toList biConfigIncludeDirs
    pkgIncludeOpts =
        [ toFilePathNoTrailingSep absDir
        | dir <- includeDirs biBuildInfo
        , absDir <- handleDir dir
        ]
    libOpts =
        map ("-l" <>) (extraLibs biBuildInfo) <>
        map ("-L" <>) (configExtraLibDirs <> pkgLibDirs)
    configExtraLibDirs = S.toList biConfigLibDirs
    pkgLibDirs =
        [ toFilePathNoTrailingSep absDir
        | dir <- extraLibDirs biBuildInfo
        , absDir <- handleDir dir
        ]
    handleDir dir = case (parseAbsDir dir, parseRelDir dir) of
       (Just ab, _       ) -> [ab]
       (_      , Just rel) -> [biCabalDir </> rel]
       (Nothing, Nothing ) -> []
    fworks = map (\fwk -> "-framework=" <> fwk) (frameworks biBuildInfo)

-- | Make the .o path from the .c file path for a component. Example:
--
-- @
-- executable FOO
--   c-sources:        cbits/text_search.c
-- @
--
-- Produces
--
-- <dist-dir>/build/FOO/FOO-tmp/cbits/text_search.o
--
-- Example:
--
-- λ> makeObjectFilePathFromC
--     $(mkAbsDir "/Users/chris/Repos/hoogle")
--     CLib
--     $(mkAbsDir "/Users/chris/Repos/hoogle/.stack-work/Cabal-x.x.x/dist")
--     $(mkAbsFile "/Users/chris/Repos/hoogle/cbits/text_search.c")
-- Just "/Users/chris/Repos/hoogle/.stack-work/Cabal-x.x.x/dist/build/cbits/text_search.o"
-- λ> makeObjectFilePathFromC
--     $(mkAbsDir "/Users/chris/Repos/hoogle")
--     (CExe "hoogle")
--     $(mkAbsDir "/Users/chris/Repos/hoogle/.stack-work/Cabal-x.x.x/dist")
--     $(mkAbsFile "/Users/chris/Repos/hoogle/cbits/text_search.c")
-- Just "/Users/chris/Repos/hoogle/.stack-work/Cabal-x.x.x/dist/build/hoogle/hoogle-tmp/cbits/text_search.o"
-- λ>
makeObjectFilePathFromC
    :: MonadThrow m
    => Path Abs Dir          -- ^ The cabal directory.
    -> NamedComponent        -- ^ The name of the component.
    -> Path Abs Dir          -- ^ Dist directory.
    -> Path Abs File         -- ^ The path to the .c file.
    -> m (Path Abs File) -- ^ The path to the .o file for the component.
makeObjectFilePathFromC cabalDir namedComponent distDir cFilePath = do
    relCFilePath <- stripProperPrefix cabalDir cFilePath
    relOFilePath <-
        parseRelFile (replaceExtension (toFilePath relCFilePath) "o")
    return (componentOutputDir namedComponent distDir </> relOFilePath)

-- | Make the global autogen dir if Cabal version is new enough.
packageAutogenDir :: Version -> Path Abs Dir -> Maybe (Path Abs Dir)
packageAutogenDir cabalVer distDir
    | cabalVer < $(mkVersion "2.0") = Nothing
    | otherwise = Just $ buildDir distDir </> $(mkRelDir "global-autogen")

-- | Make the autogen dir.
componentAutogenDir :: Version -> NamedComponent -> Path Abs Dir -> Path Abs Dir
componentAutogenDir cabalVer component distDir =
    componentBuildDir cabalVer component distDir </> $(mkRelDir "autogen")

-- | See 'Distribution.Simple.LocalBuildInfo.componentBuildDir'
componentBuildDir :: Version -> NamedComponent -> Path Abs Dir -> Path Abs Dir
componentBuildDir cabalVer component distDir
    | cabalVer < $(mkVersion "2.0") = buildDir distDir
    | otherwise =
        case component of
            CLib -> buildDir distDir
            CInternalLib name -> buildDir distDir </> componentNameToDir name
            CExe name -> buildDir distDir </> componentNameToDir name
            CTest name -> buildDir distDir </> componentNameToDir name
            CBench name -> buildDir distDir </> componentNameToDir name

-- | The directory where generated files are put like .o or .hs (from .x files).
componentOutputDir :: NamedComponent -> Path Abs Dir -> Path Abs Dir
componentOutputDir namedComponent distDir =
    case namedComponent of
        CLib -> buildDir distDir
        CInternalLib name -> makeTmp name
        CExe name -> makeTmp name
        CTest name -> makeTmp name
        CBench name -> makeTmp name
  where
    makeTmp name =
      buildDir distDir </> componentNameToDir (name <> "/" <> name <> "-tmp")

-- | Make the build dir. Note that Cabal >= 2.0 uses the
-- 'componentBuildDir' above for some things.
buildDir :: Path Abs Dir -> Path Abs Dir
buildDir distDir = distDir </> $(mkRelDir "build")

-- NOTE: don't export this, only use it for valid paths based on
-- component names.
componentNameToDir :: Text -> Path Rel Dir
componentNameToDir name =
  fromMaybe (error "Invariant violated: component names should always parse as directory names")
            (parseRelDir (T.unpack name))

-- | Get all dependencies of the package (buildable targets only).
--
-- Note that for Cabal versions 1.22 and earlier, there is a bug where
-- Cabal requires dependencies for non-buildable components to be
-- present. We're going to use GHC version as a proxy for Cabal
-- library version in this case for simplicity, so we'll check for GHC
-- being 7.10 or earlier. This obviously makes our function a lot more
-- fun to write...
packageDependencies
  :: PackageConfig
  -> PackageDescription
  -> Map PackageName VersionRange
packageDependencies pkgConfig pkg' =
  M.fromListWith intersectVersionRanges $
  map (depName &&& depRange) $
  concatMap targetBuildDepends (allBuildInfo' pkg) ++
  maybe [] setupDepends (setupBuildInfo pkg)
  where
    pkg
      | getGhcVersion (packageConfigCompilerVersion pkgConfig) >= $(mkVersion "8.0") = pkg'
      -- Set all components to buildable. Only need to worry about
      -- library, exe, test, and bench, since others didn't exist in
      -- older Cabal versions
      | otherwise = pkg'
        { library = (\c -> c { libBuildInfo = go (libBuildInfo c) }) <$> library pkg'
        , executables = (\c -> c { buildInfo = go (buildInfo c) }) <$> executables pkg'
        , testSuites =
            if packageConfigEnableTests pkgConfig
              then (\c -> c { testBuildInfo = go (testBuildInfo c) }) <$> testSuites pkg'
              else testSuites pkg'
        , benchmarks =
            if packageConfigEnableBenchmarks pkgConfig
              then (\c -> c { benchmarkBuildInfo = go (benchmarkBuildInfo c) }) <$> benchmarks pkg'
              else benchmarks pkg'
        }

    go bi = bi { buildable = True }

-- | Get all dependencies of the package (buildable targets only).
--
-- This uses both the new 'buildToolDepends' and old 'buildTools'
-- information.
packageDescTools
  :: PackageDescription
  -> (Set ExeName, Map PackageName DepValue)
packageDescTools pd =
    (S.fromList $ concat unknowns, M.fromListWith (<>) $ concat knowns)
  where
    (unknowns, knowns) = unzip $ map perBI $ allBuildInfo' pd

    perBI :: BuildInfo -> ([ExeName], [(PackageName, DepValue)])
    perBI bi =
        (unknownTools, tools)
      where
        (unknownTools, knownTools) = partitionEithers $ map go1 (buildTools bi)

        tools = mapMaybe go2 (knownTools ++ buildToolDepends bi)

        -- This is similar to desugarBuildTool from Cabal, however it
        -- uses our own hard-coded map which drops tools shipped with
        -- GHC (like hsc2hs), and includes some tools from Stackage.
        go1 :: Cabal.LegacyExeDependency -> Either ExeName Cabal.ExeDependency
        go1 (Cabal.LegacyExeDependency name range) =
          case M.lookup name hardCodedMap of
            Just pkgName -> Right $ Cabal.ExeDependency pkgName (Cabal.mkUnqualComponentName name) range
            Nothing -> Left $ ExeName $ T.pack name

        go2 :: Cabal.ExeDependency -> Maybe (PackageName, DepValue)
        go2 (Cabal.ExeDependency pkg _name range)
          | pkg `S.member` preInstalledPackages = Nothing
          | otherwise = Just
              ( pkg
              , DepValue
                  { dvVersionRange = range
                  , dvType = AsBuildTool
                  }
              )

-- | A hard-coded map for tool dependencies
hardCodedMap :: Map String D.PackageName
hardCodedMap = M.fromList
  [ ("alex", Distribution.Package.mkPackageName "alex")
  , ("happy", Distribution.Package.mkPackageName "happy")
  , ("cpphs", Distribution.Package.mkPackageName "cpphs")
  , ("greencard", Distribution.Package.mkPackageName "greencard")
  , ("c2hs", Distribution.Package.mkPackageName "c2hs")
  , ("hscolour", Distribution.Package.mkPackageName "hscolour")
  , ("hspec-discover", Distribution.Package.mkPackageName "hspec-discover")
  , ("hsx2hs", Distribution.Package.mkPackageName "hsx2hs")
  , ("gtk2hsC2hs", Distribution.Package.mkPackageName "gtk2hs-buildtools")
  , ("gtk2hsHookGenerator", Distribution.Package.mkPackageName "gtk2hs-buildtools")
  , ("gtk2hsTypeGen", Distribution.Package.mkPackageName "gtk2hs-buildtools")
  ]

-- | Executable-only packages which come pre-installed with GHC and do
-- not need to be built. Without this exception, we would either end
-- up unnecessarily rebuilding these packages, or failing because the
-- packages do not appear in the Stackage snapshot.
preInstalledPackages :: Set D.PackageName
preInstalledPackages = S.fromList
  [ D.mkPackageName "hsc2hs"
  , D.mkPackageName "haddock"
  ]

-- | Variant of 'allBuildInfo' from Cabal that, like versions before
-- 2.2, only includes buildable components.
allBuildInfo' :: PackageDescription -> [BuildInfo]
allBuildInfo' pkg_descr = [ bi | lib <- allLibraries pkg_descr
                               , let bi = libBuildInfo lib
                               , buildable bi ]
                       ++ [ bi | flib <- foreignLibs pkg_descr
                               , let bi = foreignLibBuildInfo flib
                               , buildable bi ]
                       ++ [ bi | exe <- executables pkg_descr
                               , let bi = buildInfo exe
                               , buildable bi ]
                       ++ [ bi | tst <- testSuites pkg_descr
                               , let bi = testBuildInfo tst
                               , buildable bi ]
                       ++ [ bi | tst <- benchmarks pkg_descr
                               , let bi = benchmarkBuildInfo tst
                               , buildable bi ]

-- | Get all files referenced by the package.
packageDescModulesAndFiles
    :: PackageDescription
    -> RIO Ctx (Map NamedComponent (Map ModuleName (Path Abs File)), Map NamedComponent (Set DotCabalPath), Set (Path Abs File), [PackageWarning])
packageDescModulesAndFiles pkg = do
    (libraryMods,libDotCabalFiles,libWarnings) <-
        maybe
            (return (M.empty, M.empty, []))
            (asModuleAndFileMap libComponent libraryFiles)
            (library pkg)
    (subLibrariesMods,subLibDotCabalFiles,subLibWarnings) <-
        liftM
            foldTuples
            (mapM
                 (asModuleAndFileMap internalLibComponent libraryFiles)
                 (subLibraries pkg))
    (executableMods,exeDotCabalFiles,exeWarnings) <-
        liftM
            foldTuples
            (mapM
                 (asModuleAndFileMap exeComponent executableFiles)
                 (executables pkg))
    (testMods,testDotCabalFiles,testWarnings) <-
        liftM
            foldTuples
            (mapM (asModuleAndFileMap testComponent testFiles) (testSuites pkg))
    (benchModules,benchDotCabalPaths,benchWarnings) <-
        liftM
            foldTuples
            (mapM
                 (asModuleAndFileMap benchComponent benchmarkFiles)
                 (benchmarks pkg))
    dfiles <- resolveGlobFiles
                    (extraSrcFiles pkg
                        ++ map (dataDir pkg FilePath.</>) (dataFiles pkg))
    let modules = libraryMods <> subLibrariesMods <> executableMods <> testMods <> benchModules
        files =
            libDotCabalFiles <> subLibDotCabalFiles <> exeDotCabalFiles <> testDotCabalFiles <>
            benchDotCabalPaths
        warnings = libWarnings <> subLibWarnings <> exeWarnings <> testWarnings <> benchWarnings
    return (modules, files, dfiles, warnings)
  where
    libComponent = const CLib
    internalLibComponent = CInternalLib . T.pack . maybe "" Cabal.unUnqualComponentName . libName
    exeComponent = CExe . T.pack . Cabal.unUnqualComponentName . exeName
    testComponent = CTest . T.pack . Cabal.unUnqualComponentName . testName
    benchComponent = CBench . T.pack . Cabal.unUnqualComponentName . benchmarkName
    asModuleAndFileMap label f lib = do
        (a,b,c) <- f (label lib) lib
        return (M.singleton (label lib) a, M.singleton (label lib) b, c)
    foldTuples = foldl' (<>) (M.empty, M.empty, [])

-- | Resolve globbing of files (e.g. data files) to absolute paths.
resolveGlobFiles :: [String] -> RIO Ctx (Set (Path Abs File))
resolveGlobFiles =
    liftM (S.fromList . catMaybes . concat) .
    mapM resolve
  where
    resolve name =
        if '*' `elem` name
            then explode name
            else liftM return (resolveFileOrWarn name)
    explode name = do
        dir <- asks (parent . ctxFile)
        names <-
            matchDirFileGlob'
                (FL.toFilePath dir)
                name
        mapM resolveFileOrWarn names
    matchDirFileGlob' dir glob =
        catch
            (matchDirFileGlob_ dir glob)
            (\(e :: IOException) ->
                  if isUserError e
                      then do
                          prettyWarnL
                              [ flow "Wildcard does not match any files:"
                              , styleFile $ fromString glob
                              , line <> flow "in directory:"
                              , styleDir $ fromString dir
                              ]
                          return []
                      else throwIO e)

-- | This is a copy/paste of the Cabal library function, but with
--
-- @ext == ext'@
--
-- Changed to
--
-- @isSuffixOf ext ext'@
--
-- So that this will work:
--
-- @
-- λ> matchDirFileGlob_ "." "test/package-dump/*.txt"
-- ["test/package-dump/ghc-7.8.txt","test/package-dump/ghc-7.10.txt"]
-- @
--
matchDirFileGlob_ :: HasRunner env => String -> String -> RIO env [String]
matchDirFileGlob_ dir filepath = case parseFileGlob filepath of
  Nothing -> liftIO $ throwString $
      "invalid file glob '" ++ filepath
      ++ "'. Wildcards '*' are only allowed in place of the file"
      ++ " name, not in the directory name or file extension."
      ++ " If a wildcard is used it must be with an file extension."
  Just (NoGlob filepath') -> return [filepath']
  Just (FileGlob dir' ext) -> do
    efiles <- liftIO $ try $ D.getDirectoryContents (dir FilePath.</> dir')
    let matches =
            case efiles of
                Left (_ :: IOException) -> []
                Right files ->
                    [ dir' FilePath.</> file
                    | file <- files
                    , let (name, ext') = splitExtensions file
                    , not (null name) && isSuffixOf ext ext'
                    ]
    when (null matches) $
        prettyWarnL
            [ flow "filepath wildcard"
            , "'" <> styleFile (fromString filepath) <> "'"
            , flow "does not match any files."
            ]
    return matches

-- | Get all files referenced by the benchmark.
benchmarkFiles
    :: NamedComponent
    -> Benchmark
    -> RIO Ctx (Map ModuleName (Path Abs File), Set DotCabalPath, [PackageWarning])
benchmarkFiles component bench = do
    resolveComponentFiles component build names
  where
    names = bnames <> exposed
    exposed =
        case benchmarkInterface bench of
            BenchmarkExeV10 _ fp -> [DotCabalMain fp]
            BenchmarkUnsupported _ -> []
    bnames = map DotCabalModule (otherModules build)
    build = benchmarkBuildInfo bench

-- | Get all files referenced by the test.
testFiles
    :: NamedComponent
    -> TestSuite
    -> RIO Ctx (Map ModuleName (Path Abs File), Set DotCabalPath, [PackageWarning])
testFiles component test = do
    resolveComponentFiles component build names
  where
    names = bnames <> exposed
    exposed =
        case testInterface test of
            TestSuiteExeV10 _ fp -> [DotCabalMain fp]
            TestSuiteLibV09 _ mn -> [DotCabalModule mn]
            TestSuiteUnsupported _ -> []
    bnames = map DotCabalModule (otherModules build)
    build = testBuildInfo test

-- | Get all files referenced by the executable.
executableFiles
    :: NamedComponent
    -> Executable
    -> RIO Ctx (Map ModuleName (Path Abs File), Set DotCabalPath, [PackageWarning])
executableFiles component exe = do
    resolveComponentFiles component build names
  where
    build = buildInfo exe
    names =
        map DotCabalModule (otherModules build) ++
        [DotCabalMain (modulePath exe)]

-- | Get all files referenced by the library.
libraryFiles
    :: NamedComponent
    -> Library
    -> RIO Ctx (Map ModuleName (Path Abs File), Set DotCabalPath, [PackageWarning])
libraryFiles component lib = do
    resolveComponentFiles component build names
  where
    build = libBuildInfo lib
    names = bnames ++ exposed
    exposed = map DotCabalModule (exposedModules lib)
    bnames = map DotCabalModule (otherModules build)

-- | Get all files referenced by the component.
resolveComponentFiles
    :: NamedComponent
    -> BuildInfo
    -> [DotCabalDescriptor]
    -> RIO Ctx (Map ModuleName (Path Abs File), Set DotCabalPath, [PackageWarning])
resolveComponentFiles component build names = do
    dirs <- mapMaybeM resolveDirOrWarn (hsSourceDirs build)
    dir <- asks (parent . ctxFile)
    (modules,files,warnings) <-
        resolveFilesAndDeps
            component
            (dirs ++ [dir])
            names
            haskellModuleExts
    cfiles <- buildOtherSources build
    return (modules, files <> cfiles, warnings)

-- | Get all C sources and extra source files in a build.
buildOtherSources :: BuildInfo -> RIO Ctx (Set DotCabalPath)
buildOtherSources build =
    do csources <- liftM
                       (S.map DotCabalCFilePath . S.fromList)
                       (mapMaybeM resolveFileOrWarn (cSources build))
       jsources <- liftM
                       (S.map DotCabalFilePath . S.fromList)
                       (mapMaybeM resolveFileOrWarn (targetJsSources build))
       return (csources <> jsources)

-- | Get the target's JS sources.
targetJsSources :: BuildInfo -> [FilePath]
targetJsSources = jsSources

-- | A pair of package descriptions: one which modified the buildable
-- values of test suites and benchmarks depending on whether they are
-- enabled, and one which does not.
--
-- Fields are intentionally lazy, we may only need one or the other
-- value.
--
-- MSS 2017-08-29: The very presence of this data type is terribly
-- ugly, it represents the fact that the Cabal 2.0 upgrade did _not_
-- go well. Specifically, we used to have a field to indicate whether
-- a component was enabled in addition to buildable, but that's gone
-- now, and this is an ugly proxy. We should at some point clean up
-- the mess of Package, LocalPackage, etc, and probably pull in the
-- definition of PackageDescription from Cabal with our additionally
-- needed metadata. But this is a good enough hack for the
-- moment. Odds are, you're reading this in the year 2024 and thinking
-- "wtf?"
data PackageDescriptionPair = PackageDescriptionPair
  { pdpOrigBuildable :: PackageDescription
  , pdpModifiedBuildable :: PackageDescription
  }

-- | Evaluates the conditions of a 'GenericPackageDescription', yielding
-- a resolved 'PackageDescription'.
resolvePackageDescription :: PackageConfig
                          -> GenericPackageDescription
                          -> PackageDescriptionPair
resolvePackageDescription packageConfig (GenericPackageDescription desc defaultFlags mlib subLibs foreignLibs' exes tests benches) =
    PackageDescriptionPair
      { pdpOrigBuildable = go False
      , pdpModifiedBuildable = go True
      }
  where
        go modBuildable =
          desc {library =
                  fmap (resolveConditions rc updateLibDeps) mlib
               ,subLibraries =
                  map (\(n, v) -> (resolveConditions rc updateLibDeps v){libName=Just n})
                      subLibs
               ,foreignLibs =
                  map (\(n, v) -> (resolveConditions rc updateForeignLibDeps v){foreignLibName=n})
                      foreignLibs'
               ,executables =
                  map (\(n, v) -> (resolveConditions rc updateExeDeps v){exeName=n})
                      exes
               ,testSuites =
                  map (\(n,v) -> (resolveConditions rc (updateTestDeps modBuildable) v){testName=n})
                      tests
               ,benchmarks =
                  map (\(n,v) -> (resolveConditions rc (updateBenchmarkDeps modBuildable) v){benchmarkName=n})
                      benches}

        flags =
          M.union (packageConfigFlags packageConfig)
                  (flagMap defaultFlags)

        rc = mkResolveConditions
                (packageConfigCompilerVersion packageConfig)
                (packageConfigPlatform packageConfig)
                flags

        updateLibDeps lib deps =
          lib {libBuildInfo =
                 (libBuildInfo lib) {targetBuildDepends = deps}}
        updateForeignLibDeps lib deps =
          lib {foreignLibBuildInfo =
                 (foreignLibBuildInfo lib) {targetBuildDepends = deps}}
        updateExeDeps exe deps =
          exe {buildInfo =
                 (buildInfo exe) {targetBuildDepends = deps}}

        -- Note that, prior to moving to Cabal 2.0, we would set
        -- testEnabled/benchmarkEnabled here. These fields no longer
        -- exist, so we modify buildable instead here.  The only
        -- wrinkle in the Cabal 2.0 story is
        -- https://github.com/haskell/cabal/issues/1725, where older
        -- versions of Cabal (which may be used for actually building
        -- code) don't properly exclude build-depends for
        -- non-buildable components. Testing indicates that everything
        -- is working fine, and that this comment can be completely
        -- ignored. I'm leaving the comment anyway in case something
        -- breaks and you, poor reader, are investigating.
        updateTestDeps modBuildable test deps =
          let bi = testBuildInfo test
              bi' = bi
                { targetBuildDepends = deps
                , buildable = buildable bi && (if modBuildable then packageConfigEnableTests packageConfig else True)
                }
           in test { testBuildInfo = bi' }
        updateBenchmarkDeps modBuildable benchmark deps =
          let bi = benchmarkBuildInfo benchmark
              bi' = bi
                { targetBuildDepends = deps
                , buildable = buildable bi && (if modBuildable then packageConfigEnableBenchmarks packageConfig else True)
                }
           in benchmark { benchmarkBuildInfo = bi' }

-- | Make a map from a list of flag specifications.
--
-- What is @flagManual@ for?
flagMap :: [Flag] -> Map FlagName Bool
flagMap = M.fromList . map pair
  where pair :: Flag -> (FlagName, Bool)
        pair = flagName &&& flagDefault

data ResolveConditions = ResolveConditions
    { rcFlags :: Map FlagName Bool
    , rcCompilerVersion :: ActualCompiler
    , rcOS :: OS
    , rcArch :: Arch
    }

-- | Generic a @ResolveConditions@ using sensible defaults.
mkResolveConditions :: ActualCompiler -- ^ Compiler version
                    -> Platform -- ^ installation target platform
                    -> Map FlagName Bool -- ^ enabled flags
                    -> ResolveConditions
mkResolveConditions compilerVersion (Platform arch os) flags = ResolveConditions
    { rcFlags = flags
    , rcCompilerVersion = compilerVersion
    , rcOS = os
    , rcArch = arch
    }

-- | Resolve the condition tree for the library.
resolveConditions :: (Semigroup target,Monoid target,Show target)
                  => ResolveConditions
                  -> (target -> cs -> target)
                  -> CondTree ConfVar cs target
                  -> target
resolveConditions rc addDeps (CondNode lib deps cs) = basic <> children
  where basic = addDeps lib deps
        children = mconcat (map apply cs)
          where apply (Cabal.CondBranch cond node mcs) =
                  if condSatisfied cond
                     then resolveConditions rc addDeps node
                     else maybe mempty (resolveConditions rc addDeps) mcs
                condSatisfied c =
                  case c of
                    Var v -> varSatisifed v
                    Lit b -> b
                    CNot c' ->
                      not (condSatisfied c')
                    COr cx cy ->
                      condSatisfied cx || condSatisfied cy
                    CAnd cx cy ->
                      condSatisfied cx && condSatisfied cy
                varSatisifed v =
                  case v of
                    OS os -> os == rcOS rc
                    Arch arch -> arch == rcArch rc
                    Flag flag ->
                      fromMaybe False $ M.lookup flag (rcFlags rc)
                      -- NOTE:  ^^^^^ This should never happen, as all flags
                      -- which are used must be declared. Defaulting to
                      -- False.
                    Impl flavor range ->
                      case (flavor, rcCompilerVersion rc) of
                        (GHC, ACGhc vghc) -> vghc `withinRange` range
                        (GHC, ACGhcjs _ vghc) -> vghc `withinRange` range
                        (GHCJS, ACGhcjs vghcjs _) ->
                          vghcjs `withinRange` range
                        _ -> False

-- | Get the name of a dependency.
depName :: Dependency -> PackageName
depName (Dependency n _) = n

-- | Get the version range of a dependency.
depRange :: Dependency -> VersionRange
depRange (Dependency _ r) = r

-- | Try to resolve the list of base names in the given directory by
-- looking for unique instances of base names applied with the given
-- extensions, plus find any of their module and TemplateHaskell
-- dependencies.
resolveFilesAndDeps
    :: NamedComponent       -- ^ Package component name
    -> [Path Abs Dir]       -- ^ Directories to look in.
    -> [DotCabalDescriptor] -- ^ Base names.
    -> [Text]               -- ^ Extensions.
    -> RIO Ctx (Map ModuleName (Path Abs File),Set DotCabalPath,[PackageWarning])
resolveFilesAndDeps component dirs names0 exts = do
    (dotCabalPaths, foundModules, missingModules) <- loop names0 S.empty
    warnings <- liftM2 (++) (warnUnlisted foundModules) (warnMissing missingModules)
    return (foundModules, dotCabalPaths, warnings)
  where
    loop [] _ = return (S.empty, M.empty, [])
    loop names doneModules0 = do
        resolved <- resolveFiles dirs names exts
        let foundFiles = mapMaybe snd resolved
            foundModules = mapMaybe toResolvedModule resolved
            missingModules = mapMaybe toMissingModule resolved
        pairs <- mapM (getDependencies component) foundFiles
        let doneModules =
                S.union
                    doneModules0
                    (S.fromList (mapMaybe dotCabalModule names))
            moduleDeps = S.unions (map fst pairs)
            thDepFiles = concatMap snd pairs
            modulesRemaining = S.difference moduleDeps doneModules
        -- Ignore missing modules discovered as dependencies - they may
        -- have been deleted.
        (resolvedFiles, resolvedModules, _) <-
            loop (map DotCabalModule (S.toList modulesRemaining)) doneModules
        return
            ( S.union
                  (S.fromList
                       (foundFiles <> map DotCabalFilePath thDepFiles))
                  resolvedFiles
            , M.union
                  (M.fromList foundModules)
                  resolvedModules
            , missingModules)
    warnUnlisted foundModules = do
        let unlistedModules =
                foundModules `M.difference`
                M.fromList (mapMaybe (fmap (, ()) . dotCabalModule) names0)
        return $
            if M.null unlistedModules
                then []
                else [ UnlistedModulesWarning
                           component
                           (map fst (M.toList unlistedModules))]
    warnMissing _missingModules = do
        return []
        -- TODO: bring this back - see
        -- https://github.com/commercialhaskell/stack/issues/2649
        {-
        cabalfp <- asks ctxFile
        return $
            if null missingModules
               then []
               else [ MissingModulesWarning
                           cabalfp
                           component
                           missingModules]
        -}
    -- TODO: In usages of toResolvedModule / toMissingModule, some sort
    -- of map + partition would probably be better.
    toResolvedModule
        :: (DotCabalDescriptor, Maybe DotCabalPath)
        -> Maybe (ModuleName, Path Abs File)
    toResolvedModule (DotCabalModule mn, Just (DotCabalModulePath fp)) =
        Just (mn, fp)
    toResolvedModule _ =
        Nothing
    toMissingModule
        :: (DotCabalDescriptor, Maybe DotCabalPath)
        -> Maybe ModuleName
    toMissingModule (DotCabalModule mn, Nothing) =
        Just mn
    toMissingModule _ =
        Nothing

-- | Get the dependencies of a Haskell module file.
getDependencies
    :: NamedComponent -> DotCabalPath -> RIO Ctx (Set ModuleName, [Path Abs File])
getDependencies component dotCabalPath =
    case dotCabalPath of
        DotCabalModulePath resolvedFile -> readResolvedHi resolvedFile
        DotCabalMainPath resolvedFile -> readResolvedHi resolvedFile
        DotCabalFilePath{} -> return (S.empty, [])
        DotCabalCFilePath{} -> return (S.empty, [])
  where
    readResolvedHi resolvedFile = do
        dumpHIDir <- componentOutputDir component <$> asks ctxDistDir
        dir <- asks (parent . ctxFile)
        case stripProperPrefix dir resolvedFile of
            Nothing -> return (S.empty, [])
            Just fileRel -> do
                let dumpHIPath =
                        FilePath.replaceExtension
                            (toFilePath (dumpHIDir </> fileRel))
                            ".dump-hi"
                dumpHIExists <- liftIO $ D.doesFileExist dumpHIPath
                if dumpHIExists
                    then parseDumpHI dumpHIPath
                    else return (S.empty, [])

-- | Parse a .dump-hi file into a set of modules and files.
parseDumpHI
    :: FilePath -> RIO Ctx (Set ModuleName, [Path Abs File])
parseDumpHI dumpHIPath = do
    dir <- asks (parent . ctxFile)
    dumpHI <- liftIO $ filterDumpHi <$> fmap CL8.lines (CL8.readFile dumpHIPath)
    let startModuleDeps =
            dropWhile (not . ("module dependencies:" `CL8.isPrefixOf`)) dumpHI
        moduleDeps =
            S.fromList $
            mapMaybe (D.simpleParse . TL.unpack . TLE.decodeUtf8) $
            CL8.words $
            CL8.concat $
            CL8.dropWhile (/= ' ') (fromMaybe "" $ listToMaybe startModuleDeps) :
            takeWhile (" " `CL8.isPrefixOf`) (drop 1 startModuleDeps)
        thDeps =
            -- The dependent file path is surrounded by quotes but is not escaped.
            -- It can be an absolute or relative path.
            mapMaybe
                (fmap TL.unpack .
                  (TL.stripSuffix "\"" <=< TL.stripPrefix "\"") .
                  TL.dropWhileEnd (== '\r') . TLE.decodeUtf8 . CL8.dropWhile (/= '"')) $
            filter ("addDependentFile \"" `CL8.isPrefixOf`) dumpHI
    thDepsResolved <- liftM catMaybes $ forM thDeps $ \x -> do
        mresolved <- liftIO (forgivingAbsence (resolveFile dir x)) >>= rejectMissingFile
        when (isNothing mresolved) $
            prettyWarnL
                [ flow "addDependentFile path (Template Haskell) listed in"
                , styleFile $ fromString dumpHIPath
                , flow "does not exist:"
                , styleFile $ fromString x
                ]
        return mresolved
    return (moduleDeps, thDepsResolved)
  where
    -- | Filtering step fixing RAM usage upon a big dump-hi file. See
    --   https://github.com/commercialhaskell/stack/issues/4027 It is
    --   an optional step from a functionality stand-point.
    filterDumpHi dumpHI =
        let dl x xs = x ++ xs
            isLineInteresting (acc, moduleDepsStarted) l
                | moduleDepsStarted && " " `CL8.isPrefixOf` l =
                    (acc . dl [l], True)
                | "module dependencies:" `CL8.isPrefixOf` l =
                    (acc . dl [l], True)
                | "addDependentFile \"" `CL8.isPrefixOf` l =
                    (acc . dl [l], False)
                | otherwise = (acc, False)
         in fst (foldl' isLineInteresting (dl [], False) dumpHI) []


-- | Try to resolve the list of base names in the given directory by
-- looking for unique instances of base names applied with the given
-- extensions.
resolveFiles
    :: [Path Abs Dir] -- ^ Directories to look in.
    -> [DotCabalDescriptor] -- ^ Base names.
    -> [Text] -- ^ Extensions.
    -> RIO Ctx [(DotCabalDescriptor, Maybe DotCabalPath)]
resolveFiles dirs names exts =
    forM names (\name -> liftM (name, ) (findCandidate dirs exts name))

-- | Find a candidate for the given module-or-filename from the list
-- of directories and given extensions.
findCandidate
    :: [Path Abs Dir]
    -> [Text]
    -> DotCabalDescriptor
    -> RIO Ctx (Maybe DotCabalPath)
findCandidate dirs exts name = do
    pkg <- asks ctxFile >>= parsePackageNameFromFilePath
    candidates <- liftIO makeNameCandidates
    case candidates of
        [candidate] -> return (Just (cons candidate))
        [] -> do
            case name of
                DotCabalModule mn
                  | D.display mn /= paths_pkg pkg -> logPossibilities dirs mn
                _ -> return ()
            return Nothing
        (candidate:rest) -> do
            warnMultiple name candidate rest
            return (Just (cons candidate))
  where
    cons =
        case name of
            DotCabalModule{} -> DotCabalModulePath
            DotCabalMain{} -> DotCabalMainPath
            DotCabalFile{} -> DotCabalFilePath
            DotCabalCFile{} -> DotCabalCFilePath
    paths_pkg pkg = "Paths_" ++ displayC pkg
    makeNameCandidates =
        liftM (nubOrd . concat) (mapM makeDirCandidates dirs)
    makeDirCandidates :: Path Abs Dir
                      -> IO [Path Abs File]
    makeDirCandidates dir =
        case name of
            DotCabalMain fp -> resolveCandidate dir fp
            DotCabalFile fp -> resolveCandidate dir fp
            DotCabalCFile fp -> resolveCandidate dir fp
            DotCabalModule mn ->
                liftM concat
                $ mapM
                  ((\ ext ->
                     resolveCandidate dir (Cabal.toFilePath mn ++ "." ++ ext))
                   . T.unpack)
                   exts
    resolveCandidate
        :: (MonadIO m, MonadThrow m)
        => Path Abs Dir -> FilePath.FilePath -> m [Path Abs File]
    resolveCandidate x y = do
        -- The standard canonicalizePath does not work for this case
        p <- parseCollapsedAbsFile (toFilePath x FilePath.</> y)
        exists <- doesFileExist p
        return $ if exists then [p] else []

-- | Warn the user that multiple candidates are available for an
-- entry, but that we picked one anyway and continued.
warnMultiple
    :: DotCabalDescriptor -> Path b t -> [Path b t] -> RIO Ctx ()
warnMultiple name candidate rest =
    -- TODO: figure out how to style 'name' and the dispOne stuff
    prettyWarnL
        [ flow "There were multiple candidates for the Cabal entry \""
        , fromString . showName $ name
        , line <> bulletedList (map dispOne rest)
        , line <> flow "picking:"
        , dispOne candidate
        ]
  where showName (DotCabalModule name') = D.display name'
        showName (DotCabalMain fp) = fp
        showName (DotCabalFile fp) = fp
        showName (DotCabalCFile fp) = fp
        dispOne = fromString . toFilePath
          -- TODO: figure out why dispOne can't be just `display`
          --       (remove the .hlint.yaml exception if it can be)

-- | Log that we couldn't find a candidate, but there are
-- possibilities for custom preprocessor extensions.
--
-- For example: .erb for a Ruby file might exist in one of the
-- directories.
logPossibilities
    :: HasRunner env
    => [Path Abs Dir] -> ModuleName -> RIO env ()
logPossibilities dirs mn = do
    possibilities <- liftM concat (makePossibilities mn)
    unless (null possibilities) $ prettyWarnL
        [ flow "Unable to find a known candidate for the Cabal entry"
        , (styleModule . fromString $ D.display mn) <> ","
        , flow "but did find:"
        , line <> bulletedList (map display possibilities)
        , flow "If you are using a custom preprocessor for this module"
        , flow "with its own file extension, consider adding the file(s)"
        , flow "to your .cabal under extra-source-files."
        ]
  where
    makePossibilities name =
        mapM
            (\dir ->
                  do (_,files) <- listDir dir
                     return
                         (map
                              filename
                              (filter
                                   (isPrefixOf (D.display name) .
                                    toFilePath . filename)
                                   files)))
            dirs

<<<<<<< HEAD
=======
-- | Get the filename for the cabal file in the given directory.
--
-- If no .cabal file is present, or more than one is present, an exception is
-- thrown via 'throwM'.
--
-- If the directory contains a file named package.yaml, hpack is used to
-- generate a .cabal file from it.
findOrGenerateCabalFile
    :: forall env. HasConfig env
    => Path Abs Dir -- ^ package directory
    -> RIO env (Path Abs File)
findOrGenerateCabalFile pkgDir = do
    hpack pkgDir
    findCabalFile
  where
    findCabalFile :: RIO env (Path Abs File)
    findCabalFile = findCabalFile' >>= either throwIO return

    findCabalFile' :: RIO env (Either PackageException (Path Abs File))
    findCabalFile' = do
        files <- liftIO $ findFiles
            pkgDir
            (flip hasExtension "cabal" . FL.toFilePath)
            (const False)
        return $ case files of
            [] -> Left $ PackageNoCabalFileFound pkgDir
            [x] -> Right x
            -- If there are multiple files, ignore files that start with
            -- ".". On unixlike environments these are hidden, and this
            -- character is not valid in package names. The main goal is
            -- to ignore emacs lock files - see
            -- https://github.com/commercialhaskell/stack/issues/1897.
            (filter (not . ("." `isPrefixOf`) . toFilePath . filename) -> [x]) -> Right x
            _:_ -> Left $ PackageMultipleCabalFilesFound pkgDir files
      where hasExtension fp x = FilePath.takeExtension fp == "." ++ x

-- | Generate .cabal file from package.yaml, if necessary.
hpack :: HasConfig env => Path Abs Dir -> RIO env ()
hpack pkgDir = do
    let hpackFile = pkgDir </> $(mkRelFile Hpack.packageConfig)
    exists <- liftIO $ doesFileExist hpackFile
    when exists $ do
        prettyDebugL [flow "Running hpack on", display hpackFile]

        config <- view configL
        case configOverrideHpack config of
            HpackBundled -> do
                r <- liftIO $ Hpack.hpackResult $ Hpack.setProgramName "stack" $ Hpack.setTarget (toFilePath hpackFile) Hpack.defaultOptions
                forM_ (Hpack.resultWarnings r) prettyWarnS
                let cabalFile = styleFile . fromString . Hpack.resultCabalFile $ r
                case Hpack.resultStatus r of
                    Hpack.Generated -> prettyDebugL
                        [flow "hpack generated a modified version of", cabalFile]
                    Hpack.OutputUnchanged -> prettyDebugL
                        [flow "hpack output unchanged in", cabalFile]
                    Hpack.AlreadyGeneratedByNewerHpack -> prettyWarnL
                        [ cabalFile
                        , flow "was generated with a newer version of hpack,"
                        , flow "please upgrade and try again."
                        ]
                    Hpack.ExistingCabalFileWasModifiedManually -> prettyWarnL
                        [ cabalFile
                        , flow "was modified manually. Ignoring"
                        , display hpackFile
                        , flow "in favor of the cabal file. If you want to use the"
                        , display . filename $ hpackFile
                        , flow "file instead of the cabal file,"
                        , flow "then please delete the cabal file."
                        ]
            HpackCommand command ->
                withWorkingDir (toFilePath pkgDir) $
                proc command [] runProcess_

>>>>>>> ad524e5e
-- | Path for the package's build log.
buildLogPath :: (MonadReader env m, HasBuildConfig env, MonadThrow m)
             => Package -> Maybe String -> m (Path Abs File)
buildLogPath package' msuffix = do
  env <- ask
  let stack = getProjectWorkDir env
  fp <- parseRelFile $ concat $
    displayC (packageIdentifier package') :
    maybe id (\suffix -> ("-" :) . (suffix :)) msuffix [".log"]
  return $ stack </> $(mkRelDir "logs") </> fp

-- Internal helper to define resolveFileOrWarn and resolveDirOrWarn
resolveOrWarn :: Text
              -> (Path Abs Dir -> String -> RIO Ctx (Maybe a))
              -> FilePath.FilePath
              -> RIO Ctx (Maybe a)
resolveOrWarn subject resolver path =
  do cwd <- liftIO getCurrentDir
     file <- asks ctxFile
     dir <- asks (parent . ctxFile)
     result <- resolver dir path
     when (isNothing result) $
       prettyWarnL
           [ fromString . T.unpack $ subject -- TODO: needs style?
           , flow "listed in"
           , maybe (display file) display (stripProperPrefix cwd file)
           , flow "file does not exist:"
           , styleDir . fromString $ path
           ]
     return result

-- | Resolve the file, if it can't be resolved, warn for the user
-- (purely to be helpful).
resolveFileOrWarn :: FilePath.FilePath
                  -> RIO Ctx (Maybe (Path Abs File))
resolveFileOrWarn = resolveOrWarn "File" f
  where f p x = liftIO (forgivingAbsence (resolveFile p x)) >>= rejectMissingFile

-- | Resolve the directory, if it can't be resolved, warn for the user
-- (purely to be helpful).
resolveDirOrWarn :: FilePath.FilePath
                 -> RIO Ctx (Maybe (Path Abs Dir))
resolveDirOrWarn = resolveOrWarn "Directory" f
  where f p x = liftIO (forgivingAbsence (resolveDir p x)) >>= rejectMissingDir

-- | Extract the @PackageIdentifier@ given an exploded haskell package
-- path.
cabalFilePackageId -- FIXME remove and use the caching logic in pantry
    :: (MonadIO m, MonadThrow m)
    => Path Abs File -> m PackageIdentifier
cabalFilePackageId fp = do
    D.package . D.packageDescription <$> liftIO (D.readGenericPackageDescription D.silent $ toFilePath fp)

parseSingleCabalFile -- FIXME rename and add docs
  :: forall env. HasConfig env
  => Bool -- ^ print warnings?
  -> ResolvedPath Dir
  -> RIO env LocalPackageView -- FIXME kill off LocalPackageView? It's kinda worthless, right?
parseSingleCabalFile printWarnings dir = do
  (gpd, cabalfp) <- parseCabalFilePath (resolvedAbsolute dir) printWarnings
  return LocalPackageView
    { lpvCabalFP = cabalfp
    , lpvGPD = gpd
    , lpvResolvedDir = dir
    }<|MERGE_RESOLUTION|>--- conflicted
+++ resolved
@@ -1336,82 +1336,6 @@
                                    files)))
             dirs
 
-<<<<<<< HEAD
-=======
--- | Get the filename for the cabal file in the given directory.
---
--- If no .cabal file is present, or more than one is present, an exception is
--- thrown via 'throwM'.
---
--- If the directory contains a file named package.yaml, hpack is used to
--- generate a .cabal file from it.
-findOrGenerateCabalFile
-    :: forall env. HasConfig env
-    => Path Abs Dir -- ^ package directory
-    -> RIO env (Path Abs File)
-findOrGenerateCabalFile pkgDir = do
-    hpack pkgDir
-    findCabalFile
-  where
-    findCabalFile :: RIO env (Path Abs File)
-    findCabalFile = findCabalFile' >>= either throwIO return
-
-    findCabalFile' :: RIO env (Either PackageException (Path Abs File))
-    findCabalFile' = do
-        files <- liftIO $ findFiles
-            pkgDir
-            (flip hasExtension "cabal" . FL.toFilePath)
-            (const False)
-        return $ case files of
-            [] -> Left $ PackageNoCabalFileFound pkgDir
-            [x] -> Right x
-            -- If there are multiple files, ignore files that start with
-            -- ".". On unixlike environments these are hidden, and this
-            -- character is not valid in package names. The main goal is
-            -- to ignore emacs lock files - see
-            -- https://github.com/commercialhaskell/stack/issues/1897.
-            (filter (not . ("." `isPrefixOf`) . toFilePath . filename) -> [x]) -> Right x
-            _:_ -> Left $ PackageMultipleCabalFilesFound pkgDir files
-      where hasExtension fp x = FilePath.takeExtension fp == "." ++ x
-
--- | Generate .cabal file from package.yaml, if necessary.
-hpack :: HasConfig env => Path Abs Dir -> RIO env ()
-hpack pkgDir = do
-    let hpackFile = pkgDir </> $(mkRelFile Hpack.packageConfig)
-    exists <- liftIO $ doesFileExist hpackFile
-    when exists $ do
-        prettyDebugL [flow "Running hpack on", display hpackFile]
-
-        config <- view configL
-        case configOverrideHpack config of
-            HpackBundled -> do
-                r <- liftIO $ Hpack.hpackResult $ Hpack.setProgramName "stack" $ Hpack.setTarget (toFilePath hpackFile) Hpack.defaultOptions
-                forM_ (Hpack.resultWarnings r) prettyWarnS
-                let cabalFile = styleFile . fromString . Hpack.resultCabalFile $ r
-                case Hpack.resultStatus r of
-                    Hpack.Generated -> prettyDebugL
-                        [flow "hpack generated a modified version of", cabalFile]
-                    Hpack.OutputUnchanged -> prettyDebugL
-                        [flow "hpack output unchanged in", cabalFile]
-                    Hpack.AlreadyGeneratedByNewerHpack -> prettyWarnL
-                        [ cabalFile
-                        , flow "was generated with a newer version of hpack,"
-                        , flow "please upgrade and try again."
-                        ]
-                    Hpack.ExistingCabalFileWasModifiedManually -> prettyWarnL
-                        [ cabalFile
-                        , flow "was modified manually. Ignoring"
-                        , display hpackFile
-                        , flow "in favor of the cabal file. If you want to use the"
-                        , display . filename $ hpackFile
-                        , flow "file instead of the cabal file,"
-                        , flow "then please delete the cabal file."
-                        ]
-            HpackCommand command ->
-                withWorkingDir (toFilePath pkgDir) $
-                proc command [] runProcess_
-
->>>>>>> ad524e5e
 -- | Path for the package's build log.
 buildLogPath :: (MonadReader env m, HasBuildConfig env, MonadThrow m)
              => Package -> Maybe String -> m (Path Abs File)

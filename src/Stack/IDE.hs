--- conflicted
+++ resolved
@@ -27,7 +27,6 @@
                      | ListPackageCabalFiles
 
 -- | List the packages inside the current project.
-<<<<<<< HEAD
 listPackages :: HasBuildConfig env => ListPackagesCmd -> RIO env ()
 listPackages flag = do
   packages <- view $ buildConfigL.to (smwProject . bcSMWanted)
@@ -37,24 +36,6 @@
         ListPackageCabalFiles ->
           map (toFilePath . ppCabalFP) (Map.elems packages)
   mapM_ (logInfo . fromString) strs
-=======
-listPackages :: HasEnvConfig env => ListPackagesCmd -> RIO env ()
-listPackages flag = do
-    -- TODO: Instead of setting up an entire EnvConfig only to look up the package directories,
-    -- make do with a Config (and the Project inside) and use resolvePackageEntry to get
-    -- the directory.
-    packages <- liftM (Map.elems . lpProject) getLocalPackages
-    forM_ packages $ \pkg -> do
-        let dir = lpvRoot pkg
-            cabal_file = toFilePath $ lpvCabalFP pkg
-            cabal_file :: FilePath
-        case flag of
-          ListPackageNames -> do
-            (gpd, _) <- readPackageUnresolvedDir dir False
-            logInfo $ display $ gpdPackageName gpd
-          ListPackageCabalFiles ->
-            logInfo $ fromString cabal_file
->>>>>>> 89824287
 
 -- | List the targets in the current project.
 listTargets :: forall env. HasBuildConfig env => RIO env ()

--- conflicted
+++ resolved
@@ -234,15 +234,10 @@
 -- | Command-line arguments parser for configuration.
 configOptsParser :: Bool -> Parser ConfigMonoid
 configOptsParser hide0 =
-<<<<<<< HEAD
-    (\dockerOpts nixOpts systemGHC installGHC arch os ghcVariant jobs includes libs skipGHCCheck skipMsys localBin modifyCodePage -> mempty
-        { configMonoidDockerOpts = dockerOpts
+    (\workDir dockerOpts nixOpts systemGHC installGHC arch os ghcVariant jobs includes libs skipGHCCheck skipMsys localBin modifyCodePage -> mempty
+        { configMonoidWorkDir = workDir
+        , configMonoidDockerOpts = dockerOpts
         , configMonoidNixOpts = nixOpts
-=======
-    (\workDir opts systemGHC installGHC arch os ghcVariant jobs includes libs skipGHCCheck skipMsys localBin modifyCodePage -> mempty
-        { configMonoidWorkDir = workDir
-        , configMonoidDockerOpts = opts
->>>>>>> 2230f341
         , configMonoidSystemGHC = systemGHC
         , configMonoidInstallGHC = installGHC
         , configMonoidSkipGHCCheck = skipGHCCheck
@@ -256,10 +251,6 @@
         , configMonoidLocalBinPath = localBin
         , configMonoidModifyCodePage = modifyCodePage
         })
-<<<<<<< HEAD
-    <$> dockerOptsParser True
-    <*> nixOptsParser True
-=======
     <$> optional (strOption
             ( long "work-dir"
             <> metavar "WORK-DIR"
@@ -267,7 +258,7 @@
             <> hide
             ))
     <*> dockerOptsParser True
->>>>>>> 2230f341
+    <*> nixOptsParser True
     <*> maybeBoolFlags
             "system-ghc"
             "using the system installed GHC (on the PATH) if available and a matching version"

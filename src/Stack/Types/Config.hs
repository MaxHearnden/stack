{-# LANGUAGE NoImplicitPrelude     #-}
{-# LANGUAGE ConstraintKinds       #-}
{-# LANGUAGE DataKinds             #-}
{-# LANGUAGE DefaultSignatures     #-}
{-# LANGUAGE DeriveDataTypeable    #-}
{-# LANGUAGE DeriveGeneric         #-}
{-# LANGUAGE FlexibleContexts      #-}
{-# LANGUAGE FlexibleInstances     #-}
{-# LANGUAGE GADTs                 #-}
{-# LANGUAGE MultiParamTypeClasses #-}
{-# LANGUAGE MultiWayIf            #-}
{-# LANGUAGE OverloadedStrings     #-}
{-# LANGUAGE QuasiQuotes           #-}
{-# LANGUAGE RecordWildCards       #-}
{-# LANGUAGE ScopedTypeVariables   #-}
{-# LANGUAGE TypeFamilies          #-}
{-# LANGUAGE ViewPatterns          #-}

-- | The Config type.

module Stack.Types.Config
  (
  -- * Main configuration types and classes
  -- ** HasPlatform & HasStackRoot
   HasPlatform(..)
  ,PlatformVariant(..)
  -- ** Runner
  ,HasRunner(..)
  ,Runner(..)
  ,ColorWhen(..)
  ,terminalL
  ,reExecL
  -- ** Config & HasConfig
  ,Config(..)
  ,HasConfig(..)
  ,askLatestSnapshotUrl
  ,configProjectRoot
  -- ** BuildConfig & HasBuildConfig
  ,BuildConfig(..)
  ,ProjectPackage(..)
  ,DepPackage(..)
  ,ppRoot
  ,ppVersion
  ,ppComponents
  ,ppGPD
  ,stackYamlL
  ,projectRootL
  ,HasBuildConfig(..)
  -- ** Storage databases
  ,UserStorage(..)
  ,ProjectStorage(..)
  -- ** GHCVariant & HasGHCVariant
  ,GHCVariant(..)
  ,ghcVariantName
  ,ghcVariantSuffix
  ,parseGHCVariant
  ,HasGHCVariant(..)
  ,snapshotsDir
  -- ** EnvConfig & HasEnvConfig
  ,EnvConfig(..)
  ,HasSourceMap(..)
  ,HasEnvConfig(..)
  ,getCompilerPath
  -- * Details
  -- ** ApplyGhcOptions
  ,ApplyGhcOptions(..)
  -- ** CabalConfigKey
  ,CabalConfigKey(..)
  -- ** ConfigException
  ,HpackExecutable(..)
  ,ConfigException(..)
  -- ** ConfigMonoid
  ,ConfigMonoid(..)
  ,configMonoidInstallGHCName
  ,configMonoidSystemGHCName
  ,parseConfigMonoid
  -- ** DumpLogs
  ,DumpLogs(..)
  -- ** EnvSettings
  ,EnvSettings(..)
  ,minimalEnvSettings
  ,defaultEnvSettings
  ,plainEnvSettings
  -- ** GlobalOpts & GlobalOptsMonoid
  ,GlobalOpts(..)
  ,GlobalOptsMonoid(..)
  ,rslInLogL
  ,StackYamlLoc(..)
  ,stackYamlLocL
  ,LockFileBehavior(..)
  ,readLockFileBehavior
  ,lockFileBehaviorL
  ,defaultLogLevel
  -- ** Project & ProjectAndConfigMonoid
  ,Project(..)
  ,ProjectConfig(..)
  ,Curator(..)
  ,ProjectAndConfigMonoid(..)
  ,parseProjectAndConfigMonoid
  -- ** PvpBounds
  ,PvpBounds(..)
  ,PvpBoundsType(..)
  ,parsePvpBounds
  -- ** ColorWhen
  ,readColorWhen
  -- ** Styles
  ,readStyles
  -- ** SCM
  ,SCM(..)
  -- * Paths
  ,bindirSuffix
  ,GlobalInfoSource(..)
  ,getProjectWorkDir
  ,docDirSuffix
  ,extraBinDirs
  ,hpcReportDir
  ,installationRootDeps
  ,installationRootLocal
  ,bindirCompilerTools
  ,hoogleRoot
  ,hoogleDatabasePath
  ,packageDatabaseDeps
  ,packageDatabaseExtra
  ,packageDatabaseLocal
  ,platformOnlyRelDir
  ,platformGhcRelDir
  ,platformGhcVerOnlyRelDir
  ,useShaPathOnWindows
  ,shaPath
  ,shaPathForBytes
  ,workDirL
  ,ghcInstallHook
  -- * Command-related types
  ,AddCommand
  -- ** Eval
  ,EvalOpts(..)
  -- ** Exec
  ,ExecOpts(..)
  ,SpecialExecCmd(..)
  ,ExecOptsExtra(..)
  -- ** Setup
  ,DownloadInfo(..)
  ,VersionedDownloadInfo(..)
  ,GHCDownloadInfo(..)
  ,SetupInfo(..)
  -- ** Docker entrypoint
  ,DockerEntrypoint(..)
  ,DockerUser(..)
  ,module X
  -- * Lens helpers
  ,wantedCompilerVersionL
  ,actualCompilerVersionL
  ,HasCompiler(..)
  ,DumpPackage(..)
  ,CompilerPaths(..)
  ,GhcPkgExe(..)
  ,getGhcPkgExe
  ,cpWhich
  ,ExtraDirs(..)
  ,buildOptsL
  ,globalOptsL
  ,buildOptsInstallExesL
  ,buildOptsMonoidHaddockL
  ,buildOptsMonoidTestsL
  ,buildOptsMonoidBenchmarksL
  ,buildOptsMonoidInstallExesL
  ,buildOptsHaddockL
  ,globalOptsBuildOptsMonoidL
  ,stackRootL
  ,cabalVersionL
  ,whichCompilerL
  ,envOverrideSettingsL
  ,shouldForceGhcColorFlag
  ,appropriateGhcColorFlag
  -- * Helper logging functions
  ,prettyStackDevL
  -- * Lens reexport
  ,view
  ,to
  ) where

import           Control.Monad.Writer (Writer, tell)
import           Control.Monad.Trans.Except (ExceptT)
import           Crypto.Hash (hashWith, SHA1(..))
import           Stack.Prelude
import           Pantry.Internal.AesonExtended
                 (ToJSON, toJSON, FromJSON, FromJSONKey (..), parseJSON, withText, object,
                  (.=), (..:), (...:), (..:?), (..!=), Value(Bool),
                  withObjectWarnings, WarningParser, Object, jsonSubWarnings,
                  jsonSubWarningsT, jsonSubWarningsTT, WithJSONWarnings(..),
                  FromJSONKeyFunction (FromJSONKeyTextParser))
import           Data.Attoparsec.Args (parseArgs, EscapingMode (Escaping))
import qualified Data.ByteArray.Encoding as Mem (convertToBase, Base(Base16))
import qualified Data.ByteString.Char8 as S8
import           Data.Coerce (coerce)
import           Data.List (stripPrefix)
import qualified Data.List.NonEmpty as NonEmpty
import qualified Data.Map as Map
import qualified Data.Map.Strict as M
import qualified Data.Monoid as Monoid
import           Data.Monoid.Map (MonoidMap(..))
import qualified Data.Set as Set
import qualified Data.Text as T
import           Data.Yaml (ParseException)
import qualified Data.Yaml as Yaml
import qualified Distribution.License as C
import           Distribution.ModuleName (ModuleName)
import           Distribution.PackageDescription (GenericPackageDescription)
import qualified Distribution.PackageDescription as C
import           Distribution.System (Platform, Arch)
import qualified Distribution.Text
import           Distribution.Version (anyVersion, mkVersion', mkVersion)
import           Generics.Deriving.Monoid (memptydefault, mappenddefault)
import           Lens.Micro
import           Options.Applicative (ReadM)
import qualified Options.Applicative as OA
import qualified Options.Applicative.Types as OA
import           Pantry.Internal (Storage)
import           Path
import qualified Paths_stack as Meta
import qualified RIO.List as List
import           RIO.PrettyPrint (HasTerm (..), StyleDoc, prettyWarnL, prettyDebugL)
import           RIO.PrettyPrint.StylesUpdate (StylesUpdate,
                     parseStylesUpdateFromString, HasStylesUpdate (..))
import           Stack.Constants
import           Stack.Types.Compiler
import           Stack.Types.CompilerBuild
import           Stack.Types.Docker
import           Stack.Types.GhcPkgId
import           Stack.Types.NamedComponent
import           Stack.Types.Nix
import           Stack.Types.Resolver
import           Stack.Types.SourceMap
import           Stack.Types.TemplateName
import           Stack.Types.Version
import qualified System.FilePath as FilePath
import           System.PosixCompat.Types (UserID, GroupID, FileMode)
import           RIO.Process (ProcessContext, HasProcessContext (..))
import           Casa.Client (CasaRepoPrefix)

-- Re-exports
import           Stack.Types.Config.Build as X

-- | The base environment that almost everything in Stack runs in,
-- based off of parsing command line options in 'GlobalOpts'. Provides
-- logging and process execution.
data Runner = Runner
  { runnerGlobalOpts :: !GlobalOpts
  , runnerUseColor   :: !Bool
  , runnerLogFunc    :: !LogFunc
  , runnerTermWidth  :: !Int
  , runnerProcessContext :: !ProcessContext
  }

data ColorWhen = ColorNever | ColorAlways | ColorAuto
    deriving (Eq, Show, Generic)

instance FromJSON ColorWhen where
    parseJSON v = do
        s <- parseJSON v
        case s of
            "never"  -> return ColorNever
            "always" -> return ColorAlways
            "auto"   -> return ColorAuto
            _ -> fail ("Unknown color use: " <> s <> ". Expected values of " <>
                       "option are 'never', 'always', or 'auto'.")

-- | The top-level Stackage configuration.
data Config =
  Config {configWorkDir             :: !(Path Rel Dir)
         -- ^ this allows to override .stack-work directory
         ,configUserConfigPath      :: !(Path Abs File)
         -- ^ Path to user configuration file (usually ~/.stack/config.yaml)
         ,configBuild               :: !BuildOpts
         -- ^ Build configuration
         ,configDocker              :: !DockerOpts
         -- ^ Docker configuration
         ,configNix                 :: !NixOpts
         -- ^ Execution environment (e.g nix-shell) configuration
         ,configProcessContextSettings :: !(EnvSettings -> IO ProcessContext)
         -- ^ Environment variables to be passed to external tools
         ,configLocalProgramsBase   :: !(Path Abs Dir)
         -- ^ Non-platform-specific path containing local installations
         ,configLocalPrograms       :: !(Path Abs Dir)
         -- ^ Path containing local installations (mainly GHC)
         ,configHideTHLoading       :: !Bool
         -- ^ Hide the Template Haskell "Loading package ..." messages from the
         -- console
         ,configPrefixTimestamps    :: !Bool
         -- ^ Prefix build output with timestamps for each line.
         ,configPlatform            :: !Platform
         -- ^ The platform we're building for, used in many directory names
         ,configPlatformVariant     :: !PlatformVariant
         -- ^ Variant of the platform, also used in directory names
         ,configGHCVariant          :: !(Maybe GHCVariant)
         -- ^ The variant of GHC requested by the user.
         ,configGHCBuild            :: !(Maybe CompilerBuild)
         -- ^ Override build of the compiler distribution (e.g. standard, gmp4, tinfo6)
         ,configLatestSnapshot      :: !Text
         -- ^ URL of a JSON file providing the latest LTS and Nightly snapshots.
         ,configSystemGHC           :: !Bool
         -- ^ Should we use the system-installed GHC (on the PATH) if
         -- available? Can be overridden by command line options.
         ,configInstallGHC          :: !Bool
         -- ^ Should we automatically install GHC if missing or the wrong
         -- version is available? Can be overridden by command line options.
         ,configSkipGHCCheck        :: !Bool
         -- ^ Don't bother checking the GHC version or architecture.
         ,configSkipMsys            :: !Bool
         -- ^ On Windows: don't use a sandboxed MSYS
         ,configCompilerCheck       :: !VersionCheck
         -- ^ Specifies which versions of the compiler are acceptable.
         ,configCompilerRepository  :: !CompilerRepository
         -- ^ Specifies the repository containing the compiler sources
         ,configLocalBin            :: !(Path Abs Dir)
         -- ^ Directory we should install executables into
         ,configRequireStackVersion :: !VersionRange
         -- ^ Require a version of stack within this range.
         ,configJobs                :: !Int
         -- ^ How many concurrent jobs to run, defaults to number of capabilities
         ,configOverrideGccPath     :: !(Maybe (Path Abs File))
         -- ^ Optional gcc override path
         ,configExtraIncludeDirs    :: ![FilePath]
         -- ^ --extra-include-dirs arguments
         ,configExtraLibDirs        :: ![FilePath]
         -- ^ --extra-lib-dirs arguments
         ,configCustomPreprocessorExts :: ![Text]
         -- ^ List of custom preprocessors to complete the hard coded ones
         ,configConcurrentTests     :: !Bool
         -- ^ Run test suites concurrently
         ,configTemplateParams      :: !(Map Text Text)
         -- ^ Parameters for templates.
         ,configScmInit             :: !(Maybe SCM)
         -- ^ Initialize SCM (e.g. git) when creating new projects.
         ,configGhcOptionsByName    :: !(Map PackageName [Text])
         -- ^ Additional GHC options to apply to specific packages.
         ,configGhcOptionsByCat     :: !(Map ApplyGhcOptions [Text])
         -- ^ Additional GHC options to apply to categories of packages
         ,configCabalConfigOpts     :: !(Map CabalConfigKey [Text])
         -- ^ Additional options to be passed to ./Setup.hs configure
         ,configSetupInfoLocations  :: ![String]
         -- ^ URLs or paths to stack-setup.yaml files, for finding tools.
         -- If none present, the default setup-info is used.
         ,configSetupInfoInline     :: !SetupInfo
         -- ^ Additional SetupInfo to use to find tools.
         ,configPvpBounds           :: !PvpBounds
         -- ^ How PVP upper bounds should be added to packages
         ,configModifyCodePage      :: !Bool
         -- ^ Force the code page to UTF-8 on Windows
         ,configRebuildGhcOptions   :: !Bool
         -- ^ Rebuild on GHC options changes
         ,configApplyGhcOptions     :: !ApplyGhcOptions
         -- ^ Which packages to ghc-options on the command line apply to?
         ,configAllowNewer          :: !Bool
         -- ^ Ignore version ranges in .cabal files. Funny naming chosen to
         -- match cabal.
         ,configDefaultTemplate     :: !(Maybe TemplateName)
         -- ^ The default template to use when none is specified.
         -- (If Nothing, the 'default' default template is used.)
         ,configAllowDifferentUser  :: !Bool
         -- ^ Allow users other than the stack root owner to use the stack
         -- installation.
         ,configDumpLogs            :: !DumpLogs
         -- ^ Dump logs of local non-dependencies when doing a build.
         ,configProject             :: !(ProjectConfig (Project, Path Abs File))
         -- ^ Project information and stack.yaml file location
         ,configAllowLocals         :: !Bool
         -- ^ Are we allowed to build local packages? The script
         -- command disallows this.
         ,configSaveHackageCreds    :: !Bool
         -- ^ Should we save Hackage credentials to a file?
         ,configHackageBaseUrl      :: !Text
         -- ^ Hackage base URL used when uploading packages
         ,configRunner              :: !Runner
         ,configPantryConfig        :: !PantryConfig
         ,configStackRoot           :: !(Path Abs Dir)
         ,configResolver            :: !(Maybe AbstractResolver)
         -- ^ Any resolver override from the command line
         ,configUserStorage         :: !UserStorage
         -- ^ Database connection pool for user Stack database
         ,configHideSourcePaths     :: !Bool
         -- ^ Enable GHC hiding source paths?
         ,configRecommendUpgrade    :: !Bool
         -- ^ Recommend a Stack upgrade?
         ,configNoRunCompile   :: !Bool
         -- ^ Use --no-run and --compile options when using `stack script`
         ,configStackDeveloperMode  :: !Bool
         -- ^ Turn on Stack developer mode for additional messages?
         }

-- | A bit of type safety to ensure we're talking to the right database.
newtype UserStorage = UserStorage
  { unUserStorage :: Storage
  }

-- | A bit of type safety to ensure we're talking to the right database.
newtype ProjectStorage = ProjectStorage
  { unProjectStorage :: Storage
  }

-- | The project root directory, if in a project.
configProjectRoot :: Config -> Maybe (Path Abs Dir)
configProjectRoot c =
  case configProject c of
    PCProject (_, fp) -> Just $ parent fp
    PCGlobalProject -> Nothing
    PCNoProject _deps -> Nothing

-- | Which packages do configure opts apply to?
data CabalConfigKey
  = CCKTargets -- ^ See AGOTargets
  | CCKLocals -- ^ See AGOLocals
  | CCKEverything -- ^ See AGOEverything
  | CCKPackage !PackageName -- ^ A specific package
  deriving (Show, Read, Eq, Ord)
instance FromJSON CabalConfigKey where
  parseJSON = withText "CabalConfigKey" parseCabalConfigKey
instance FromJSONKey CabalConfigKey where
  fromJSONKey = FromJSONKeyTextParser parseCabalConfigKey

parseCabalConfigKey :: (Monad m, MonadFail m) => Text -> m CabalConfigKey
parseCabalConfigKey "$targets" = pure CCKTargets
parseCabalConfigKey "$locals" = pure CCKLocals
parseCabalConfigKey "$everything" = pure CCKEverything
parseCabalConfigKey name =
  case parsePackageName $ T.unpack name of
    Nothing -> fail $ "Invalid CabalConfigKey: " ++ show name
    Just x -> pure $ CCKPackage x

-- | Which packages do ghc-options on the command line apply to?
data ApplyGhcOptions = AGOTargets -- ^ all local targets
                     | AGOLocals -- ^ all local packages, even non-targets
                     | AGOEverything -- ^ every package
  deriving (Show, Read, Eq, Ord, Enum, Bounded)

instance FromJSON ApplyGhcOptions where
    parseJSON = withText "ApplyGhcOptions" $ \t ->
        case t of
            "targets" -> return AGOTargets
            "locals" -> return AGOLocals
            "everything" -> return AGOEverything
            _ -> fail $ "Invalid ApplyGhcOptions: " ++ show t

-- | Which build log files to dump
data DumpLogs
  = DumpNoLogs -- ^ don't dump any logfiles
  | DumpWarningLogs -- ^ dump logfiles containing warnings
  | DumpAllLogs -- ^ dump all logfiles
  deriving (Show, Read, Eq, Ord, Enum, Bounded)

instance FromJSON DumpLogs where
  parseJSON (Bool True) = return DumpAllLogs
  parseJSON (Bool False) = return DumpNoLogs
  parseJSON v =
    withText
      "DumpLogs"
      (\t ->
          if | t == "none" -> return DumpNoLogs
             | t == "warning" -> return DumpWarningLogs
             | t == "all" -> return DumpAllLogs
             | otherwise -> fail ("Invalid DumpLogs: " ++ show t))
      v

-- | Controls which version of the environment is used
data EnvSettings = EnvSettings
    { esIncludeLocals :: !Bool
    -- ^ include local project bin directory, GHC_PACKAGE_PATH, etc
    , esIncludeGhcPackagePath :: !Bool
    -- ^ include the GHC_PACKAGE_PATH variable
    , esStackExe :: !Bool
    -- ^ set the STACK_EXE variable to the current executable name
    , esLocaleUtf8 :: !Bool
    -- ^ set the locale to C.UTF-8
    , esKeepGhcRts :: !Bool
    -- ^ if True, keep GHCRTS variable in environment
    }
    deriving (Show, Eq, Ord)

type AddCommand =
  ExceptT (RIO Runner ())
          (Writer (OA.Mod OA.CommandFields (RIO Runner (), GlobalOptsMonoid)))
          ()

data ExecOpts = ExecOpts
    { eoCmd :: !SpecialExecCmd
    , eoArgs :: ![String]
    , eoExtra :: !ExecOptsExtra
    } deriving (Show)

data SpecialExecCmd
    = ExecCmd String
    | ExecRun
    | ExecGhc
    | ExecRunGhc
    deriving (Show, Eq)

data ExecOptsExtra = ExecOptsExtra
  { eoEnvSettings :: !EnvSettings
  , eoPackages :: ![String]
  , eoRtsOptions :: ![String]
  , eoCwd :: !(Maybe FilePath)
  }
  deriving (Show)

data EvalOpts = EvalOpts
    { evalArg :: !String
    , evalExtra :: !ExecOptsExtra
    } deriving (Show)

-- | Parsed global command-line options.
data GlobalOpts = GlobalOpts
    { globalReExecVersion :: !(Maybe String) -- ^ Expected re-exec in container version
    , globalDockerEntrypoint :: !(Maybe DockerEntrypoint)
      -- ^ Data used when stack is acting as a Docker entrypoint (internal use only)
    , globalLogLevel     :: !LogLevel -- ^ Log level
    , globalTimeInLog    :: !Bool -- ^ Whether to include timings in logs.
    , globalRSLInLog     :: !Bool -- ^ Whether to include raw snapshot layer (RSL) in logs.
    , globalConfigMonoid :: !ConfigMonoid -- ^ Config monoid, for passing into 'loadConfig'
    , globalResolver     :: !(Maybe AbstractResolver) -- ^ Resolver override
    , globalCompiler     :: !(Maybe WantedCompiler) -- ^ Compiler override
    , globalTerminal     :: !Bool -- ^ We're in a terminal?
    , globalStylesUpdate :: !StylesUpdate -- ^ SGR (Ansi) codes for styles
    , globalTermWidth    :: !(Maybe Int) -- ^ Terminal width override
    , globalStackYaml    :: !StackYamlLoc -- ^ Override project stack.yaml
    , globalLockFileBehavior :: !LockFileBehavior
    } deriving (Show)

rslInLogL :: HasRunner env => SimpleGetter env Bool
rslInLogL = globalOptsL.to globalRSLInLog

-- | Location for the project's stack.yaml file.
data StackYamlLoc
    = SYLDefault
    -- ^ Use the standard parent-directory-checking logic
    | SYLOverride !(Path Abs File)
    -- ^ Use a specific stack.yaml file provided
    | SYLNoProject ![PackageIdentifierRevision]
    -- ^ Do not load up a project, just user configuration. Include
    -- the given extra dependencies with the resolver.
    | SYLGlobalProject
    -- ^ Do not look for a project configuration, and use the implicit global.
    deriving Show

stackYamlLocL :: HasRunner env => Lens' env StackYamlLoc
stackYamlLocL = globalOptsL.lens globalStackYaml (\x y -> x { globalStackYaml = y })

-- | How to interact with lock files
data LockFileBehavior
  = LFBReadWrite
  -- ^ Read and write lock files
  | LFBReadOnly
  -- ^ Read lock files, but do not write them
  | LFBIgnore
  -- ^ Entirely ignore lock files
  | LFBErrorOnWrite
  -- ^ Error out on trying to write a lock file. This can be used to
  -- ensure that lock files in a repository already ensure
  -- reproducible builds.
  deriving (Show, Enum, Bounded)

lockFileBehaviorL :: HasRunner env => SimpleGetter env LockFileBehavior
lockFileBehaviorL = globalOptsL.to globalLockFileBehavior

-- | Parser for 'LockFileBehavior'
readLockFileBehavior :: ReadM LockFileBehavior
readLockFileBehavior = do
  s <- OA.readerAsk
  case Map.lookup s m of
    Just x -> pure x
    Nothing -> OA.readerError $ "Invalid lock file behavior, valid options: " ++
                                List.intercalate ", " (Map.keys m)
  where
    m = Map.fromList $ map (\x -> (render x, x)) [minBound..maxBound]
    render LFBReadWrite = "read-write"
    render LFBReadOnly = "read-only"
    render LFBIgnore = "ignore"
    render LFBErrorOnWrite = "error-on-write"

-- | Project configuration information. Not every run of Stack has a
-- true local project; see constructors below.
data ProjectConfig a
    = PCProject a
    -- ^ Normal run: we want a project, and have one. This comes from
    -- either 'SYLDefault' or 'SYLOverride'.
    | PCGlobalProject
    -- ^ No project was found when using 'SYLDefault'. Instead, use
    -- the implicit global.
    | PCNoProject ![PackageIdentifierRevision]
    -- ^ Use a no project run. This comes from 'SYLNoProject'.

-- | Parsed global command-line options monoid.
data GlobalOptsMonoid = GlobalOptsMonoid
    { globalMonoidReExecVersion :: !(First String) -- ^ Expected re-exec in container version
    , globalMonoidDockerEntrypoint :: !(First DockerEntrypoint)
      -- ^ Data used when stack is acting as a Docker entrypoint (internal use only)
    , globalMonoidLogLevel     :: !(First LogLevel) -- ^ Log level
    , globalMonoidTimeInLog    :: !FirstTrue -- ^ Whether to include timings in logs.
    , globalMonoidRSLInLog     :: !FirstFalse -- ^ Whether to include raw snapshot layer (RSL) in logs.
    , globalMonoidConfigMonoid :: !ConfigMonoid -- ^ Config monoid, for passing into 'loadConfig'
    , globalMonoidResolver     :: !(First (Unresolved AbstractResolver)) -- ^ Resolver override
    , globalMonoidResolverRoot :: !(First FilePath) -- ^ root directory for resolver relative path
    , globalMonoidCompiler     :: !(First WantedCompiler) -- ^ Compiler override
    , globalMonoidTerminal     :: !(First Bool) -- ^ We're in a terminal?
    , globalMonoidStyles       :: !StylesUpdate -- ^ Stack's output styles
    , globalMonoidTermWidth    :: !(First Int) -- ^ Terminal width override
    , globalMonoidStackYaml    :: !(First FilePath) -- ^ Override project stack.yaml
    , globalMonoidLockFileBehavior :: !(First LockFileBehavior) -- ^ See 'globalLockFileBehavior'
    } deriving Generic

instance Semigroup GlobalOptsMonoid where
    (<>) = mappenddefault

instance Monoid GlobalOptsMonoid where
    mempty = memptydefault
    mappend = (<>)

-- | Default logging level should be something useful but not crazy.
defaultLogLevel :: LogLevel
defaultLogLevel = LevelInfo

readColorWhen :: ReadM ColorWhen
readColorWhen = do
    s <- OA.readerAsk
    case s of
        "never" -> return ColorNever
        "always" -> return ColorAlways
        "auto" -> return ColorAuto
        _ -> OA.readerError "Expected values of color option are 'never', 'always', or 'auto'."

readStyles :: ReadM StylesUpdate
readStyles = parseStylesUpdateFromString <$> OA.readerAsk

-- | A superset of 'Config' adding information on how to build code. The reason
-- for this breakdown is because we will need some of the information from
-- 'Config' in order to determine the values here.
--
-- These are the components which know nothing about local configuration.
data BuildConfig = BuildConfig
    { bcConfig     :: !Config
    , bcSMWanted :: !SMWanted
    , bcExtraPackageDBs :: ![Path Abs Dir]
      -- ^ Extra package databases
    , bcStackYaml  :: !(Path Abs File)
      -- ^ Location of the stack.yaml file.
      --
      -- Note: if the STACK_YAML environment variable is used, this may be
      -- different from projectRootL </> "stack.yaml" if a different file
      -- name is used.
    , bcProjectStorage :: !ProjectStorage
    -- ^ Database connection pool for project Stack database
    , bcCurator :: !(Maybe Curator)
    }

stackYamlL :: HasBuildConfig env => Lens' env (Path Abs File)
stackYamlL = buildConfigL.lens bcStackYaml (\x y -> x { bcStackYaml = y })

-- | Directory containing the project's stack.yaml file
projectRootL :: HasBuildConfig env => Getting r env (Path Abs Dir)
projectRootL = stackYamlL.to parent

-- | Configuration after the environment has been setup.
data EnvConfig = EnvConfig
    {envConfigBuildConfig :: !BuildConfig
    ,envConfigBuildOptsCLI :: !BuildOptsCLI
    ,envConfigSourceMap :: !SourceMap
    ,envConfigSourceMapHash :: !SourceMapHash
    ,envConfigCompilerPaths :: !CompilerPaths
    }

ppGPD :: MonadIO m => ProjectPackage -> m GenericPackageDescription
ppGPD = liftIO . cpGPD . ppCommon

-- | Root directory for the given 'ProjectPackage'
ppRoot :: ProjectPackage -> Path Abs Dir
ppRoot = parent . ppCabalFP

-- | All components available in the given 'ProjectPackage'
ppComponents :: MonadIO m => ProjectPackage -> m (Set NamedComponent)
ppComponents pp = do
  gpd <- ppGPD pp
  pure $ Set.fromList $ concat
    [ maybe []  (const [CLib]) (C.condLibrary gpd)
    , go CExe   (fst <$> C.condExecutables gpd)
    , go CTest  (fst <$> C.condTestSuites gpd)
    , go CBench (fst <$> C.condBenchmarks gpd)
    ]
  where
    go :: (T.Text -> NamedComponent)
       -> [C.UnqualComponentName]
       -> [NamedComponent]
    go wrapper = map (wrapper . T.pack . C.unUnqualComponentName)

-- | Version for the given 'ProjectPackage
ppVersion :: MonadIO m => ProjectPackage -> m Version
ppVersion = fmap gpdVersion . ppGPD

-- | A project is a collection of packages. We can have multiple stack.yaml
-- files, but only one of them may contain project information.
data Project = Project
    { projectUserMsg :: !(Maybe String)
    -- ^ A warning message to display to the user when the auto generated
    -- config may have issues.
    , projectPackages :: ![RelFilePath]
    -- ^ Packages which are actually part of the project (as opposed
    -- to dependencies).
    , projectDependencies :: ![RawPackageLocation]
    -- ^ Dependencies defined within the stack.yaml file, to be
    -- applied on top of the snapshot.
    , projectFlags :: !(Map PackageName (Map FlagName Bool))
    -- ^ Flags to be applied on top of the snapshot flags.
    , projectResolver :: !RawSnapshotLocation
    -- ^ How we resolve which @Snapshot@ to use
    , projectCompiler :: !(Maybe WantedCompiler)
    -- ^ Override the compiler in 'projectResolver'
    , projectExtraPackageDBs :: ![FilePath]
    , projectCurator :: !(Maybe Curator)
    -- ^ Extra configuration intended exclusively for usage by the
    -- curator tool. In other words, this is /not/ part of the
    -- documented and exposed Stack API. SUBJECT TO CHANGE.
    , projectDropPackages :: !(Set PackageName)
    -- ^ Packages to drop from the 'projectResolver'.
    }
  deriving Show

instance ToJSON Project where
    -- Expanding the constructor fully to ensure we don't miss any fields.
    toJSON (Project userMsg packages extraDeps flags resolver mcompiler extraPackageDBs mcurator drops) = object $ concat
      [ maybe [] (\cv -> ["compiler" .= cv]) mcompiler
      , maybe [] (\msg -> ["user-message" .= msg]) userMsg
      , if null extraPackageDBs then [] else ["extra-package-dbs" .= extraPackageDBs]
      , if null extraDeps then [] else ["extra-deps" .= extraDeps]
      , if Map.null flags then [] else ["flags" .= fmap toCabalStringMap (toCabalStringMap flags)]
      , ["packages" .= packages]
      , ["resolver" .= resolver]
      , maybe [] (\c -> ["curator" .= c]) mcurator
      , if Set.null drops then [] else ["drop-packages" .= Set.map CabalString drops]
      ]

-- | Extra configuration intended exclusively for usage by the
-- curator tool. In other words, this is /not/ part of the
-- documented and exposed Stack API. SUBJECT TO CHANGE.
data Curator = Curator
  { curatorSkipTest :: !(Set PackageName)
  , curatorExpectTestFailure :: !(Set PackageName)
  , curatorSkipBenchmark :: !(Set PackageName)
  , curatorExpectBenchmarkFailure :: !(Set PackageName)
  , curatorSkipHaddock :: !(Set PackageName)
  , curatorExpectHaddockFailure :: !(Set PackageName)
  }
  deriving Show
instance ToJSON Curator where
  toJSON c = object
    [ "skip-test" .= Set.map CabalString (curatorSkipTest c)
    , "expect-test-failure" .= Set.map CabalString (curatorExpectTestFailure c)
    , "skip-bench" .= Set.map CabalString (curatorSkipBenchmark c)
    , "expect-benchmark-failure" .= Set.map CabalString (curatorExpectTestFailure c)
    , "skip-haddock" .= Set.map CabalString (curatorSkipHaddock c)
    , "expect-test-failure" .= Set.map CabalString (curatorExpectHaddockFailure c)
    ]
instance FromJSON (WithJSONWarnings Curator) where
  parseJSON = withObjectWarnings "Curator" $ \o -> Curator
    <$> fmap (Set.map unCabalString) (o ..:? "skip-test" ..!= mempty)
    <*> fmap (Set.map unCabalString) (o ..:? "expect-test-failure" ..!= mempty)
    <*> fmap (Set.map unCabalString) (o ..:? "skip-bench" ..!= mempty)
    <*> fmap (Set.map unCabalString) (o ..:? "expect-benchmark-failure" ..!= mempty)
    <*> fmap (Set.map unCabalString) (o ..:? "skip-haddock" ..!= mempty)
    <*> fmap (Set.map unCabalString) (o ..:? "expect-haddock-failure" ..!= mempty)

-- An uninterpreted representation of configuration options.
-- Configurations may be "cascaded" using mappend (left-biased).
data ConfigMonoid =
  ConfigMonoid
    { configMonoidStackRoot          :: !(First (Path Abs Dir))
    -- ^ See: 'clStackRoot'
    , configMonoidWorkDir            :: !(First (Path Rel Dir))
    -- ^ See: 'configWorkDir'.
    , configMonoidBuildOpts          :: !BuildOptsMonoid
    -- ^ build options.
    , configMonoidDockerOpts         :: !DockerOptsMonoid
    -- ^ Docker options.
    , configMonoidNixOpts            :: !NixOptsMonoid
    -- ^ Options for the execution environment (nix-shell or container)
    , configMonoidConnectionCount    :: !(First Int)
    -- ^ See: 'configConnectionCount'
    , configMonoidHideTHLoading      :: !FirstTrue
    -- ^ See: 'configHideTHLoading'
    , configMonoidPrefixTimestamps   :: !(First Bool)
    -- ^ See: 'configPrefixTimestamps'
    , configMonoidLatestSnapshot     :: !(First Text)
    -- ^ See: 'configLatestSnapshot'
    , configMonoidPackageIndices     :: !(First [HackageSecurityConfig])
    -- ^ See: @picIndices@
    , configMonoidSystemGHC          :: !(First Bool)
    -- ^ See: 'configSystemGHC'
    ,configMonoidInstallGHC          :: !FirstTrue
    -- ^ See: 'configInstallGHC'
    ,configMonoidSkipGHCCheck        :: !FirstFalse
    -- ^ See: 'configSkipGHCCheck'
    ,configMonoidSkipMsys            :: !FirstFalse
    -- ^ See: 'configSkipMsys'
    ,configMonoidCompilerCheck       :: !(First VersionCheck)
    -- ^ See: 'configCompilerCheck'
    ,configMonoidCompilerRepository  :: !(First CompilerRepository)
    -- ^ See: 'configCompilerRepository'
    ,configMonoidRequireStackVersion :: !IntersectingVersionRange
    -- ^ See: 'configRequireStackVersion'
    ,configMonoidArch                :: !(First String)
    -- ^ Used for overriding the platform
    ,configMonoidGHCVariant          :: !(First GHCVariant)
    -- ^ Used for overriding the platform
    ,configMonoidGHCBuild            :: !(First CompilerBuild)
    -- ^ Used for overriding the GHC build
    ,configMonoidJobs                :: !(First Int)
    -- ^ See: 'configJobs'
    ,configMonoidExtraIncludeDirs    :: ![FilePath]
    -- ^ See: 'configExtraIncludeDirs'
    ,configMonoidExtraLibDirs        :: ![FilePath]
    -- ^ See: 'configExtraLibDirs'
    ,configMonoidCustomPreprocessorExts :: ![Text]
    -- ^ See: 'configCustomPreprocessorExts'
    , configMonoidOverrideGccPath    :: !(First (Path Abs File))
    -- ^ Allow users to override the path to gcc
    ,configMonoidOverrideHpack       :: !(First FilePath)
    -- ^ Use Hpack executable (overrides bundled Hpack)
    ,configMonoidConcurrentTests     :: !(First Bool)
    -- ^ See: 'configConcurrentTests'
    ,configMonoidLocalBinPath        :: !(First FilePath)
    -- ^ Used to override the binary installation dir
    ,configMonoidTemplateParameters  :: !(Map Text Text)
    -- ^ Template parameters.
    ,configMonoidScmInit             :: !(First SCM)
    -- ^ Initialize SCM (e.g. git init) when making new projects?
    ,configMonoidGhcOptionsByName    :: !(MonoidMap PackageName (Monoid.Dual [Text]))
    -- ^ See 'configGhcOptionsByName'. Uses 'Monoid.Dual' so that
    -- options from the configs on the right come first, so that they
    -- can be overridden.
    ,configMonoidGhcOptionsByCat     :: !(MonoidMap ApplyGhcOptions (Monoid.Dual [Text]))
    -- ^ See 'configGhcOptionsAll'. Uses 'Monoid.Dual' so that options
    -- from the configs on the right come first, so that they can be
    -- overridden.
    ,configMonoidCabalConfigOpts     :: !(MonoidMap CabalConfigKey (Monoid.Dual [Text]))
    -- ^ See 'configCabalConfigOpts'.
    ,configMonoidExtraPath           :: ![Path Abs Dir]
    -- ^ Additional paths to search for executables in
    ,configMonoidSetupInfoLocations  :: ![String]
    -- ^ See 'configSetupInfoLocations'
    ,configMonoidSetupInfoInline     :: !SetupInfo
    -- ^ See 'configSetupInfoInline'
    ,configMonoidLocalProgramsBase   :: !(First (Path Abs Dir))
    -- ^ Override the default local programs dir, where e.g. GHC is installed.
    ,configMonoidPvpBounds           :: !(First PvpBounds)
    -- ^ See 'configPvpBounds'
    ,configMonoidModifyCodePage      :: !FirstTrue
    -- ^ See 'configModifyCodePage'
    ,configMonoidRebuildGhcOptions   :: !FirstFalse
    -- ^ See 'configMonoidRebuildGhcOptions'
    ,configMonoidApplyGhcOptions     :: !(First ApplyGhcOptions)
    -- ^ See 'configApplyGhcOptions'
    ,configMonoidAllowNewer          :: !(First Bool)
    -- ^ See 'configMonoidAllowNewer'
    ,configMonoidDefaultTemplate     :: !(First TemplateName)
    -- ^ The default template to use when none is specified.
<<<<<<< HEAD
    -- (If Nothing, the default is used.)
=======
    -- (If Nothing, the 'default' default template is used.)
>>>>>>> ec933761
    , configMonoidAllowDifferentUser :: !(First Bool)
    -- ^ Allow users other than the stack root owner to use the stack
    -- installation.
    , configMonoidDumpLogs           :: !(First DumpLogs)
    -- ^ See 'configDumpLogs'
    , configMonoidSaveHackageCreds   :: !(First Bool)
    -- ^ See 'configSaveHackageCreds'
    , configMonoidHackageBaseUrl     :: !(First Text)
    -- ^ See 'configHackageBaseUrl'
    , configMonoidColorWhen          :: !(First ColorWhen)
    -- ^ When to use 'ANSI' colors
    , configMonoidStyles             :: !StylesUpdate
    , configMonoidHideSourcePaths    :: !FirstTrue
    -- ^ See 'configHideSourcePaths'
    , configMonoidRecommendUpgrade   :: !FirstTrue
    -- ^ See 'configRecommendUpgrade'
    , configMonoidCasaRepoPrefix     :: !(First CasaRepoPrefix)
    , configMonoidSnapshotLocation :: !(First Text)
    -- ^ Custom location of LTS/Nightly snapshots
    , configMonoidNoRunCompile  :: !FirstFalse
    -- ^ See: 'configNoRunCompile'
    , configMonoidStackDeveloperMode :: !(First Bool)
    -- ^ See 'configStackDeveloperMode'
    }
  deriving (Show, Generic)

instance Semigroup ConfigMonoid where
    (<>) = mappenddefault

instance Monoid ConfigMonoid where
    mempty = memptydefault
    mappend = (<>)

parseConfigMonoid :: Path Abs Dir -> Value -> Yaml.Parser (WithJSONWarnings ConfigMonoid)
parseConfigMonoid = withObjectWarnings "ConfigMonoid" . parseConfigMonoidObject

-- | Parse a partial configuration.  Used both to parse both a standalone config
-- file and a project file, so that a sub-parser is not required, which would interfere with
-- warnings for missing fields.
parseConfigMonoidObject :: Path Abs Dir -> Object -> WarningParser ConfigMonoid
parseConfigMonoidObject rootDir obj = do
    -- Parsing 'stackRoot' from 'stackRoot'/config.yaml would be nonsensical
    let configMonoidStackRoot = First Nothing
    configMonoidWorkDir <- First <$> obj ..:? configMonoidWorkDirName
    configMonoidBuildOpts <- jsonSubWarnings (obj ..:? configMonoidBuildOptsName ..!= mempty)
    configMonoidDockerOpts <- jsonSubWarnings (obj ..:? configMonoidDockerOptsName ..!= mempty)
    configMonoidNixOpts <- jsonSubWarnings (obj ..:? configMonoidNixOptsName ..!= mempty)
    configMonoidConnectionCount <- First <$> obj ..:? configMonoidConnectionCountName
    configMonoidHideTHLoading <- FirstTrue <$> obj ..:? configMonoidHideTHLoadingName
    configMonoidPrefixTimestamps <- First <$> obj ..:? configMonoidPrefixTimestampsName

    murls :: Maybe Value <- obj ..:? configMonoidUrlsName
    configMonoidLatestSnapshot <-
      case murls of
        Nothing -> pure $ First Nothing
        Just urls -> jsonSubWarnings $ lift $ withObjectWarnings
          "urls"
          (\o -> First <$> o ..:? "latest-snapshot" :: WarningParser (First Text))
          urls

    configMonoidPackageIndices <- First <$> jsonSubWarningsTT (obj ..:?  configMonoidPackageIndicesName)
    configMonoidSystemGHC <- First <$> obj ..:? configMonoidSystemGHCName
    configMonoidInstallGHC <- FirstTrue <$> obj ..:? configMonoidInstallGHCName
    configMonoidSkipGHCCheck <- FirstFalse <$> obj ..:? configMonoidSkipGHCCheckName
    configMonoidSkipMsys <- FirstFalse <$> obj ..:? configMonoidSkipMsysName
    configMonoidRequireStackVersion <- IntersectingVersionRange . unVersionRangeJSON <$> (
                                       obj ..:? configMonoidRequireStackVersionName
                                           ..!= VersionRangeJSON anyVersion)
    configMonoidArch <- First <$> obj ..:? configMonoidArchName
    configMonoidGHCVariant <- First <$> obj ..:? configMonoidGHCVariantName
    configMonoidGHCBuild <- First <$> obj ..:? configMonoidGHCBuildName
    configMonoidJobs <- First <$> obj ..:? configMonoidJobsName
    configMonoidExtraIncludeDirs <- map (toFilePath rootDir FilePath.</>) <$>
        obj ..:?  configMonoidExtraIncludeDirsName ..!= []
    configMonoidExtraLibDirs <- map (toFilePath rootDir FilePath.</>) <$>
        obj ..:?  configMonoidExtraLibDirsName ..!= []
    configMonoidCustomPreprocessorExts <- obj ..:?  configMonoidCustomPreprocessorExtsName ..!= []
    configMonoidOverrideGccPath <- First <$> obj ..:? configMonoidOverrideGccPathName
    configMonoidOverrideHpack <- First <$> obj ..:? configMonoidOverrideHpackName
    configMonoidConcurrentTests <- First <$> obj ..:? configMonoidConcurrentTestsName
    configMonoidLocalBinPath <- First <$> obj ..:? configMonoidLocalBinPathName
    templates <- obj ..:? "templates"
    (configMonoidScmInit,configMonoidTemplateParameters) <-
      case templates of
        Nothing -> return (First Nothing,M.empty)
        Just tobj -> do
          scmInit <- tobj ..:? configMonoidScmInitName
          params <- tobj ..:? configMonoidTemplateParametersName
          return (First scmInit,fromMaybe M.empty params)
    configMonoidCompilerCheck <- First <$> obj ..:? configMonoidCompilerCheckName
    configMonoidCompilerRepository <- First <$> (obj ..:? configMonoidCompilerRepositoryName)

    options <- Map.map unGhcOptions <$> obj ..:? configMonoidGhcOptionsName ..!= mempty

    optionsEverything <-
      case (Map.lookup GOKOldEverything options, Map.lookup GOKEverything options) of
        (Just _, Just _) -> fail "Cannot specify both `*` and `$everything` GHC options"
        (Nothing, Just x) -> return x
        (Just x, Nothing) -> do
          tell "The `*` ghc-options key is not recommended. Consider using $locals, or if really needed, $everything"
          return x
        (Nothing, Nothing) -> return []

    let configMonoidGhcOptionsByCat = coerce $ Map.fromList
          [ (AGOEverything, optionsEverything)
          , (AGOLocals, Map.findWithDefault [] GOKLocals options)
          , (AGOTargets, Map.findWithDefault [] GOKTargets options)
          ]

        configMonoidGhcOptionsByName = coerce $ Map.fromList
            [(name, opts) | (GOKPackage name, opts) <- Map.toList options]

    configMonoidCabalConfigOpts' <- obj ..:? "configure-options" ..!= mempty
    let configMonoidCabalConfigOpts = coerce (configMonoidCabalConfigOpts' :: Map CabalConfigKey [Text])

    configMonoidExtraPath <- obj ..:? configMonoidExtraPathName ..!= []
    configMonoidSetupInfoLocations <- obj ..:? configMonoidSetupInfoLocationsName ..!= []
    configMonoidSetupInfoInline <- jsonSubWarningsT (obj ..:? configMonoidSetupInfoInlineName) ..!= mempty
    configMonoidLocalProgramsBase <- First <$> obj ..:? configMonoidLocalProgramsBaseName
    configMonoidPvpBounds <- First <$> obj ..:? configMonoidPvpBoundsName
    configMonoidModifyCodePage <- FirstTrue <$> obj ..:? configMonoidModifyCodePageName
    configMonoidRebuildGhcOptions <- FirstFalse <$> obj ..:? configMonoidRebuildGhcOptionsName
    configMonoidApplyGhcOptions <- First <$> obj ..:? configMonoidApplyGhcOptionsName
    configMonoidAllowNewer <- First <$> obj ..:? configMonoidAllowNewerName
    configMonoidDefaultTemplate <- First <$> obj ..:? configMonoidDefaultTemplateName
    configMonoidAllowDifferentUser <- First <$> obj ..:? configMonoidAllowDifferentUserName
    configMonoidDumpLogs <- First <$> obj ..:? configMonoidDumpLogsName
    configMonoidSaveHackageCreds <- First <$> obj ..:? configMonoidSaveHackageCredsName
    configMonoidHackageBaseUrl <- First <$> obj ..:? configMonoidHackageBaseUrlName

    configMonoidColorWhenUS <- obj ..:? configMonoidColorWhenUSName
    configMonoidColorWhenGB <- obj ..:? configMonoidColorWhenGBName
    let configMonoidColorWhen =  First $   configMonoidColorWhenUS
                                       <|> configMonoidColorWhenGB

    configMonoidStylesUS <- obj ..:? configMonoidStylesUSName
    configMonoidStylesGB <- obj ..:? configMonoidStylesGBName
    let configMonoidStyles = fromMaybe mempty $   configMonoidStylesUS
                                              <|> configMonoidStylesGB

    configMonoidHideSourcePaths <- FirstTrue <$> obj ..:? configMonoidHideSourcePathsName
    configMonoidRecommendUpgrade <- FirstTrue <$> obj ..:? configMonoidRecommendUpgradeName

    configMonoidCasaRepoPrefix <- First <$> obj ..:? configMonoidCasaRepoPrefixName
    configMonoidSnapshotLocation <- First <$> obj ..:? configMonoidSnapshotLocationName
    configMonoidNoRunCompile <- FirstFalse <$> obj ..:? configMonoidNoRunCompileName

    configMonoidStackDeveloperMode <- First <$> obj ..:? configMonoidStackDeveloperModeName

    return ConfigMonoid {..}

configMonoidWorkDirName :: Text
configMonoidWorkDirName = "work-dir"

configMonoidBuildOptsName :: Text
configMonoidBuildOptsName = "build"

configMonoidDockerOptsName :: Text
configMonoidDockerOptsName = "docker"

configMonoidNixOptsName :: Text
configMonoidNixOptsName = "nix"

configMonoidConnectionCountName :: Text
configMonoidConnectionCountName = "connection-count"

configMonoidHideTHLoadingName :: Text
configMonoidHideTHLoadingName = "hide-th-loading"

configMonoidPrefixTimestampsName :: Text
configMonoidPrefixTimestampsName = "build-output-timestamps"

configMonoidUrlsName :: Text
configMonoidUrlsName = "urls"

configMonoidPackageIndicesName :: Text
configMonoidPackageIndicesName = "package-indices"

configMonoidSystemGHCName :: Text
configMonoidSystemGHCName = "system-ghc"

configMonoidInstallGHCName :: Text
configMonoidInstallGHCName = "install-ghc"

configMonoidSkipGHCCheckName :: Text
configMonoidSkipGHCCheckName = "skip-ghc-check"

configMonoidSkipMsysName :: Text
configMonoidSkipMsysName = "skip-msys"

configMonoidRequireStackVersionName :: Text
configMonoidRequireStackVersionName = "require-stack-version"

configMonoidArchName :: Text
configMonoidArchName = "arch"

configMonoidGHCVariantName :: Text
configMonoidGHCVariantName = "ghc-variant"

configMonoidGHCBuildName :: Text
configMonoidGHCBuildName = "ghc-build"

configMonoidJobsName :: Text
configMonoidJobsName = "jobs"

configMonoidExtraIncludeDirsName :: Text
configMonoidExtraIncludeDirsName = "extra-include-dirs"

configMonoidExtraLibDirsName :: Text
configMonoidExtraLibDirsName = "extra-lib-dirs"

configMonoidCustomPreprocessorExtsName  :: Text
configMonoidCustomPreprocessorExtsName  = "custom-preprocessor-extensions"

configMonoidOverrideGccPathName :: Text
configMonoidOverrideGccPathName = "with-gcc"

configMonoidOverrideHpackName :: Text
configMonoidOverrideHpackName = "with-hpack"

configMonoidConcurrentTestsName :: Text
configMonoidConcurrentTestsName = "concurrent-tests"

configMonoidLocalBinPathName :: Text
configMonoidLocalBinPathName = "local-bin-path"

configMonoidScmInitName :: Text
configMonoidScmInitName = "scm-init"

configMonoidTemplateParametersName :: Text
configMonoidTemplateParametersName = "params"

configMonoidCompilerCheckName :: Text
configMonoidCompilerCheckName = "compiler-check"

configMonoidCompilerRepositoryName :: Text
configMonoidCompilerRepositoryName = "compiler-repository"

configMonoidGhcOptionsName :: Text
configMonoidGhcOptionsName = "ghc-options"

configMonoidExtraPathName :: Text
configMonoidExtraPathName = "extra-path"

configMonoidSetupInfoLocationsName :: Text
configMonoidSetupInfoLocationsName = "setup-info-locations"

configMonoidSetupInfoInlineName :: Text
configMonoidSetupInfoInlineName = "setup-info"

configMonoidLocalProgramsBaseName :: Text
configMonoidLocalProgramsBaseName = "local-programs-path"

configMonoidPvpBoundsName :: Text
configMonoidPvpBoundsName = "pvp-bounds"

configMonoidModifyCodePageName :: Text
configMonoidModifyCodePageName = "modify-code-page"

configMonoidRebuildGhcOptionsName :: Text
configMonoidRebuildGhcOptionsName = "rebuild-ghc-options"

configMonoidApplyGhcOptionsName :: Text
configMonoidApplyGhcOptionsName = "apply-ghc-options"

configMonoidAllowNewerName :: Text
configMonoidAllowNewerName = "allow-newer"

configMonoidDefaultTemplateName :: Text
configMonoidDefaultTemplateName = "default-template"

configMonoidAllowDifferentUserName :: Text
configMonoidAllowDifferentUserName = "allow-different-user"

configMonoidDumpLogsName :: Text
configMonoidDumpLogsName = "dump-logs"

configMonoidSaveHackageCredsName :: Text
configMonoidSaveHackageCredsName = "save-hackage-creds"

configMonoidHackageBaseUrlName :: Text
configMonoidHackageBaseUrlName = "hackage-base-url"

configMonoidColorWhenUSName :: Text
configMonoidColorWhenUSName = "color"

configMonoidColorWhenGBName :: Text
configMonoidColorWhenGBName = "colour"

configMonoidStylesUSName :: Text
configMonoidStylesUSName = "stack-colors"

configMonoidStylesGBName :: Text
configMonoidStylesGBName = "stack-colours"

configMonoidHideSourcePathsName :: Text
configMonoidHideSourcePathsName = "hide-source-paths"

configMonoidRecommendUpgradeName :: Text
configMonoidRecommendUpgradeName = "recommend-stack-upgrade"

configMonoidCasaRepoPrefixName :: Text
configMonoidCasaRepoPrefixName = "casa-repo-prefix"

configMonoidSnapshotLocationName :: Text
configMonoidSnapshotLocationName = "snapshot-location-base"

configMonoidNoRunCompileName :: Text
configMonoidNoRunCompileName = "script-no-run-compile"

configMonoidStackDeveloperModeName :: Text
configMonoidStackDeveloperModeName = "stack-developer-mode"

data ConfigException
  = ParseConfigFileException (Path Abs File) ParseException
  | ParseCustomSnapshotException Text ParseException
  | NoProjectConfigFound (Path Abs Dir) (Maybe Text)
  | UnexpectedArchiveContents [Path Abs Dir] [Path Abs File]
  | UnableToExtractArchive Text (Path Abs File)
  | BadStackVersionException VersionRange
  | NoMatchingSnapshot (NonEmpty SnapName)
  | ResolverMismatch !RawSnapshotLocation String
  | ResolverPartial !RawSnapshotLocation String
  | NoSuchDirectory FilePath
  | ParseGHCVariantException String
  | BadStackRoot (Path Abs Dir)
  | Won'tCreateStackRootInDirectoryOwnedByDifferentUser (Path Abs Dir) (Path Abs Dir) -- ^ @$STACK_ROOT@, parent dir
  | UserDoesn'tOwnDirectory (Path Abs Dir)
  | ManualGHCVariantSettingsAreIncompatibleWithSystemGHC
  | NixRequiresSystemGhc
  | NoResolverWhenUsingNoProject
  | DuplicateLocalPackageNames ![(PackageName, [PackageLocation])]
  deriving Typeable
instance Show ConfigException where
    show (ParseConfigFileException configFile exception) = concat
        [ "Could not parse '"
        , toFilePath configFile
        , "':\n"
        , Yaml.prettyPrintParseException exception
        , "\nSee http://docs.haskellstack.org/en/stable/yaml_configuration/"
        ]
    show (ParseCustomSnapshotException url exception) = concat
        [ "Could not parse '"
        , T.unpack url
        , "':\n"
        , Yaml.prettyPrintParseException exception
        , "\nSee https://docs.haskellstack.org/en/stable/custom_snapshot/"
        ]
    show (NoProjectConfigFound dir mcmd) = concat
        [ "Unable to find a stack.yaml file in the current directory ("
        , toFilePath dir
        , ") or its ancestors"
        , case mcmd of
            Nothing -> ""
            Just cmd -> "\nRecommended action: stack " ++ T.unpack cmd
        ]
    show (UnexpectedArchiveContents dirs files) = concat
        [ "When unpacking an archive specified in your stack.yaml file, "
        , "did not find expected contents. Expected: a single directory. Found: "
        , show ( map (toFilePath . dirname) dirs
               , map (toFilePath . filename) files
               )
        ]
    show (UnableToExtractArchive url file) = concat
        [ "Archive extraction failed. Tarballs and zip archives are supported, couldn't handle the following URL, "
        , T.unpack url, " downloaded to the file ", toFilePath $ filename file
        ]
    show (BadStackVersionException requiredRange) = concat
        [ "The version of stack you are using ("
        , show (mkVersion' Meta.version)
        , ") is outside the required\n"
        ,"version range specified in stack.yaml ("
        , T.unpack (versionRangeText requiredRange)
        , ").\n"
        , "You can upgrade stack by running:\n\n"
        , "stack upgrade"
        ]
    show (NoMatchingSnapshot names) = concat
        [ "None of the following snapshots provides a compiler matching "
        , "your package(s):\n"
        , unlines $ map (\name -> "    - " <> show name)
                        (NonEmpty.toList names)
        , resolveOptions
        ]
    show (ResolverMismatch resolver errDesc) = concat
        [ "Resolver '"
        , T.unpack $ utf8BuilderToText $ display resolver
        , "' does not have a matching compiler to build some or all of your "
        , "package(s).\n"
        , errDesc
        , resolveOptions
        ]
    show (ResolverPartial resolver errDesc) = concat
        [ "Resolver '"
        , T.unpack $ utf8BuilderToText $ display resolver
        , "' does not have all the packages to match your requirements.\n"
        , unlines $ fmap ("    " <>) (lines errDesc)
        , resolveOptions
        ]
    show (NoSuchDirectory dir) =
        "No directory could be located matching the supplied path: " ++ dir
    show (ParseGHCVariantException v) =
        "Invalid ghc-variant value: " ++ v
    show (BadStackRoot stackRoot) = concat
        [ "Invalid stack root: '"
        , toFilePath stackRoot
        , "'. Please provide a valid absolute path."
        ]
    show (Won'tCreateStackRootInDirectoryOwnedByDifferentUser envStackRoot parentDir) = concat
        [ "Preventing creation of stack root '"
        , toFilePath envStackRoot
        , "'. Parent directory '"
        , toFilePath parentDir
        , "' is owned by someone else."
        ]
    show (UserDoesn'tOwnDirectory dir) = concat
        [ "You are not the owner of '"
        , toFilePath dir
        , "'. Aborting to protect file permissions."
        , "\nRetry with '--"
        , T.unpack configMonoidAllowDifferentUserName
        , "' to disable this precaution."
        ]
    show ManualGHCVariantSettingsAreIncompatibleWithSystemGHC = T.unpack $ T.concat
        [ "stack can only control the "
        , configMonoidGHCVariantName
        , " of its own GHC installations. Please use '--no-"
        , configMonoidSystemGHCName
        , "'."
        ]
    show NixRequiresSystemGhc = T.unpack $ T.concat
        [ "stack's Nix integration is incompatible with '--no-system-ghc'. "
        , "Please use '--"
        , configMonoidSystemGHCName
        , "' or disable the Nix integration."
        ]
    show NoResolverWhenUsingNoProject = "When using the script command, you must provide a resolver argument"
    show (DuplicateLocalPackageNames pairs) = concat
        $ "The same package name is used in multiple local packages\n"
        : map go pairs
      where
        go (name, dirs) = unlines
            $ ""
            : (packageNameString name ++ " used in:")
            : map goLoc dirs
        goLoc loc = "- " ++ show loc
instance Exception ConfigException

resolveOptions :: String
resolveOptions =
  unlines [ "\nThis may be resolved by:"
          , "    - Using '--omit-packages' to exclude mismatching package(s)."
          , "    - Using '--resolver' to specify a matching snapshot/resolver"
          ]

-- | Get the URL to request the information on the latest snapshots
askLatestSnapshotUrl :: (MonadReader env m, HasConfig env) => m Text
askLatestSnapshotUrl = view $ configL.to configLatestSnapshot

-- | @".stack-work"@
workDirL :: HasConfig env => Lens' env (Path Rel Dir)
workDirL = configL.lens configWorkDir (\x y -> x { configWorkDir = y })

-- | @STACK_ROOT\/hooks\/@
hooksDir :: HasConfig env => RIO env (Path Abs Dir)
hooksDir = do
  sr <- view $ configL.to configStackRoot
  pure (sr </> [reldir|hooks|])

-- | @STACK_ROOT\/hooks\/ghc-install.sh@
ghcInstallHook :: HasConfig env => RIO env (Path Abs File)
ghcInstallHook = do
  hd <- hooksDir
  pure (hd </> [relfile|ghc-install.sh|])

-- | Per-project work dir
getProjectWorkDir :: (HasBuildConfig env, MonadReader env m) => m (Path Abs Dir)
getProjectWorkDir = do
    root    <- view projectRootL
    workDir <- view workDirL
    return (root </> workDir)

-- | Relative directory for the platform identifier
platformOnlyRelDir
    :: (MonadReader env m, HasPlatform env, MonadThrow m)
    => m (Path Rel Dir)
platformOnlyRelDir = do
    platform <- view platformL
    platformVariant <- view platformVariantL
    parseRelDir (Distribution.Text.display platform ++ platformVariantSuffix platformVariant)

-- | Directory containing snapshots
snapshotsDir :: (MonadReader env m, HasEnvConfig env, MonadThrow m) => m (Path Abs Dir)
snapshotsDir = do
    root <- view stackRootL
    platform <- platformGhcRelDir
    return $ root </> relDirSnapshots </> platform

-- | Installation root for dependencies
installationRootDeps :: (HasEnvConfig env) => RIO env (Path Abs Dir)
installationRootDeps = do
    root <- view stackRootL
    -- TODO: also useShaPathOnWindows here, once #1173 is resolved.
    psc <- platformSnapAndCompilerRel
    return $ root </> relDirSnapshots </> psc

-- | Installation root for locals
installationRootLocal :: (HasEnvConfig env) => RIO env (Path Abs Dir)
installationRootLocal = do
    workDir <- getProjectWorkDir
    psc <- useShaPathOnWindows =<< platformSnapAndCompilerRel
    return $ workDir </> relDirInstall </> psc

-- | Installation root for compiler tools
bindirCompilerTools :: (MonadThrow m, MonadReader env m, HasEnvConfig env) => m (Path Abs Dir)
bindirCompilerTools = do
    config <- view configL
    platform <- platformGhcRelDir
    compilerVersion <- view actualCompilerVersionL
    compiler <- parseRelDir $ compilerVersionString compilerVersion
    return $
        view stackRootL config </>
        relDirCompilerTools </>
        platform </>
        compiler </>
        bindirSuffix

-- | Hoogle directory.
hoogleRoot :: (HasEnvConfig env) => RIO env (Path Abs Dir)
hoogleRoot = do
    workDir <- getProjectWorkDir
    psc <- useShaPathOnWindows =<< platformSnapAndCompilerRel
    return $ workDir </> relDirHoogle </> psc

-- | Get the hoogle database path.
hoogleDatabasePath :: (HasEnvConfig env) => RIO env (Path Abs File)
hoogleDatabasePath = do
    dir <- hoogleRoot
    return (dir </> relFileDatabaseHoo)

-- | Path for platform followed by snapshot name followed by compiler
-- name.
platformSnapAndCompilerRel
    :: (HasEnvConfig env)
    => RIO env (Path Rel Dir)
platformSnapAndCompilerRel = do
    platform <- platformGhcRelDir
    smh <- view $ envConfigL.to envConfigSourceMapHash
    name <- smRelDir smh
    ghc <- compilerVersionDir
    useShaPathOnWindows (platform </> name </> ghc)

-- | Relative directory for the platform and GHC identifier
platformGhcRelDir
    :: (MonadReader env m, HasEnvConfig env, MonadThrow m)
    => m (Path Rel Dir)
platformGhcRelDir = do
    cp <- view compilerPathsL
    let cbSuffix = compilerBuildSuffix $ cpBuild cp
    verOnly <- platformGhcVerOnlyRelDirStr
    parseRelDir (mconcat [ verOnly, cbSuffix ])

-- | Relative directory for the platform and GHC identifier without GHC bindist build
platformGhcVerOnlyRelDir
    :: (MonadReader env m, HasPlatform env, HasGHCVariant env, MonadThrow m)
    => m (Path Rel Dir)
platformGhcVerOnlyRelDir =
    parseRelDir =<< platformGhcVerOnlyRelDirStr

-- | Relative directory for the platform and GHC identifier without GHC bindist build
-- (before parsing into a Path)
platformGhcVerOnlyRelDirStr
    :: (MonadReader env m, HasPlatform env, HasGHCVariant env)
    => m FilePath
platformGhcVerOnlyRelDirStr = do
    platform <- view platformL
    platformVariant <- view platformVariantL
    ghcVariant <- view ghcVariantL
    return $ mconcat [ Distribution.Text.display platform
                     , platformVariantSuffix platformVariant
                     , ghcVariantSuffix ghcVariant ]

-- | This is an attempt to shorten stack paths on Windows to decrease our
-- chances of hitting 260 symbol path limit. The idea is to calculate
-- SHA1 hash of the path used on other architectures, encode with base
-- 16 and take first 8 symbols of it.
useShaPathOnWindows :: MonadThrow m => Path Rel Dir -> m (Path Rel Dir)
useShaPathOnWindows
  | osIsWindows = shaPath
  | otherwise = pure

shaPath :: (IsPath Rel t, MonadThrow m) => Path Rel t -> m (Path Rel t)
shaPath = shaPathForBytes . encodeUtf8 . T.pack . toFilePath

shaPathForBytes :: (IsPath Rel t, MonadThrow m) => ByteString -> m (Path Rel t)
shaPathForBytes
    = parsePath . S8.unpack . S8.take 8
    . Mem.convertToBase Mem.Base16 . hashWith SHA1

-- TODO: Move something like this into the path package. Consider
-- subsuming path-io's 'AnyPath'?
class IsPath b t where
  parsePath :: MonadThrow m => FilePath -> m (Path b t)

instance IsPath Abs Dir where parsePath = parseAbsDir
instance IsPath Rel Dir where parsePath = parseRelDir
instance IsPath Abs File where parsePath = parseAbsFile
instance IsPath Rel File where parsePath = parseRelFile

compilerVersionDir :: (MonadThrow m, MonadReader env m, HasEnvConfig env) => m (Path Rel Dir)
compilerVersionDir = do
    compilerVersion <- view actualCompilerVersionL
    parseRelDir $ case compilerVersion of
        ACGhc version -> versionString version
        ACGhcGit {} -> compilerVersionString compilerVersion

-- | Package database for installing dependencies into
packageDatabaseDeps :: (HasEnvConfig env) => RIO env (Path Abs Dir)
packageDatabaseDeps = do
    root <- installationRootDeps
    return $ root </> relDirPkgdb

-- | Package database for installing local packages into
packageDatabaseLocal :: (HasEnvConfig env) => RIO env (Path Abs Dir)
packageDatabaseLocal = do
    root <- installationRootLocal
    return $ root </> relDirPkgdb

-- | Extra package databases
packageDatabaseExtra :: (MonadReader env m, HasEnvConfig env) => m [Path Abs Dir]
packageDatabaseExtra = view $ buildConfigL.to bcExtraPackageDBs

-- | Where do we get information on global packages for loading up a
-- 'LoadedSnapshot'?
data GlobalInfoSource
  = GISSnapshotHints
  -- ^ Accept the hints in the snapshot definition
  | GISCompiler ActualCompiler
  -- ^ Look up the actual information in the installed compiler

-- | Where HPC reports and tix files get stored.
hpcReportDir :: (HasEnvConfig env)
             => RIO env (Path Abs Dir)
hpcReportDir = do
   root <- installationRootLocal
   return $ root </> relDirHpc

-- | Get the extra bin directories (for the PATH). Puts more local first
--
-- Bool indicates whether or not to include the locals
extraBinDirs :: (HasEnvConfig env)
             => RIO env (Bool -> [Path Abs Dir])
extraBinDirs = do
    deps <- installationRootDeps
    local' <- installationRootLocal
    tools <- bindirCompilerTools
    return $ \locals -> if locals
        then [local' </> bindirSuffix, deps </> bindirSuffix, tools]
        else [deps </> bindirSuffix, tools]

minimalEnvSettings :: EnvSettings
minimalEnvSettings =
    EnvSettings
    { esIncludeLocals = False
    , esIncludeGhcPackagePath = False
    , esStackExe = False
    , esLocaleUtf8 = False
    , esKeepGhcRts = False
    }

-- | Default @EnvSettings@ which includes locals and GHC_PACKAGE_PATH.
--
-- Note that this also passes through the GHCRTS environment variable.
-- See https://github.com/commercialhaskell/stack/issues/3444
defaultEnvSettings :: EnvSettings
defaultEnvSettings = EnvSettings
    { esIncludeLocals = True
    , esIncludeGhcPackagePath = True
    , esStackExe = True
    , esLocaleUtf8 = False
    , esKeepGhcRts = True
    }

-- | Environment settings which do not embellish the environment
--
-- Note that this also passes through the GHCRTS environment variable.
-- See https://github.com/commercialhaskell/stack/issues/3444
plainEnvSettings :: EnvSettings
plainEnvSettings = EnvSettings
    { esIncludeLocals = False
    , esIncludeGhcPackagePath = False
    , esStackExe = False
    , esLocaleUtf8 = False
    , esKeepGhcRts = True
    }

-- | Get the path for the given compiler ignoring any local binaries.
--
-- https://github.com/commercialhaskell/stack/issues/1052
getCompilerPath :: HasCompiler env => RIO env (Path Abs File)
getCompilerPath = view $ compilerPathsL.to cpCompiler

data ProjectAndConfigMonoid
  = ProjectAndConfigMonoid !Project !ConfigMonoid

parseProjectAndConfigMonoid :: Path Abs Dir -> Value -> Yaml.Parser (WithJSONWarnings (IO ProjectAndConfigMonoid))
parseProjectAndConfigMonoid rootDir =
    withObjectWarnings "ProjectAndConfigMonoid" $ \o -> do
        packages <- o ..:? "packages" ..!= [RelFilePath "."]
        deps <- jsonSubWarningsTT (o ..:? "extra-deps") ..!= []
        flags' <- o ..:? "flags" ..!= mempty
        let flags = unCabalStringMap <$> unCabalStringMap
                    (flags' :: Map (CabalString PackageName) (Map (CabalString FlagName) Bool))

        resolver <- jsonSubWarnings $ o ...: ["snapshot", "resolver"]
        mcompiler <- o ..:? "compiler"
        msg <- o ..:? "user-message"
        config <- parseConfigMonoidObject rootDir o
        extraPackageDBs <- o ..:? "extra-package-dbs" ..!= []
        mcurator <- jsonSubWarningsT (o ..:? "curator")
        drops <- o ..:? "drop-packages" ..!= mempty
        return $ do
          deps' <- mapM (resolvePaths (Just rootDir)) deps
          resolver' <- resolvePaths (Just rootDir) resolver
          let project = Project
                  { projectUserMsg = msg
                  , projectResolver = resolver'
                  , projectCompiler = mcompiler -- FIXME make sure resolver' isn't SLCompiler
                  , projectExtraPackageDBs = extraPackageDBs
                  , projectPackages = packages
                  , projectDependencies = concatMap toList (deps' :: [NonEmpty RawPackageLocation])
                  , projectFlags = flags
                  , projectCurator = mcurator
                  , projectDropPackages = Set.map unCabalString drops
                  }
          pure $ ProjectAndConfigMonoid project config

-- | A software control system.
data SCM = Git
  deriving (Show)

instance FromJSON SCM where
    parseJSON v = do
        s <- parseJSON v
        case s of
            "git" -> return Git
            _ -> fail ("Unknown or unsupported SCM: " <> s)

instance ToJSON SCM where
    toJSON Git = toJSON ("git" :: Text)

-- | A variant of the platform, used to differentiate Docker builds from host
data PlatformVariant = PlatformVariantNone
                     | PlatformVariant String

-- | Render a platform variant to a String suffix.
platformVariantSuffix :: PlatformVariant -> String
platformVariantSuffix PlatformVariantNone = ""
platformVariantSuffix (PlatformVariant v) = "-" ++ v

-- | Specialized variant of GHC (e.g. libgmp4 or integer-simple)
data GHCVariant
    = GHCStandard
    -- ^ Standard bindist
    | GHCIntegerSimple
    -- ^ Bindist that uses integer-simple
    | GHCNativeBignum
    -- ^ Bindist that uses the Haskell-native big-integer backend
    | GHCCustom String
    -- ^ Other bindists
    deriving (Show)

instance FromJSON GHCVariant where
    -- Strange structuring is to give consistent error messages
    parseJSON =
        withText
            "GHCVariant"
            (either (fail . show) return . parseGHCVariant . T.unpack)

-- | Render a GHC variant to a String.
ghcVariantName :: GHCVariant -> String
ghcVariantName GHCStandard = "standard"
ghcVariantName GHCIntegerSimple = "integersimple"
ghcVariantName GHCNativeBignum = "int-native"
ghcVariantName (GHCCustom name) = "custom-" ++ name

-- | Render a GHC variant to a String suffix.
ghcVariantSuffix :: GHCVariant -> String
ghcVariantSuffix GHCStandard = ""
ghcVariantSuffix v = "-" ++ ghcVariantName v

-- | Parse GHC variant from a String.
parseGHCVariant :: (MonadThrow m) => String -> m GHCVariant
parseGHCVariant s =
    case stripPrefix "custom-" s of
        Just name -> return (GHCCustom name)
        Nothing
          | s == "" -> return GHCStandard
          | s == "standard" -> return GHCStandard
          | s == "integersimple" -> return GHCIntegerSimple
          | s == "int-native" -> return GHCNativeBignum
          | otherwise -> return (GHCCustom s)

-- | Build of the compiler distribution (e.g. standard, gmp4, tinfo6)
-- | Information for a file to download.
data DownloadInfo = DownloadInfo
    { downloadInfoUrl :: Text
      -- ^ URL or absolute file path
    , downloadInfoContentLength :: Maybe Int
    , downloadInfoSha1 :: Maybe ByteString
    , downloadInfoSha256 :: Maybe ByteString
    } deriving (Show)

instance FromJSON (WithJSONWarnings DownloadInfo) where
    parseJSON = withObjectWarnings "DownloadInfo" parseDownloadInfoFromObject

-- | Parse JSON in existing object for 'DownloadInfo'
parseDownloadInfoFromObject :: Object -> WarningParser DownloadInfo
parseDownloadInfoFromObject o = do
    url <- o ..: "url"
    contentLength <- o ..:? "content-length"
    sha1TextMay <- o ..:? "sha1"
    sha256TextMay <- o ..:? "sha256"
    return
        DownloadInfo
        { downloadInfoUrl = url
        , downloadInfoContentLength = contentLength
        , downloadInfoSha1 = fmap encodeUtf8 sha1TextMay
        , downloadInfoSha256 = fmap encodeUtf8 sha256TextMay
        }

data VersionedDownloadInfo = VersionedDownloadInfo
    { vdiVersion :: Version
    , vdiDownloadInfo :: DownloadInfo
    }
    deriving Show

instance FromJSON (WithJSONWarnings VersionedDownloadInfo) where
    parseJSON = withObjectWarnings "VersionedDownloadInfo" $ \o -> do
        CabalString version <- o ..: "version"
        downloadInfo <- parseDownloadInfoFromObject o
        return VersionedDownloadInfo
            { vdiVersion = version
            , vdiDownloadInfo = downloadInfo
            }

data GHCDownloadInfo = GHCDownloadInfo
    { gdiConfigureOpts :: [Text]
    , gdiConfigureEnv :: Map Text Text
    , gdiDownloadInfo :: DownloadInfo
    }
    deriving Show

instance FromJSON (WithJSONWarnings GHCDownloadInfo) where
    parseJSON = withObjectWarnings "GHCDownloadInfo" $ \o -> do
        configureOpts <- o ..:? "configure-opts" ..!= mempty
        configureEnv <- o ..:? "configure-env" ..!= mempty
        downloadInfo <- parseDownloadInfoFromObject o
        return GHCDownloadInfo
            { gdiConfigureOpts = configureOpts
            , gdiConfigureEnv = configureEnv
            , gdiDownloadInfo = downloadInfo
            }

data SetupInfo = SetupInfo
    { siSevenzExe :: Maybe DownloadInfo
    , siSevenzDll :: Maybe DownloadInfo
    , siMsys2 :: Map Text VersionedDownloadInfo
    , siGHCs :: Map Text (Map Version GHCDownloadInfo)
    , siStack :: Map Text (Map Version DownloadInfo)
    }
    deriving Show

instance FromJSON (WithJSONWarnings SetupInfo) where
    parseJSON = withObjectWarnings "SetupInfo" $ \o -> do
        siSevenzExe <- jsonSubWarningsT (o ..:? "sevenzexe-info")
        siSevenzDll <- jsonSubWarningsT (o ..:? "sevenzdll-info")
        siMsys2 <- jsonSubWarningsT (o ..:? "msys2" ..!= mempty)
        (fmap unCabalStringMap -> siGHCs) <- jsonSubWarningsTT (o ..:? "ghc" ..!= mempty)
        (fmap unCabalStringMap -> siStack) <- jsonSubWarningsTT (o ..:? "stack" ..!= mempty)
        return SetupInfo {..}

-- | For the @siGHCs@ field maps are deeply merged.
-- For all fields the values from the first @SetupInfo@ win.
instance Semigroup SetupInfo where
    l <> r =
        SetupInfo
        { siSevenzExe = siSevenzExe l <|> siSevenzExe r
        , siSevenzDll = siSevenzDll l <|> siSevenzDll r
        , siMsys2 = siMsys2 l <> siMsys2 r
        , siGHCs = Map.unionWith (<>) (siGHCs l) (siGHCs r)
        , siStack = Map.unionWith (<>) (siStack l) (siStack r) }

instance Monoid SetupInfo where
    mempty =
        SetupInfo
        { siSevenzExe = Nothing
        , siSevenzDll = Nothing
        , siMsys2 = Map.empty
        , siGHCs = Map.empty
        , siStack = Map.empty
        }
    mappend = (<>)

-- | How PVP bounds should be added to .cabal files
data PvpBoundsType
  = PvpBoundsNone
  | PvpBoundsUpper
  | PvpBoundsLower
  | PvpBoundsBoth
  deriving (Show, Read, Eq, Typeable, Ord, Enum, Bounded)

data PvpBounds = PvpBounds
  { pbType :: !PvpBoundsType
  , pbAsRevision :: !Bool
  }
  deriving (Show, Read, Eq, Typeable, Ord)

pvpBoundsText :: PvpBoundsType -> Text
pvpBoundsText PvpBoundsNone = "none"
pvpBoundsText PvpBoundsUpper = "upper"
pvpBoundsText PvpBoundsLower = "lower"
pvpBoundsText PvpBoundsBoth = "both"

parsePvpBounds :: Text -> Either String PvpBounds
parsePvpBounds t = maybe err Right $ do
    (t', asRevision) <-
      case T.break (== '-') t of
        (x, "") -> Just (x, False)
        (x, "-revision") -> Just (x, True)
        _ -> Nothing
    x <- Map.lookup t' m
    Just PvpBounds
      { pbType = x
      , pbAsRevision = asRevision
      }
  where
    m = Map.fromList $ map (pvpBoundsText &&& id) [minBound..maxBound]
    err = Left $ "Invalid PVP bounds: " ++ T.unpack t

instance ToJSON PvpBounds where
  toJSON (PvpBounds typ asRevision) =
    toJSON (pvpBoundsText typ <> (if asRevision then "-revision" else ""))
instance FromJSON PvpBounds where
  parseJSON = withText "PvpBounds" (either fail return . parsePvpBounds)

-- | Data passed into Docker container for the Docker entrypoint's use
newtype DockerEntrypoint = DockerEntrypoint
    { deUser :: Maybe DockerUser
      -- ^ UID/GID/etc of host user, if we wish to perform UID/GID switch in container
    } deriving (Read,Show)

-- | Docker host user info
data DockerUser = DockerUser
    { duUid :: UserID -- ^ uid
    , duGid :: GroupID -- ^ gid
    , duGroups :: [GroupID] -- ^ Supplemental groups
    , duUmask :: FileMode -- ^ File creation mask }
    } deriving (Read,Show)

data GhcOptionKey
  = GOKOldEverything
  | GOKEverything
  | GOKLocals
  | GOKTargets
  | GOKPackage !PackageName
  deriving (Eq, Ord)

instance FromJSONKey GhcOptionKey where
  fromJSONKey = FromJSONKeyTextParser $ \t ->
    case t of
      "*" -> return GOKOldEverything
      "$everything" -> return GOKEverything
      "$locals" -> return GOKLocals
      "$targets" -> return GOKTargets
      _ ->
        case parsePackageName $ T.unpack t of
          Nothing -> fail $ "Invalid package name: " ++ show t
          Just x -> return $ GOKPackage x
  fromJSONKeyList = FromJSONKeyTextParser $ \_ -> fail "GhcOptionKey.fromJSONKeyList"

newtype GhcOptions = GhcOptions { unGhcOptions :: [Text] }

instance FromJSON GhcOptions where
  parseJSON = withText "GhcOptions" $ \t ->
    case parseArgs Escaping t of
      Left e -> fail e
      Right opts -> return $ GhcOptions $ map T.pack opts

-----------------------------------
-- Lens classes
-----------------------------------

-- | Class for environment values which have a Platform
class HasPlatform env where
    platformL :: Lens' env Platform
    default platformL :: HasConfig env => Lens' env Platform
    platformL = configL.platformL
    {-# INLINE platformL #-}
    platformVariantL :: Lens' env PlatformVariant
    default platformVariantL :: HasConfig env => Lens' env PlatformVariant
    platformVariantL = configL.platformVariantL
    {-# INLINE platformVariantL #-}

-- | Class for environment values which have a GHCVariant
class HasGHCVariant env where
    ghcVariantL :: SimpleGetter env GHCVariant
    default ghcVariantL :: HasConfig env => SimpleGetter env GHCVariant
    ghcVariantL = configL.ghcVariantL
    {-# INLINE ghcVariantL #-}

-- | Class for environment values which have a 'Runner'.
class (HasProcessContext env, HasLogFunc env) => HasRunner env where
  runnerL :: Lens' env Runner
instance HasLogFunc Runner where
  logFuncL = lens runnerLogFunc (\x y -> x { runnerLogFunc = y })
instance HasProcessContext Runner where
  processContextL = lens runnerProcessContext (\x y -> x { runnerProcessContext = y })
instance HasRunner Runner where
  runnerL = id
instance HasStylesUpdate Runner where
  stylesUpdateL = globalOptsL.
                  lens globalStylesUpdate (\x y -> x { globalStylesUpdate = y })
instance HasTerm Runner where
  useColorL = lens runnerUseColor (\x y -> x { runnerUseColor = y })
  termWidthL = lens runnerTermWidth (\x y -> x { runnerTermWidth = y })

globalOptsL :: HasRunner env => Lens' env GlobalOpts
globalOptsL = runnerL.lens runnerGlobalOpts (\x y -> x { runnerGlobalOpts = y })

-- | Class for environment values that can provide a 'Config'.
class ( HasPlatform env, HasGHCVariant env, HasProcessContext env, HasPantryConfig env, HasTerm env, HasRunner env) => HasConfig env where
    configL :: Lens' env Config
    default configL :: HasBuildConfig env => Lens' env Config
    configL = buildConfigL.lens bcConfig (\x y -> x { bcConfig = y })
    {-# INLINE configL #-}

class HasConfig env => HasBuildConfig env where
    buildConfigL :: Lens' env BuildConfig
    default buildConfigL :: HasEnvConfig env => Lens' env BuildConfig
    buildConfigL = envConfigL.lens
        envConfigBuildConfig
        (\x y -> x { envConfigBuildConfig = y })

class (HasBuildConfig env, HasSourceMap env, HasCompiler env) => HasEnvConfig env where
    envConfigL :: Lens' env EnvConfig

-----------------------------------
-- Lens instances
-----------------------------------

instance HasPlatform (Platform,PlatformVariant) where
    platformL = _1
    platformVariantL = _2
instance HasPlatform Config where
    platformL = lens configPlatform (\x y -> x { configPlatform = y })
    platformVariantL = lens configPlatformVariant (\x y -> x { configPlatformVariant = y })
instance HasPlatform BuildConfig
instance HasPlatform EnvConfig

instance HasGHCVariant GHCVariant where
    ghcVariantL = id
    {-# INLINE ghcVariantL #-}
instance HasGHCVariant Config where
    ghcVariantL = to $ fromMaybe GHCStandard . configGHCVariant
instance HasGHCVariant BuildConfig
instance HasGHCVariant EnvConfig

instance HasProcessContext Config where
    processContextL = runnerL.processContextL
instance HasProcessContext BuildConfig where
    processContextL = configL.processContextL
instance HasProcessContext EnvConfig where
    processContextL = configL.processContextL

instance HasPantryConfig Config where
    pantryConfigL = lens configPantryConfig (\x y -> x { configPantryConfig = y })
instance HasPantryConfig BuildConfig where
    pantryConfigL = configL.pantryConfigL
instance HasPantryConfig EnvConfig where
    pantryConfigL = configL.pantryConfigL

instance HasConfig Config where
    configL = id
    {-# INLINE configL #-}
instance HasConfig BuildConfig where
    configL = lens bcConfig (\x y -> x { bcConfig = y })
instance HasConfig EnvConfig

instance HasBuildConfig BuildConfig where
    buildConfigL = id
    {-# INLINE buildConfigL #-}
instance HasBuildConfig EnvConfig

instance HasCompiler EnvConfig where
    compilerPathsL = to envConfigCompilerPaths
instance HasEnvConfig EnvConfig where
    envConfigL = id
    {-# INLINE envConfigL #-}

instance HasRunner Config where
  runnerL = lens configRunner (\x y -> x { configRunner = y })
instance HasRunner BuildConfig where
  runnerL = configL.runnerL
instance HasRunner EnvConfig where
  runnerL = configL.runnerL

instance HasLogFunc Config where
  logFuncL = runnerL.logFuncL
instance HasLogFunc BuildConfig where
  logFuncL = runnerL.logFuncL
instance HasLogFunc EnvConfig where
  logFuncL = runnerL.logFuncL

instance HasStylesUpdate Config where
  stylesUpdateL = runnerL.stylesUpdateL
instance HasStylesUpdate BuildConfig where
  stylesUpdateL = runnerL.stylesUpdateL
instance HasStylesUpdate EnvConfig where
  stylesUpdateL = runnerL.stylesUpdateL

instance HasTerm Config where
  useColorL = runnerL.useColorL
  termWidthL = runnerL.termWidthL
instance HasTerm BuildConfig where
  useColorL = runnerL.useColorL
  termWidthL = runnerL.termWidthL
instance HasTerm EnvConfig where
  useColorL = runnerL.useColorL
  termWidthL = runnerL.termWidthL

-----------------------------------
-- Helper lenses
-----------------------------------

stackRootL :: HasConfig s => Lens' s (Path Abs Dir)
stackRootL = configL.lens configStackRoot (\x y -> x { configStackRoot = y })

-- | The compiler specified by the @SnapshotDef@. This may be
-- different from the actual compiler used!
wantedCompilerVersionL :: HasBuildConfig s => Getting r s WantedCompiler
wantedCompilerVersionL = buildConfigL.to (smwCompiler . bcSMWanted)

-- | Location of the ghc-pkg executable
newtype GhcPkgExe = GhcPkgExe (Path Abs File)
  deriving Show

-- | Get the 'GhcPkgExe' from a 'HasCompiler' environment
getGhcPkgExe :: HasCompiler env => RIO env GhcPkgExe
getGhcPkgExe = view $ compilerPathsL.to cpPkg

-- | Dump information for a single package
data DumpPackage = DumpPackage
    { dpGhcPkgId :: !GhcPkgId
    , dpPackageIdent :: !PackageIdentifier
    , dpParentLibIdent :: !(Maybe PackageIdentifier)
    , dpLicense :: !(Maybe C.License)
    , dpLibDirs :: ![FilePath]
    , dpLibraries :: ![Text]
    , dpHasExposedModules :: !Bool
    , dpExposedModules :: !(Set ModuleName)
    , dpDepends :: ![GhcPkgId]
    , dpHaddockInterfaces :: ![FilePath]
    , dpHaddockHtml :: !(Maybe FilePath)
    , dpIsExposed :: !Bool
    }
    deriving (Show, Read, Eq)

-- | Paths on the filesystem for the compiler we're using
data CompilerPaths = CompilerPaths
  { cpCompilerVersion :: !ActualCompiler
  , cpArch :: !Arch
  , cpBuild :: !CompilerBuild
  , cpCompiler :: !(Path Abs File)
  -- | ghc-pkg or equivalent
  , cpPkg :: !GhcPkgExe
  -- | runghc
  , cpInterpreter :: !(Path Abs File)
  -- | haddock, in 'IO' to allow deferring the lookup
  , cpHaddock :: !(Path Abs File)
  -- | Is this a Stack-sandboxed installation?
  , cpSandboxed :: !Bool
  , cpCabalVersion :: !Version
  -- ^ This is the version of Cabal that stack will use to compile Setup.hs files
  -- in the build process.
  --
  -- Note that this is not necessarily the same version as the one that stack
  -- depends on as a library and which is displayed when running
  -- @stack ls dependencies | grep Cabal@ in the stack project.
  , cpGlobalDB :: !(Path Abs Dir)
  -- ^ Global package database
  , cpGhcInfo :: !ByteString
  -- ^ Output of @ghc --info@
  , cpGlobalDump :: !(Map PackageName DumpPackage)
  }
  deriving Show

cpWhich :: (MonadReader env m, HasCompiler env) => m WhichCompiler
cpWhich = view $ compilerPathsL.to (whichCompiler.cpCompilerVersion)

data ExtraDirs = ExtraDirs
    { edBins :: ![Path Abs Dir]
    , edInclude :: ![Path Abs Dir]
    , edLib :: ![Path Abs Dir]
    } deriving (Show, Generic)
instance Semigroup ExtraDirs where
    (<>) = mappenddefault
instance Monoid ExtraDirs where
    mempty = memptydefault
    mappend = (<>)

-- | An environment which ensures that the given compiler is available
-- on the PATH
class HasCompiler env where
  compilerPathsL :: SimpleGetter env CompilerPaths
instance HasCompiler CompilerPaths where
  compilerPathsL = id

class HasSourceMap env where
  sourceMapL :: Lens' env SourceMap
instance HasSourceMap EnvConfig where
  sourceMapL = lens envConfigSourceMap (\x y -> x { envConfigSourceMap = y })

-- | The version of the compiler which will actually be used. May be
-- different than that specified in the 'SnapshotDef' and returned
-- by 'wantedCompilerVersionL'.
actualCompilerVersionL :: HasSourceMap env => SimpleGetter env ActualCompiler
actualCompilerVersionL = sourceMapL.to smCompiler

buildOptsL :: HasConfig s => Lens' s BuildOpts
buildOptsL = configL.lens
    configBuild
    (\x y -> x { configBuild = y })

buildOptsMonoidHaddockL :: Lens' BuildOptsMonoid (Maybe Bool)
buildOptsMonoidHaddockL = lens (getFirstFalse . buildMonoidHaddock)
                            (\buildMonoid t -> buildMonoid {buildMonoidHaddock = FirstFalse t})

buildOptsMonoidTestsL :: Lens' BuildOptsMonoid (Maybe Bool)
buildOptsMonoidTestsL = lens (getFirstFalse . buildMonoidTests)
                            (\buildMonoid t -> buildMonoid {buildMonoidTests = FirstFalse t})

buildOptsMonoidBenchmarksL :: Lens' BuildOptsMonoid (Maybe Bool)
buildOptsMonoidBenchmarksL = lens (getFirstFalse . buildMonoidBenchmarks)
                            (\buildMonoid t -> buildMonoid {buildMonoidBenchmarks = FirstFalse t})

buildOptsMonoidInstallExesL :: Lens' BuildOptsMonoid (Maybe Bool)
buildOptsMonoidInstallExesL =
  lens (getFirstFalse . buildMonoidInstallExes)
       (\buildMonoid t -> buildMonoid {buildMonoidInstallExes = FirstFalse t})

buildOptsInstallExesL :: Lens' BuildOpts Bool
buildOptsInstallExesL =
  lens boptsInstallExes
       (\bopts t -> bopts {boptsInstallExes = t})

buildOptsHaddockL :: Lens' BuildOpts Bool
buildOptsHaddockL =
  lens boptsHaddock
       (\bopts t -> bopts {boptsHaddock = t})

globalOptsBuildOptsMonoidL :: Lens' GlobalOpts BuildOptsMonoid
globalOptsBuildOptsMonoidL =
  lens
    globalConfigMonoid
    (\x y -> x { globalConfigMonoid = y })
  .
  lens
    configMonoidBuildOpts
    (\x y -> x { configMonoidBuildOpts = y })

cabalVersionL :: HasCompiler env => SimpleGetter env Version
cabalVersionL = compilerPathsL.to cpCabalVersion

whichCompilerL :: Getting r ActualCompiler WhichCompiler
whichCompilerL = to whichCompiler

envOverrideSettingsL :: HasConfig env => Lens' env (EnvSettings -> IO ProcessContext)
envOverrideSettingsL = configL.lens
    configProcessContextSettings
    (\x y -> x { configProcessContextSettings = y })

shouldForceGhcColorFlag :: (HasRunner env, HasEnvConfig env)
                        => RIO env Bool
shouldForceGhcColorFlag = do
    canDoColor <- (>= mkVersion [8, 2, 1]) . getGhcVersion
              <$> view actualCompilerVersionL
    shouldDoColor <- view useColorL
    return $ canDoColor && shouldDoColor

appropriateGhcColorFlag :: (HasRunner env, HasEnvConfig env)
                        => RIO env (Maybe String)
appropriateGhcColorFlag = f <$> shouldForceGhcColorFlag
  where f True = Just ghcColorForceFlag
        f False = Nothing

-- | See 'globalTerminal'
terminalL :: HasRunner env => Lens' env Bool
terminalL = globalOptsL.lens globalTerminal (\x y -> x { globalTerminal = y })

-- | See 'globalReExecVersion'
reExecL :: HasRunner env => SimpleGetter env Bool
reExecL = globalOptsL.to (isJust . globalReExecVersion)

-- | In dev mode, print as a warning, otherwise as debug
prettyStackDevL :: HasConfig env => [StyleDoc] -> RIO env ()
prettyStackDevL docs = do
  config <- view configL
  if configStackDeveloperMode config
    then prettyWarnL docs
    else prettyDebugL docs<|MERGE_RESOLUTION|>--- conflicted
+++ resolved
@@ -860,11 +860,7 @@
     -- ^ See 'configMonoidAllowNewer'
     ,configMonoidDefaultTemplate     :: !(First TemplateName)
     -- ^ The default template to use when none is specified.
-<<<<<<< HEAD
-    -- (If Nothing, the default is used.)
-=======
     -- (If Nothing, the 'default' default template is used.)
->>>>>>> ec933761
     , configMonoidAllowDifferentUser :: !(First Bool)
     -- ^ Allow users other than the stack root owner to use the stack
     -- installation.

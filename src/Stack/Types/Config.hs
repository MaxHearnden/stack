{-# LANGUAGE CPP #-}
{-# LANGUAGE ConstraintKinds #-}
{-# LANGUAGE DataKinds #-}
{-# LANGUAGE DefaultSignatures #-}
{-# LANGUAGE DeriveDataTypeable #-}
{-# LANGUAGE DeriveFoldable #-}
{-# LANGUAGE DeriveFunctor #-}
{-# LANGUAGE DeriveGeneric #-}
{-# LANGUAGE DeriveTraversable #-}
{-# LANGUAGE FlexibleContexts #-}
{-# LANGUAGE FlexibleInstances #-}
{-# LANGUAGE GADTs #-}
{-# LANGUAGE GeneralizedNewtypeDeriving #-}
{-# LANGUAGE MultiParamTypeClasses #-}
{-# LANGUAGE MultiWayIf #-}
{-# LANGUAGE NoImplicitPrelude #-}
{-# LANGUAGE OverloadedStrings #-}
{-# LANGUAGE RecordWildCards #-}
{-# LANGUAGE ScopedTypeVariables #-}
{-# LANGUAGE StandaloneDeriving #-}
{-# LANGUAGE TemplateHaskell #-}
{-# LANGUAGE TupleSections #-}
{-# LANGUAGE TypeFamilies #-}
{-# LANGUAGE ViewPatterns #-}

-- | The Config type.

module Stack.Types.Config
  (
  -- * Main configuration types and classes
  -- ** HasPlatform & HasStackRoot
   HasPlatform(..)
  ,PlatformVariant(..)
  -- ** Config & HasConfig
  ,Config(..)
  ,HasConfig(..)
  ,askLatestSnapshotUrl
  ,explicitSetupDeps
  -- ** BuildConfig & HasBuildConfig
  ,BuildConfig(..)
  ,LocalPackages(..)
  ,LocalPackageView(..)
  ,lpvRoot
  ,lpvName
  ,lpvVersion
  ,lpvComponents
  ,stackYamlL
  ,projectRootL
  ,HasBuildConfig(..)
  -- ** GHCVariant & HasGHCVariant
  ,GHCVariant(..)
  ,ghcVariantName
  ,ghcVariantSuffix
  ,parseGHCVariant
  ,HasGHCVariant(..)
  ,snapshotsDir
  ,globalHintsFile
  -- ** EnvConfig & HasEnvConfig
  ,EnvConfig(..)
  ,HasEnvConfig(..)
  ,getCompilerPath
  -- * Details
  -- ** ApplyGhcOptions
  ,ApplyGhcOptions(..)
  -- ** ConfigException
  ,HpackExecutable(..)
  ,ConfigException(..)
  -- ** WhichSolverCmd
  ,WhichSolverCmd(..)
  -- ** ConfigMonoid
  ,ConfigMonoid(..)
  ,configMonoidInstallGHCName
  ,configMonoidSystemGHCName
  ,parseConfigMonoid
  -- ** DumpLogs
  ,DumpLogs(..)
  -- ** EnvSettings
  ,EnvSettings(..)
  ,minimalEnvSettings
  ,defaultEnvSettings
  ,plainEnvSettings
  -- ** GlobalOpts & GlobalOptsMonoid
  ,GlobalOpts(..)
  ,GlobalOptsMonoid(..)
  ,StackYamlLoc(..)
  ,defaultLogLevel
  -- ** LoadConfig
  ,LoadConfig(..)

  -- ** Project & ProjectAndConfigMonoid
  ,Project(..)
  ,Curator(..)
  ,ProjectAndConfigMonoid(..)
  ,parseProjectAndConfigMonoid
  -- ** PvpBounds
  ,PvpBounds(..)
  ,PvpBoundsType(..)
  ,parsePvpBounds
  -- ** ColorWhen
  ,readColorWhen
  -- ** Styles
  ,readStyles
  -- ** SCM
  ,SCM(..)
  -- * Paths
  ,bindirSuffix
  ,configInstalledCache
  ,configLoadedSnapshotCache
  ,GlobalInfoSource(..)
  ,getProjectWorkDir
  ,docDirSuffix
  ,flagCacheLocal
  ,extraBinDirs
  ,hpcReportDir
  ,installationRootDeps
  ,installationRootLocal
  ,bindirCompilerTools
  ,hoogleRoot
  ,hoogleDatabasePath
  ,packageDatabaseDeps
  ,packageDatabaseExtra
  ,packageDatabaseLocal
  ,platformOnlyRelDir
  ,platformGhcRelDir
  ,platformGhcVerOnlyRelDir
  ,useShaPathOnWindows
  ,shaPath
  ,shaPathForBytes
  ,workDirL
  -- * Command-specific types
  -- ** Eval
  ,EvalOpts(..)
  -- ** Exec
  ,ExecOpts(..)
  ,SpecialExecCmd(..)
  ,ExecOptsExtra(..)
  -- ** Setup
  ,DownloadInfo(..)
  ,VersionedDownloadInfo(..)
  ,GHCDownloadInfo(..)
  ,SetupInfo(..)
  ,SetupInfoLocation(..)
  -- ** Docker entrypoint
  ,DockerEntrypoint(..)
  ,DockerUser(..)
  ,module X
  -- * Lens helpers
  ,wantedCompilerVersionL
  ,actualCompilerVersionL
  ,buildOptsL
  ,globalOptsL
  ,buildOptsInstallExesL
  ,buildOptsMonoidHaddockL
  ,buildOptsMonoidTestsL
  ,buildOptsMonoidBenchmarksL
  ,buildOptsMonoidInstallExesL
  ,buildOptsHaddockL
  ,globalOptsBuildOptsMonoidL
  ,stackRootL
  ,configUrlsL
  ,cabalVersionL
  ,whichCompilerL
  ,envOverrideSettingsL
  ,loadedSnapshotL
  ,shouldForceGhcColorFlag
  ,appropriateGhcColorFlag
  -- * Lens reexport
  ,view
  ,to
  ) where

import           Control.Monad.Writer (tell)
import           Crypto.Hash (hashWith, SHA1(..))
import           Stack.Prelude
import           Data.Aeson.Extended
                 (ToJSON, toJSON, FromJSON, FromJSONKey (..), parseJSON, withText, object,
                  (.=), (..:), (..:?), (..!=), Value(Bool),
                  withObjectWarnings, WarningParser, Object, jsonSubWarnings,
                  jsonSubWarningsT, jsonSubWarningsTT, WithJSONWarnings(..), noJSONWarnings,
                  FromJSONKeyFunction (FromJSONKeyTextParser))
import           Data.Attoparsec.Args (parseArgs, EscapingMode (Escaping))
import qualified Data.ByteArray.Encoding as Mem (convertToBase, Base(Base16))
import qualified Data.ByteString.Char8 as S8
import           Data.Coerce (coerce)
import           Data.List (stripPrefix)
import           Data.List.NonEmpty (NonEmpty)
import qualified Data.List.NonEmpty as NonEmpty
import qualified Data.Map as Map
import qualified Data.Map.Strict as M
import qualified Data.Monoid as Monoid
import           Data.Monoid.Map (MonoidMap(..))
import qualified Data.Set as Set
import qualified Data.Text as T
import           Data.Text.Encoding (encodeUtf8)
import           Data.Yaml (ParseException)
import qualified Data.Yaml as Yaml
import           Distribution.PackageDescription (GenericPackageDescription)
import qualified Distribution.PackageDescription as C
import           Distribution.System (Platform)
import qualified Distribution.Text
import qualified Distribution.Types.UnqualComponentName as C
import           Distribution.Version (anyVersion, mkVersion', mkVersion)
import           Generics.Deriving.Monoid (memptydefault, mappenddefault)
import           Lens.Micro (Lens', lens, _1, _2, to)
import           Options.Applicative (ReadM)
import qualified Options.Applicative as OA
import qualified Options.Applicative.Types as OA
import qualified Pantry.SHA256 as SHA256
import           Path
import qualified Paths_stack as Meta
import           Stack.Constants
import           Stack.Types.BuildPlan
import           Stack.Types.Compiler
import           Stack.Types.CompilerBuild
import           Stack.Types.Docker
import           Stack.Types.Image
import           Stack.Types.NamedComponent
import           Stack.Types.Nix
import           Stack.Types.Resolver
import           Stack.Types.Runner
import           Stack.Types.StylesUpdate (StylesUpdate,
                     parseStylesUpdateFromString)
import           Stack.Types.TemplateName
import           Stack.Types.Urls
import           Stack.Types.Version
import qualified System.FilePath as FilePath
import           System.PosixCompat.Types (UserID, GroupID, FileMode)
import           RIO.Process (ProcessContext, HasProcessContext (..), findExecutable)

-- Re-exports
import           Stack.Types.Config.Build as X

-- | The top-level Stackage configuration.
data Config =
  Config {configWorkDir             :: !(Path Rel Dir)
         -- ^ this allows to override .stack-work directory
         ,configUserConfigPath      :: !(Path Abs File)
         -- ^ Path to user configuration file (usually ~/.stack/config.yaml)
         ,configBuild               :: !BuildOpts
         -- ^ Build configuration
         ,configDocker              :: !DockerOpts
         -- ^ Docker configuration
         ,configNix                 :: !NixOpts
         -- ^ Execution environment (e.g nix-shell) configuration
         ,configProcessContextSettings :: !(EnvSettings -> IO ProcessContext)
         -- ^ Environment variables to be passed to external tools
         ,configLocalProgramsBase   :: !(Path Abs Dir)
         -- ^ Non-platform-specific path containing local installations
         ,configLocalPrograms       :: !(Path Abs Dir)
         -- ^ Path containing local installations (mainly GHC)
         ,configHideTHLoading       :: !Bool
         -- ^ Hide the Template Haskell "Loading package ..." messages from the
         -- console
         ,configPlatform            :: !Platform
         -- ^ The platform we're building for, used in many directory names
         ,configPlatformVariant     :: !PlatformVariant
         -- ^ Variant of the platform, also used in directory names
         ,configGHCVariant0         :: !(Maybe GHCVariant)
         -- ^ The variant of GHC requested by the user.
         -- In most cases, use 'BuildConfig' or 'MiniConfig's version instead,
         -- which will have an auto-detected default.
         ,configGHCBuild            :: !(Maybe CompilerBuild)
         -- ^ Override build of the compiler distribution (e.g. standard, gmp4, tinfo6)
         ,configUrls                :: !Urls
         -- ^ URLs for other files used by stack.
         -- TODO: Better document
         -- e.g. The latest snapshot file.
         -- A build plan name (e.g. lts5.9.yaml) is appended when downloading
         -- the build plan actually.
         ,configSystemGHC           :: !Bool
         -- ^ Should we use the system-installed GHC (on the PATH) if
         -- available? Can be overridden by command line options.
         ,configInstallGHC          :: !Bool
         -- ^ Should we automatically install GHC if missing or the wrong
         -- version is available? Can be overridden by command line options.
         ,configSkipGHCCheck        :: !Bool
         -- ^ Don't bother checking the GHC version or architecture.
         ,configSkipMsys            :: !Bool
         -- ^ On Windows: don't use a sandboxed MSYS
         ,configCompilerCheck       :: !VersionCheck
         -- ^ Specifies which versions of the compiler are acceptable.
         ,configLocalBin            :: !(Path Abs Dir)
         -- ^ Directory we should install executables into
         ,configRequireStackVersion :: !VersionRange
         -- ^ Require a version of stack within this range.
         ,configJobs                :: !Int
         -- ^ How many concurrent jobs to run, defaults to number of capabilities
         ,configOverrideGccPath     :: !(Maybe (Path Abs File))
         -- ^ Optional gcc override path
         ,configExtraIncludeDirs    :: !(Set FilePath)
         -- ^ --extra-include-dirs arguments
         ,configExtraLibDirs        :: !(Set FilePath)
         -- ^ --extra-lib-dirs arguments
         ,configConcurrentTests     :: !Bool
         -- ^ Run test suites concurrently
         ,configImage               :: !ImageOpts
         ,configTemplateParams      :: !(Map Text Text)
         -- ^ Parameters for templates.
         ,configScmInit             :: !(Maybe SCM)
         -- ^ Initialize SCM (e.g. git) when creating new projects.
         ,configGhcOptionsByName    :: !(Map PackageName [Text])
         -- ^ Additional GHC options to apply to specific packages.
         ,configGhcOptionsByCat     :: !(Map ApplyGhcOptions [Text])
         -- ^ Additional GHC options to apply to categories of packages
         ,configSetupInfoLocations  :: ![SetupInfoLocation]
         -- ^ Additional SetupInfo (inline or remote) to use to find tools.
         ,configPvpBounds           :: !PvpBounds
         -- ^ How PVP upper bounds should be added to packages
         ,configModifyCodePage      :: !Bool
         -- ^ Force the code page to UTF-8 on Windows
         ,configExplicitSetupDeps   :: !(Map (Maybe PackageName) Bool)
         -- ^ See 'explicitSetupDeps'. 'Nothing' provides the default value.
         ,configRebuildGhcOptions   :: !Bool
         -- ^ Rebuild on GHC options changes
         ,configApplyGhcOptions     :: !ApplyGhcOptions
         -- ^ Which packages to ghc-options on the command line apply to?
         ,configAllowNewer          :: !Bool
         -- ^ Ignore version ranges in .cabal files. Funny naming chosen to
         -- match cabal.
         ,configDefaultTemplate     :: !(Maybe TemplateName)
         -- ^ The default template to use when none is specified.
         -- (If Nothing, the default default is used.)
         ,configAllowDifferentUser  :: !Bool
         -- ^ Allow users other than the stack root owner to use the stack
         -- installation.
         ,configDumpLogs            :: !DumpLogs
         -- ^ Dump logs of local non-dependencies when doing a build.
         ,configMaybeProject        :: !(Maybe (Project, Path Abs File))
         -- ^ 'Just' when a local project can be found, 'Nothing' when stack must
         -- fall back on the implicit global project.
         ,configAllowLocals         :: !Bool
         -- ^ Are we allowed to build local packages? The script
         -- command disallows this.
         ,configSaveHackageCreds    :: !Bool
         -- ^ Should we save Hackage credentials to a file?
         ,configHackageBaseUrl      :: !Text
         -- ^ Hackage base URL used when uploading packages
         ,configRunner              :: !Runner
         ,configPantryConfig        :: !PantryConfig
         ,configStackRoot           :: !(Path Abs Dir)
         }

-- | Which packages do ghc-options on the command line apply to?
data ApplyGhcOptions = AGOTargets -- ^ all local targets
                     | AGOLocals -- ^ all local packages, even non-targets
                     | AGOEverything -- ^ every package
  deriving (Show, Read, Eq, Ord, Enum, Bounded)

instance FromJSON ApplyGhcOptions where
    parseJSON = withText "ApplyGhcOptions" $ \t ->
        case t of
            "targets" -> return AGOTargets
            "locals" -> return AGOLocals
            "everything" -> return AGOEverything
            _ -> fail $ "Invalid ApplyGhcOptions: " ++ show t

-- | Which build log files to dump
data DumpLogs
  = DumpNoLogs -- ^ don't dump any logfiles
  | DumpWarningLogs -- ^ dump logfiles containing warnings
  | DumpAllLogs -- ^ dump all logfiles
  deriving (Show, Read, Eq, Ord, Enum, Bounded)

instance FromJSON DumpLogs where
  parseJSON (Bool True) = return DumpAllLogs
  parseJSON (Bool False) = return DumpNoLogs
  parseJSON v =
    withText
      "DumpLogs"
      (\t ->
          if | t == "none" -> return DumpNoLogs
             | t == "warning" -> return DumpWarningLogs
             | t == "all" -> return DumpAllLogs
             | otherwise -> fail ("Invalid DumpLogs: " ++ show t))
      v

-- | Controls which version of the environment is used
data EnvSettings = EnvSettings
    { esIncludeLocals :: !Bool
    -- ^ include local project bin directory, GHC_PACKAGE_PATH, etc
    , esIncludeGhcPackagePath :: !Bool
    -- ^ include the GHC_PACKAGE_PATH variable
    , esStackExe :: !Bool
    -- ^ set the STACK_EXE variable to the current executable name
    , esLocaleUtf8 :: !Bool
    -- ^ set the locale to C.UTF-8
    , esKeepGhcRts :: !Bool
    -- ^ if True, keep GHCRTS variable in environment
    }
    deriving (Show, Eq, Ord)

data ExecOpts = ExecOpts
    { eoCmd :: !SpecialExecCmd
    , eoArgs :: ![String]
    , eoExtra :: !ExecOptsExtra
    } deriving (Show)

data SpecialExecCmd
    = ExecCmd String
    | ExecRun
    | ExecGhc
    | ExecRunGhc
    deriving (Show, Eq)

data ExecOptsExtra
    = ExecOptsPlain
    | ExecOptsEmbellished
        { eoEnvSettings :: !EnvSettings
        , eoPackages :: ![String]
        , eoRtsOptions :: ![String]
        , eoCwd :: !(Maybe FilePath)
        }
    deriving (Show)

data EvalOpts = EvalOpts
    { evalArg :: !String
    , evalExtra :: !ExecOptsExtra
    } deriving (Show)

-- | Parsed global command-line options.
data GlobalOpts = GlobalOpts
    { globalReExecVersion :: !(Maybe String) -- ^ Expected re-exec in container version
    , globalDockerEntrypoint :: !(Maybe DockerEntrypoint)
      -- ^ Data used when stack is acting as a Docker entrypoint (internal use only)
    , globalLogLevel     :: !LogLevel -- ^ Log level
    , globalTimeInLog    :: !Bool -- ^ Whether to include timings in logs.
    , globalConfigMonoid :: !ConfigMonoid -- ^ Config monoid, for passing into 'loadConfig'
    , globalResolver     :: !(Maybe AbstractResolver) -- ^ Resolver override
    , globalCompiler     :: !(Maybe WantedCompiler) -- ^ Compiler override
    , globalTerminal     :: !Bool -- ^ We're in a terminal?
    , globalStylesUpdate :: !StylesUpdate -- ^ SGR (Ansi) codes for styles
    , globalTermWidth    :: !(Maybe Int) -- ^ Terminal width override
    , globalStackYaml    :: !(StackYamlLoc FilePath) -- ^ Override project stack.yaml
    } deriving (Show)

data StackYamlLoc filepath
    = SYLDefault
    | SYLOverride !filepath
    | SYLNoConfig !(Path Abs Dir)
    -- ^ FilePath is the directory containing the script file, used
    -- for resolving custom snapshot files.
    deriving (Show,Functor,Foldable,Traversable)

-- | Parsed global command-line options monoid.
data GlobalOptsMonoid = GlobalOptsMonoid
    { globalMonoidReExecVersion :: !(First String) -- ^ Expected re-exec in container version
    , globalMonoidDockerEntrypoint :: !(First DockerEntrypoint)
      -- ^ Data used when stack is acting as a Docker entrypoint (internal use only)
    , globalMonoidLogLevel     :: !(First LogLevel) -- ^ Log level
    , globalMonoidTimeInLog    :: !(First Bool) -- ^ Whether to include timings in logs.
    , globalMonoidConfigMonoid :: !ConfigMonoid -- ^ Config monoid, for passing into 'loadConfig'
    , globalMonoidResolver     :: !(First (Unresolved AbstractResolver)) -- ^ Resolver override
    , globalMonoidCompiler     :: !(First WantedCompiler) -- ^ Compiler override
    , globalMonoidTerminal     :: !(First Bool) -- ^ We're in a terminal?
    , globalMonoidStyles       :: !StylesUpdate -- ^ Stack's output styles
    , globalMonoidTermWidth    :: !(First Int) -- ^ Terminal width override
    , globalMonoidStackYaml    :: !(First FilePath) -- ^ Override project stack.yaml
    } deriving Generic

instance Semigroup GlobalOptsMonoid where
    (<>) = mappenddefault

instance Monoid GlobalOptsMonoid where
    mempty = memptydefault
    mappend = (<>)

-- | Default logging level should be something useful but not crazy.
defaultLogLevel :: LogLevel
defaultLogLevel = LevelInfo

readColorWhen :: ReadM ColorWhen
readColorWhen = do
    s <- OA.readerAsk
    case s of
        "never" -> return ColorNever
        "always" -> return ColorAlways
        "auto" -> return ColorAuto
        _ -> OA.readerError "Expected values of color option are 'never', 'always', or 'auto'."

readStyles :: ReadM StylesUpdate
readStyles = parseStylesUpdateFromString <$> OA.readerAsk

-- | A superset of 'Config' adding information on how to build code. The reason
-- for this breakdown is because we will need some of the information from
-- 'Config' in order to determine the values here.
--
-- These are the components which know nothing about local configuration.
data BuildConfig = BuildConfig
    { bcConfig     :: !Config
    , bcSnapshotDef :: !SnapshotDef
      -- ^ Build plan wanted for this build
    , bcGHCVariant :: !GHCVariant
      -- ^ The variant of GHC used to select a GHC bindist.
    , bcPackages :: ![(ResolvedPath Dir, IO LocalPackageView)]
      -- ^ Local packages
    , bcDependencies :: ![PackageLocation]
      -- ^ Extra dependencies specified in configuration.
      --
      -- These dependencies will not be installed to a shared location, and
      -- will override packages provided by the resolver.
    , bcExtraPackageDBs :: ![Path Abs Dir]
      -- ^ Extra package databases
    , bcStackYaml  :: !(Path Abs File)
      -- ^ Location of the stack.yaml file.
      --
      -- Note: if the STACK_YAML environment variable is used, this may be
      -- different from projectRootL </> "stack.yaml" if a different file
      -- name is used.
    , bcFlags      :: !(Map PackageName (Map FlagName Bool))
      -- ^ Per-package flag overrides
    , bcImplicitGlobal :: !Bool
      -- ^ Are we loading from the implicit global stack.yaml? This is useful
      -- for providing better error messages.
    , bcCurator :: !(Maybe Curator)
    }

stackYamlL :: HasBuildConfig env => Lens' env (Path Abs File)
stackYamlL = buildConfigL.lens bcStackYaml (\x y -> x { bcStackYaml = y })

-- | Directory containing the project's stack.yaml file
projectRootL :: HasBuildConfig env => Getting r env (Path Abs Dir)
projectRootL = stackYamlL.to parent

-- | Configuration after the environment has been setup.
data EnvConfig = EnvConfig
    {envConfigBuildConfig :: !BuildConfig
    ,envConfigCabalVersion :: !Version
    -- ^ This is the version of Cabal that stack will use to compile Setup.hs files
    -- in the build process.
    --
    -- Note that this is not necessarily the same version as the one that stack
    -- depends on as a library and which is displayed when running
    -- @stack list-dependencies | grep Cabal@ in the stack project.
    ,envConfigCompilerVersion :: !ActualCompiler
    -- ^ The actual version of the compiler to be used, as opposed to
    -- 'wantedCompilerL', which provides the version specified by the
    -- build plan.
    ,envConfigCompilerBuild :: !CompilerBuild
    ,envConfigPackagesRef :: !(IORef (Maybe LocalPackages))
    -- ^ Cache for 'getLocalPackages'.
    ,envConfigLoadedSnapshot :: !LoadedSnapshot
    -- ^ The fully resolved snapshot information.
    }

data LocalPackages = LocalPackages
  { lpProject :: !(Map PackageName LocalPackageView)
  , lpDependencies :: !(Map PackageName (GenericPackageDescription, PackageLocation))
  }

-- | A view of a local package needed for resolving components
data LocalPackageView = LocalPackageView
    { lpvCabalFP    :: !(Path Abs File)
    , lpvResolvedDir :: !(ResolvedPath Dir)
    , lpvGPD        :: !GenericPackageDescription
    }

-- | Root directory for the given 'LocalPackageView'
lpvRoot :: LocalPackageView -> Path Abs Dir
lpvRoot = parent . lpvCabalFP

-- | Package name for the given 'LocalPackageView
lpvName :: LocalPackageView -> PackageName
lpvName lpv =
  let PackageIdentifier name _version = C.package $ C.packageDescription $ lpvGPD lpv
   in name

-- | All components available in the given 'LocalPackageView'
lpvComponents :: LocalPackageView -> Set NamedComponent
lpvComponents lpv = Set.fromList $ concat
    [ maybe []  (const [CLib]) (C.condLibrary gpkg)
    , go CExe   (map fst . C.condExecutables)
    , go CTest  (map fst . C.condTestSuites)
    , go CBench (map fst . C.condBenchmarks)
    ]
  where
    gpkg = lpvGPD lpv
    go :: (T.Text -> NamedComponent)
       -> (C.GenericPackageDescription -> [C.UnqualComponentName])
       -> [NamedComponent]
    go wrapper f = map (wrapper . T.pack . C.unUnqualComponentName) $ f gpkg

-- | Version for the given 'LocalPackageView
lpvVersion :: LocalPackageView -> Version
lpvVersion lpv =
  let PackageIdentifier _name version = C.package $ C.packageDescription $ lpvGPD lpv
   in version

-- | Value returned by 'Stack.Config.loadConfig'.
data LoadConfig = LoadConfig
    { lcConfig          :: !Config
      -- ^ Top-level Stack configuration.
    , lcLoadBuildConfig :: !(Maybe WantedCompiler -> IO BuildConfig)
        -- ^ Action to load the remaining 'BuildConfig'.
    , lcProjectRoot     :: !(Maybe (Path Abs Dir))
        -- ^ The project root directory, if in a project.
    }

-- | A project is a collection of packages. We can have multiple stack.yaml
-- files, but only one of them may contain project information.
data Project = Project
    { projectUserMsg :: !(Maybe String)
    -- ^ A warning message to display to the user when the auto generated
    -- config may have issues.
    , projectPackages :: ![RelFilePath]
    -- ^ Packages which are actually part of the project (as opposed
    -- to dependencies).
    , projectDependencies :: ![PackageLocation]
    -- ^ Dependencies defined within the stack.yaml file, to be
    -- applied on top of the snapshot.
    , projectFlags :: !(Map PackageName (Map FlagName Bool))
    -- ^ Flags to be applied on top of the snapshot flags.
    , projectResolver :: !SnapshotLocation
    -- ^ How we resolve which @SnapshotDef@ to use
    , projectCompiler :: !(Maybe WantedCompiler)
    -- ^ Override the compiler in 'projectResolver'
    , projectExtraPackageDBs :: ![FilePath]
    , projectCurator :: !(Maybe Curator)
    -- ^ Extra configuration intended exclusively for usage by the
    -- curator tool. In other words, this is /not/ part of the
    -- documented and exposed Stack API. SUBJECT TO CHANGE.
    }
  deriving Show

instance ToJSON Project where
    -- Expanding the constructor fully to ensure we don't miss any fields.
    toJSON (Project userMsg packages extraDeps flags resolver mcompiler extraPackageDBs mcurator) = object $ concat
      [ maybe [] (\cv -> ["compiler" .= cv]) mcompiler
      , maybe [] (\msg -> ["user-message" .= msg]) userMsg
      , if null extraPackageDBs then [] else ["extra-package-dbs" .= extraPackageDBs]
      , if null extraDeps then [] else ["extra-deps" .= extraDeps]
      , if Map.null flags then [] else ["flags" .= fmap toCabalStringMap (toCabalStringMap flags)]
      , ["packages" .= packages]
      , ["resolver" .= resolver]
      , maybe [] (\c -> ["curator" .= c]) mcurator
      ]

-- | Extra configuration intended exclusively for usage by the
-- curator tool. In other words, this is /not/ part of the
-- documented and exposed Stack API. SUBJECT TO CHANGE.
data Curator = Curator
  { curatorSkipTest :: !(Set PackageName)
  , curatorSkipBenchmark :: !(Set PackageName)
  , curatorSkipHaddock :: !(Set PackageName)
  }
  deriving Show
instance ToJSON Curator where
  toJSON c = object
    [ "skip-test" .= Set.map CabalString (curatorSkipTest c)
    , "skip-bench" .= Set.map CabalString (curatorSkipBenchmark c)
    , "skip-haddock" .= Set.map CabalString (curatorSkipHaddock c)
    ]
instance FromJSON (WithJSONWarnings Curator) where
  parseJSON = withObjectWarnings "Curator" $ \o -> Curator
    <$> fmap (Set.map unCabalString) (o ..:? "skip-test" ..!= mempty)
    <*> fmap (Set.map unCabalString) (o ..:? "skip-bench" ..!= mempty)
    <*> fmap (Set.map unCabalString) (o ..:? "skip-haddock" ..!= mempty)

-- An uninterpreted representation of configuration options.
-- Configurations may be "cascaded" using mappend (left-biased).
data ConfigMonoid =
  ConfigMonoid
    { configMonoidStackRoot          :: !(First (Path Abs Dir))
    -- ^ See: 'clStackRoot'
    , configMonoidWorkDir            :: !(First (Path Rel Dir))
    -- ^ See: 'configWorkDir'.
    , configMonoidBuildOpts          :: !BuildOptsMonoid
    -- ^ build options.
    , configMonoidDockerOpts         :: !DockerOptsMonoid
    -- ^ Docker options.
    , configMonoidNixOpts            :: !NixOptsMonoid
    -- ^ Options for the execution environment (nix-shell or container)
    , configMonoidConnectionCount    :: !(First Int)
    -- ^ See: 'configConnectionCount'
    , configMonoidHideTHLoading      :: !(First Bool)
    -- ^ See: 'configHideTHLoading'
    , configMonoidLatestSnapshotUrl  :: !(First Text)
    -- ^ Deprecated in favour of 'urlsMonoidLatestSnapshot'
    , configMonoidUrls               :: !UrlsMonoid
    -- ^ See: 'configUrls
    , configMonoidPackageIndices     :: !(First [HackageSecurityConfig])
    -- ^ See: @picIndices@
    , configMonoidSystemGHC          :: !(First Bool)
    -- ^ See: 'configSystemGHC'
    ,configMonoidInstallGHC          :: !(First Bool)
    -- ^ See: 'configInstallGHC'
    ,configMonoidSkipGHCCheck        :: !(First Bool)
    -- ^ See: 'configSkipGHCCheck'
    ,configMonoidSkipMsys            :: !(First Bool)
    -- ^ See: 'configSkipMsys'
    ,configMonoidCompilerCheck       :: !(First VersionCheck)
    -- ^ See: 'configCompilerCheck'
    ,configMonoidRequireStackVersion :: !IntersectingVersionRange
    -- ^ See: 'configRequireStackVersion'
    ,configMonoidArch                :: !(First String)
    -- ^ Used for overriding the platform
    ,configMonoidGHCVariant          :: !(First GHCVariant)
    -- ^ Used for overriding the platform
    ,configMonoidGHCBuild            :: !(First CompilerBuild)
    -- ^ Used for overriding the GHC build
    ,configMonoidJobs                :: !(First Int)
    -- ^ See: 'configJobs'
    ,configMonoidExtraIncludeDirs    :: !(Set FilePath)
    -- ^ See: 'configExtraIncludeDirs'
    ,configMonoidExtraLibDirs        :: !(Set FilePath)
    -- ^ See: 'configExtraLibDirs'
    , configMonoidOverrideGccPath    :: !(First (Path Abs File))
    -- ^ Allow users to override the path to gcc
    ,configMonoidOverrideHpack       :: !(First FilePath)
    -- ^ Use Hpack executable (overrides bundled Hpack)
    ,configMonoidConcurrentTests     :: !(First Bool)
    -- ^ See: 'configConcurrentTests'
    ,configMonoidLocalBinPath        :: !(First FilePath)
    -- ^ Used to override the binary installation dir
    ,configMonoidImageOpts           :: !ImageOptsMonoid
    -- ^ Image creation options.
    ,configMonoidTemplateParameters  :: !(Map Text Text)
    -- ^ Template parameters.
    ,configMonoidScmInit             :: !(First SCM)
    -- ^ Initialize SCM (e.g. git init) when making new projects?
    ,configMonoidGhcOptionsByName    :: !(MonoidMap PackageName (Monoid.Dual [Text]))
    -- ^ See 'configGhcOptionsByName'. Uses 'Monoid.Dual' so that
    -- options from the configs on the right come first, so that they
    -- can be overridden.
    ,configMonoidGhcOptionsByCat     :: !(MonoidMap ApplyGhcOptions (Monoid.Dual [Text]))
    -- ^ See 'configGhcOptionsAll'. Uses 'Monoid.Dual' so that options
    -- from the configs on the right come first, so that they can be
    -- overridden.
    ,configMonoidExtraPath           :: ![Path Abs Dir]
    -- ^ Additional paths to search for executables in
    ,configMonoidSetupInfoLocations  :: ![SetupInfoLocation]
    -- ^ Additional setup info (inline or remote) to use for installing tools
    ,configMonoidLocalProgramsBase   :: !(First (Path Abs Dir))
    -- ^ Override the default local programs dir, where e.g. GHC is installed.
    ,configMonoidPvpBounds           :: !(First PvpBounds)
    -- ^ See 'configPvpBounds'
    ,configMonoidModifyCodePage      :: !(First Bool)
    -- ^ See 'configModifyCodePage'
    ,configMonoidExplicitSetupDeps   :: !(Map (Maybe PackageName) Bool)
    -- ^ See 'configExplicitSetupDeps'
    ,configMonoidRebuildGhcOptions   :: !(First Bool)
    -- ^ See 'configMonoidRebuildGhcOptions'
    ,configMonoidApplyGhcOptions     :: !(First ApplyGhcOptions)
    -- ^ See 'configApplyGhcOptions'
    ,configMonoidAllowNewer          :: !(First Bool)
    -- ^ See 'configMonoidAllowNewer'
    ,configMonoidDefaultTemplate     :: !(First TemplateName)
    -- ^ The default template to use when none is specified.
    -- (If Nothing, the default default is used.)
    , configMonoidAllowDifferentUser :: !(First Bool)
    -- ^ Allow users other than the stack root owner to use the stack
    -- installation.
    , configMonoidDumpLogs           :: !(First DumpLogs)
    -- ^ See 'configDumpLogs'
    , configMonoidSaveHackageCreds   :: !(First Bool)
    -- ^ See 'configSaveHackageCreds'
    , configMonoidHackageBaseUrl     :: !(First Text)
    -- ^ See 'configHackageBaseUrl'
<<<<<<< HEAD
    , configMonoidStyles :: !StylesUpdate
=======
    , configMonoidIgnoreRevisionMismatch :: !(First Bool)
    -- ^ See 'configIgnoreRevisionMismatch'
    , configMonoidColorWhen          :: !(First ColorWhen)
    -- ^ When to use 'ANSI' colors
    , configMonoidStyles             :: !StylesUpdate
>>>>>>> d341d504
    }
  deriving (Show, Generic)

instance Semigroup ConfigMonoid where
    (<>) = mappenddefault

instance Monoid ConfigMonoid where
    mempty = memptydefault
    mappend = (<>)

parseConfigMonoid :: Path Abs Dir -> Value -> Yaml.Parser (WithJSONWarnings ConfigMonoid)
parseConfigMonoid = withObjectWarnings "ConfigMonoid" . parseConfigMonoidObject

-- | Parse a partial configuration.  Used both to parse both a standalone config
-- file and a project file, so that a sub-parser is not required, which would interfere with
-- warnings for missing fields.
parseConfigMonoidObject :: Path Abs Dir -> Object -> WarningParser ConfigMonoid
parseConfigMonoidObject rootDir obj = do
    -- Parsing 'stackRoot' from 'stackRoot'/config.yaml would be nonsensical
    let configMonoidStackRoot = First Nothing
    configMonoidWorkDir <- First <$> obj ..:? configMonoidWorkDirName
    configMonoidBuildOpts <- jsonSubWarnings (obj ..:? configMonoidBuildOptsName ..!= mempty)
    configMonoidDockerOpts <- jsonSubWarnings (obj ..:? configMonoidDockerOptsName ..!= mempty)
    configMonoidNixOpts <- jsonSubWarnings (obj ..:? configMonoidNixOptsName ..!= mempty)
    configMonoidConnectionCount <- First <$> obj ..:? configMonoidConnectionCountName
    configMonoidHideTHLoading <- First <$> obj ..:? configMonoidHideTHLoadingName
    configMonoidLatestSnapshotUrl <- First <$> obj ..:? configMonoidLatestSnapshotUrlName
    configMonoidUrls <- jsonSubWarnings (obj ..:? configMonoidUrlsName ..!= mempty)
    configMonoidPackageIndices <- First <$> jsonSubWarningsTT (obj ..:?  configMonoidPackageIndicesName)
    configMonoidSystemGHC <- First <$> obj ..:? configMonoidSystemGHCName
    configMonoidInstallGHC <- First <$> obj ..:? configMonoidInstallGHCName
    configMonoidSkipGHCCheck <- First <$> obj ..:? configMonoidSkipGHCCheckName
    configMonoidSkipMsys <- First <$> obj ..:? configMonoidSkipMsysName
    configMonoidRequireStackVersion <- IntersectingVersionRange . unVersionRangeJSON <$> (
                                       obj ..:? configMonoidRequireStackVersionName
                                           ..!= VersionRangeJSON anyVersion)
    configMonoidArch <- First <$> obj ..:? configMonoidArchName
    configMonoidGHCVariant <- First <$> obj ..:? configMonoidGHCVariantName
    configMonoidGHCBuild <- First <$> obj ..:? configMonoidGHCBuildName
    configMonoidJobs <- First <$> obj ..:? configMonoidJobsName
    configMonoidExtraIncludeDirs <- fmap (Set.map (toFilePath rootDir FilePath.</>)) $
        obj ..:?  configMonoidExtraIncludeDirsName ..!= Set.empty
    configMonoidExtraLibDirs <- fmap (Set.map (toFilePath rootDir FilePath.</>)) $
        obj ..:?  configMonoidExtraLibDirsName ..!= Set.empty
    configMonoidOverrideGccPath <- First <$> obj ..:? configMonoidOverrideGccPathName
    configMonoidOverrideHpack <- First <$> obj ..:? configMonoidOverrideHpackName
    configMonoidConcurrentTests <- First <$> obj ..:? configMonoidConcurrentTestsName
    configMonoidLocalBinPath <- First <$> obj ..:? configMonoidLocalBinPathName
    configMonoidImageOpts <- jsonSubWarnings (obj ..:?  configMonoidImageOptsName ..!= mempty)
    templates <- obj ..:? "templates"
    (configMonoidScmInit,configMonoidTemplateParameters) <-
      case templates of
        Nothing -> return (First Nothing,M.empty)
        Just tobj -> do
          scmInit <- tobj ..:? configMonoidScmInitName
          params <- tobj ..:? configMonoidTemplateParametersName
          return (First scmInit,fromMaybe M.empty params)
    configMonoidCompilerCheck <- First <$> obj ..:? configMonoidCompilerCheckName

    options <- Map.map unGhcOptions <$> obj ..:? configMonoidGhcOptionsName ..!= mempty

    optionsEverything <-
      case (Map.lookup GOKOldEverything options, Map.lookup GOKEverything options) of
        (Just _, Just _) -> fail "Cannot specify both `*` and `$everything` GHC options"
        (Nothing, Just x) -> return x
        (Just x, Nothing) -> do
          tell "The `*` ghc-options key is not recommended. Consider using $locals, or if really needed, $everything"
          return x
        (Nothing, Nothing) -> return []

    let configMonoidGhcOptionsByCat = coerce $ Map.fromList
          [ (AGOEverything, optionsEverything)
          , (AGOLocals, Map.findWithDefault [] GOKLocals options)
          , (AGOTargets, Map.findWithDefault [] GOKTargets options)
          ]

        configMonoidGhcOptionsByName = coerce $ Map.fromList
            [(name, opts) | (GOKPackage name, opts) <- Map.toList options]

    configMonoidExtraPath <- obj ..:? configMonoidExtraPathName ..!= []
    configMonoidSetupInfoLocations <-
        maybeToList <$> jsonSubWarningsT (obj ..:?  configMonoidSetupInfoLocationsName)
    configMonoidLocalProgramsBase <- First <$> obj ..:? configMonoidLocalProgramsBaseName
    configMonoidPvpBounds <- First <$> obj ..:? configMonoidPvpBoundsName
    configMonoidModifyCodePage <- First <$> obj ..:? configMonoidModifyCodePageName
    configMonoidExplicitSetupDeps <-
        (obj ..:? configMonoidExplicitSetupDepsName ..!= mempty)
        >>= fmap Map.fromList . mapM handleExplicitSetupDep . Map.toList
    configMonoidRebuildGhcOptions <- First <$> obj ..:? configMonoidRebuildGhcOptionsName
    configMonoidApplyGhcOptions <- First <$> obj ..:? configMonoidApplyGhcOptionsName
    configMonoidAllowNewer <- First <$> obj ..:? configMonoidAllowNewerName
    configMonoidDefaultTemplate <- First <$> obj ..:? configMonoidDefaultTemplateName
    configMonoidAllowDifferentUser <- First <$> obj ..:? configMonoidAllowDifferentUserName
    configMonoidDumpLogs <- First <$> obj ..:? configMonoidDumpLogsName
    configMonoidSaveHackageCreds <- First <$> obj ..:? configMonoidSaveHackageCredsName
    configMonoidHackageBaseUrl <- First <$> obj ..:? configMonoidHackageBaseUrlName
<<<<<<< HEAD
=======
    configMonoidIgnoreRevisionMismatch <- First <$> obj ..:? configMonoidIgnoreRevisionMismatchName
    configMonoidColorWhen <- First <$> obj ..:? configMonoidColorWhenName
>>>>>>> d341d504
    configMonoidStyles <- fromMaybe mempty <$> obj ..:? configMonoidStylesName

    return ConfigMonoid {..}
  where
    handleExplicitSetupDep :: Monad m => (Text, Bool) -> m (Maybe PackageName, Bool)
    handleExplicitSetupDep (name', b) = do
        name <-
            if name' == "*"
                then return Nothing
                else case parsePackageName $ T.unpack name' of
                        Nothing -> fail $ "Invalid package name: " ++ show name'
                        Just x -> return $ Just x
        return (name, b)

configMonoidWorkDirName :: Text
configMonoidWorkDirName = "work-dir"

configMonoidBuildOptsName :: Text
configMonoidBuildOptsName = "build"

configMonoidDockerOptsName :: Text
configMonoidDockerOptsName = "docker"

configMonoidNixOptsName :: Text
configMonoidNixOptsName = "nix"

configMonoidConnectionCountName :: Text
configMonoidConnectionCountName = "connection-count"

configMonoidHideTHLoadingName :: Text
configMonoidHideTHLoadingName = "hide-th-loading"

configMonoidLatestSnapshotUrlName :: Text
configMonoidLatestSnapshotUrlName = "latest-snapshot-url"

configMonoidUrlsName :: Text
configMonoidUrlsName = "urls"

configMonoidPackageIndicesName :: Text
configMonoidPackageIndicesName = "package-indices"

configMonoidSystemGHCName :: Text
configMonoidSystemGHCName = "system-ghc"

configMonoidInstallGHCName :: Text
configMonoidInstallGHCName = "install-ghc"

configMonoidSkipGHCCheckName :: Text
configMonoidSkipGHCCheckName = "skip-ghc-check"

configMonoidSkipMsysName :: Text
configMonoidSkipMsysName = "skip-msys"

configMonoidRequireStackVersionName :: Text
configMonoidRequireStackVersionName = "require-stack-version"

configMonoidArchName :: Text
configMonoidArchName = "arch"

configMonoidGHCVariantName :: Text
configMonoidGHCVariantName = "ghc-variant"

configMonoidGHCBuildName :: Text
configMonoidGHCBuildName = "ghc-build"

configMonoidJobsName :: Text
configMonoidJobsName = "jobs"

configMonoidExtraIncludeDirsName :: Text
configMonoidExtraIncludeDirsName = "extra-include-dirs"

configMonoidExtraLibDirsName :: Text
configMonoidExtraLibDirsName = "extra-lib-dirs"

configMonoidOverrideGccPathName :: Text
configMonoidOverrideGccPathName = "with-gcc"

configMonoidOverrideHpackName :: Text
configMonoidOverrideHpackName = "with-hpack"

configMonoidConcurrentTestsName :: Text
configMonoidConcurrentTestsName = "concurrent-tests"

configMonoidLocalBinPathName :: Text
configMonoidLocalBinPathName = "local-bin-path"

configMonoidImageOptsName :: Text
configMonoidImageOptsName = "image"

configMonoidScmInitName :: Text
configMonoidScmInitName = "scm-init"

configMonoidTemplateParametersName :: Text
configMonoidTemplateParametersName = "params"

configMonoidCompilerCheckName :: Text
configMonoidCompilerCheckName = "compiler-check"

configMonoidGhcOptionsName :: Text
configMonoidGhcOptionsName = "ghc-options"

configMonoidExtraPathName :: Text
configMonoidExtraPathName = "extra-path"

configMonoidSetupInfoLocationsName :: Text
configMonoidSetupInfoLocationsName = "setup-info"

configMonoidLocalProgramsBaseName :: Text
configMonoidLocalProgramsBaseName = "local-programs-path"

configMonoidPvpBoundsName :: Text
configMonoidPvpBoundsName = "pvp-bounds"

configMonoidModifyCodePageName :: Text
configMonoidModifyCodePageName = "modify-code-page"

configMonoidExplicitSetupDepsName :: Text
configMonoidExplicitSetupDepsName = "explicit-setup-deps"

configMonoidRebuildGhcOptionsName :: Text
configMonoidRebuildGhcOptionsName = "rebuild-ghc-options"

configMonoidApplyGhcOptionsName :: Text
configMonoidApplyGhcOptionsName = "apply-ghc-options"

configMonoidAllowNewerName :: Text
configMonoidAllowNewerName = "allow-newer"

configMonoidDefaultTemplateName :: Text
configMonoidDefaultTemplateName = "default-template"

configMonoidAllowDifferentUserName :: Text
configMonoidAllowDifferentUserName = "allow-different-user"

configMonoidDumpLogsName :: Text
configMonoidDumpLogsName = "dump-logs"

configMonoidSaveHackageCredsName :: Text
configMonoidSaveHackageCredsName = "save-hackage-creds"

configMonoidHackageBaseUrlName :: Text
configMonoidHackageBaseUrlName = "hackage-base-url"

<<<<<<< HEAD
=======
configMonoidIgnoreRevisionMismatchName :: Text
configMonoidIgnoreRevisionMismatchName = "ignore-revision-mismatch"

configMonoidColorWhenName :: Text
configMonoidColorWhenName = "color"

>>>>>>> d341d504
configMonoidStylesName :: Text
configMonoidStylesName = "stack-colors"

data ConfigException
  = ParseConfigFileException (Path Abs File) ParseException
  | ParseCustomSnapshotException Text ParseException
  | NoProjectConfigFound (Path Abs Dir) (Maybe Text)
  | UnexpectedArchiveContents [Path Abs Dir] [Path Abs File]
  | UnableToExtractArchive Text (Path Abs File)
  | BadStackVersionException VersionRange
  | NoMatchingSnapshot WhichSolverCmd (NonEmpty SnapName)
  | ResolverMismatch WhichSolverCmd !Text String -- Text == resolver name, sdName
  | ResolverPartial WhichSolverCmd !Text String -- Text == resolver name, sdName
  | NoSuchDirectory FilePath
  | ParseGHCVariantException String
  | BadStackRoot (Path Abs Dir)
  | Won'tCreateStackRootInDirectoryOwnedByDifferentUser (Path Abs Dir) (Path Abs Dir) -- ^ @$STACK_ROOT@, parent dir
  | UserDoesn'tOwnDirectory (Path Abs Dir)
  | ManualGHCVariantSettingsAreIncompatibleWithSystemGHC
  | NixRequiresSystemGhc
  | NoResolverWhenUsingNoLocalConfig
  | InvalidResolverForNoLocalConfig String
  | DuplicateLocalPackageNames ![(PackageName, [PackageLocation])]
  deriving Typeable
instance Show ConfigException where
    show (ParseConfigFileException configFile exception) = concat
        [ "Could not parse '"
        , toFilePath configFile
        , "':\n"
        , Yaml.prettyPrintParseException exception
        , "\nSee http://docs.haskellstack.org/en/stable/yaml_configuration/"
        ]
    show (ParseCustomSnapshotException url exception) = concat
        [ "Could not parse '"
        , T.unpack url
        , "':\n"
        , Yaml.prettyPrintParseException exception
        -- FIXME: Link to docs about custom snapshots
        -- , "\nSee http://docs.haskellstack.org/en/stable/yaml_configuration/"
        ]
    show (NoProjectConfigFound dir mcmd) = concat
        [ "Unable to find a stack.yaml file in the current directory ("
        , toFilePath dir
        , ") or its ancestors"
        , case mcmd of
            Nothing -> ""
            Just cmd -> "\nRecommended action: stack " ++ T.unpack cmd
        ]
    show (UnexpectedArchiveContents dirs files) = concat
        [ "When unpacking an archive specified in your stack.yaml file, "
        , "did not find expected contents. Expected: a single directory. Found: "
        , show ( map (toFilePath . dirname) dirs
               , map (toFilePath . filename) files
               )
        ]
    show (UnableToExtractArchive url file) = concat
        [ "Archive extraction failed. Tarballs and zip archives are supported, couldn't handle the following URL, "
        , T.unpack url, " downloaded to the file ", toFilePath $ filename file
        ]
    show (BadStackVersionException requiredRange) = concat
        [ "The version of stack you are using ("
        , show (mkVersion' Meta.version)
        , ") is outside the required\n"
        ,"version range specified in stack.yaml ("
        , T.unpack (versionRangeText requiredRange)
        , ")." ]
    show (NoMatchingSnapshot whichCmd names) = concat
        [ "None of the following snapshots provides a compiler matching "
        , "your package(s):\n"
        , unlines $ map (\name -> "    - " <> T.unpack (renderSnapName name))
                        (NonEmpty.toList names)
        , showOptions whichCmd Don'tSuggestSolver
        ]
    show (ResolverMismatch whichCmd resolver errDesc) = concat
        [ "Resolver '"
        , T.unpack resolver
        , "' does not have a matching compiler to build some or all of your "
        , "package(s).\n"
        , errDesc
        , showOptions whichCmd Don'tSuggestSolver
        ]
    show (ResolverPartial whichCmd resolver errDesc) = concat
        [ "Resolver '"
        , T.unpack resolver
        , "' does not have all the packages to match your requirements.\n"
        , unlines $ fmap ("    " <>) (lines errDesc)
        , showOptions whichCmd
            (case whichCmd of
                IsSolverCmd -> Don'tSuggestSolver
                _ -> SuggestSolver)
        ]
    show (NoSuchDirectory dir) =
        "No directory could be located matching the supplied path: " ++ dir
    show (ParseGHCVariantException v) =
        "Invalid ghc-variant value: " ++ v
    show (BadStackRoot stackRoot) = concat
        [ "Invalid stack root: '"
        , toFilePath stackRoot
        , "'. Please provide a valid absolute path."
        ]
    show (Won'tCreateStackRootInDirectoryOwnedByDifferentUser envStackRoot parentDir) = concat
        [ "Preventing creation of stack root '"
        , toFilePath envStackRoot
        , "'. Parent directory '"
        , toFilePath parentDir
        , "' is owned by someone else."
        ]
    show (UserDoesn'tOwnDirectory dir) = concat
        [ "You are not the owner of '"
        , toFilePath dir
        , "'. Aborting to protect file permissions."
        , "\nRetry with '--"
        , T.unpack configMonoidAllowDifferentUserName
        , "' to disable this precaution."
        ]
    show ManualGHCVariantSettingsAreIncompatibleWithSystemGHC = T.unpack $ T.concat
        [ "stack can only control the "
        , configMonoidGHCVariantName
        , " of its own GHC installations. Please use '--no-"
        , configMonoidSystemGHCName
        , "'."
        ]
    show NixRequiresSystemGhc = T.unpack $ T.concat
        [ "stack's Nix integration is incompatible with '--no-system-ghc'. "
        , "Please use '--"
        , configMonoidSystemGHCName
        , "' or disable the Nix integration."
        ]
    show NoResolverWhenUsingNoLocalConfig = "When using the script command, you must provide a resolver argument"
    show (InvalidResolverForNoLocalConfig ar) = "The script command requires a specific resolver, you provided " ++ ar
    show (DuplicateLocalPackageNames pairs) = concat
        $ "The same package name is used in multiple local packages\n"
        : map go pairs
      where
        go (name, dirs) = unlines
            $ ""
            : (packageNameString name ++ " used in:")
            : map goLoc dirs
        goLoc loc = "- " ++ show loc
instance Exception ConfigException

showOptions :: WhichSolverCmd -> SuggestSolver -> String
showOptions whichCmd suggestSolver = unlines $ "\nThis may be resolved by:" : options
  where
    options =
        (case suggestSolver of
            SuggestSolver -> [useSolver]
            Don'tSuggestSolver -> []) ++
        (case whichCmd of
            IsSolverCmd -> [useResolver]
            IsInitCmd -> both
            IsNewCmd -> both)
    both = [omitPackages, useResolver]
    useSolver    = "    - Using '--solver' to ask cabal-install to generate extra-deps, atop the chosen snapshot."
    omitPackages = "    - Using '--omit-packages to exclude mismatching package(s)."
    useResolver  = "    - Using '--resolver' to specify a matching snapshot/resolver"

data WhichSolverCmd = IsInitCmd | IsSolverCmd | IsNewCmd

data SuggestSolver = SuggestSolver | Don'tSuggestSolver

-- | Get the URL to request the information on the latest snapshots
askLatestSnapshotUrl :: (MonadReader env m, HasConfig env) => m Text
askLatestSnapshotUrl = view $ configL.to configUrls.to urlsLatestSnapshot

-- | @".stack-work"@
workDirL :: HasConfig env => Lens' env (Path Rel Dir)
workDirL = configL.lens configWorkDir (\x y -> x { configWorkDir = y })

-- | Per-project work dir
getProjectWorkDir :: (HasBuildConfig env, MonadReader env m) => m (Path Abs Dir)
getProjectWorkDir = do
    root    <- view projectRootL
    workDir <- view workDirL
    return (root </> workDir)

-- | File containing the installed cache, see "Stack.PackageDump"
configInstalledCache :: (HasBuildConfig env, MonadReader env m) => m (Path Abs File)
configInstalledCache = liftM (</> $(mkRelFile "installed-cache.bin")) getProjectWorkDir

-- | Relative directory for the platform identifier
platformOnlyRelDir
    :: (MonadReader env m, HasPlatform env, MonadThrow m)
    => m (Path Rel Dir)
platformOnlyRelDir = do
    platform <- view platformL
    platformVariant <- view platformVariantL
    parseRelDir (Distribution.Text.display platform ++ platformVariantSuffix platformVariant)

-- | Directory containing snapshots
snapshotsDir :: (MonadReader env m, HasEnvConfig env, MonadThrow m) => m (Path Abs Dir)
snapshotsDir = do
    root <- view stackRootL
    platform <- platformGhcRelDir
    return $ root </> $(mkRelDir "snapshots") </> platform

-- | Cached global hints file
globalHintsFile :: (MonadReader env m, HasConfig env) => m (Path Abs File)
globalHintsFile = do
  root <- view stackRootL
  pure $ root </> $(mkRelDir "global-hints") </> $(mkRelFile "global-hints.yaml")

-- | Installation root for dependencies
installationRootDeps :: (MonadThrow m, MonadReader env m, HasEnvConfig env) => m (Path Abs Dir)
installationRootDeps = do
    root <- view stackRootL
    -- TODO: also useShaPathOnWindows here, once #1173 is resolved.
    psc <- platformSnapAndCompilerRel
    return $ root </> $(mkRelDir "snapshots") </> psc

-- | Installation root for locals
installationRootLocal :: (MonadThrow m, MonadReader env m, HasEnvConfig env) => m (Path Abs Dir)
installationRootLocal = do
    workDir <- getProjectWorkDir
    psc <- useShaPathOnWindows =<< platformSnapAndCompilerRel
    return $ workDir </> $(mkRelDir "install") </> psc

-- | Installation root for compiler tools
bindirCompilerTools :: (MonadThrow m, MonadReader env m, HasEnvConfig env) => m (Path Abs Dir)
bindirCompilerTools = do
    config <- view configL
    platform <- platformGhcRelDir
    compilerVersion <- envConfigCompilerVersion <$> view envConfigL
    compiler <- parseRelDir $ compilerVersionString compilerVersion
    return $
        view stackRootL config </>
        $(mkRelDir "compiler-tools") </>
        platform </>
        compiler </>
        bindirSuffix

-- | Hoogle directory.
hoogleRoot :: (MonadThrow m, MonadReader env m, HasEnvConfig env) => m (Path Abs Dir)
hoogleRoot = do
    workDir <- getProjectWorkDir
    psc <- useShaPathOnWindows =<< platformSnapAndCompilerRel
    return $ workDir </> $(mkRelDir "hoogle") </> psc

-- | Get the hoogle database path.
hoogleDatabasePath :: (MonadThrow m, MonadReader env m, HasEnvConfig env) => m (Path Abs File)
hoogleDatabasePath = do
    dir <- hoogleRoot
    return (dir </> $(mkRelFile "database.hoo"))

-- | Path for platform followed by snapshot name followed by compiler
-- name.
platformSnapAndCompilerRel
    :: (MonadReader env m, HasEnvConfig env, MonadThrow m)
    => m (Path Rel Dir)
platformSnapAndCompilerRel = do
    sd <- view snapshotDefL
    platform <- platformGhcRelDir
    name <- parseRelDir $ T.unpack $ SHA256.toHexText $ sdUniqueHash sd
    ghc <- compilerVersionDir
    useShaPathOnWindows (platform </> name </> ghc)

-- | Relative directory for the platform and GHC identifier
platformGhcRelDir
    :: (MonadReader env m, HasEnvConfig env, MonadThrow m)
    => m (Path Rel Dir)
platformGhcRelDir = do
    ec <- view envConfigL
    verOnly <- platformGhcVerOnlyRelDirStr
    parseRelDir (mconcat [ verOnly
                         , compilerBuildSuffix (envConfigCompilerBuild ec)])

-- | Relative directory for the platform and GHC identifier without GHC bindist build
platformGhcVerOnlyRelDir
    :: (MonadReader env m, HasPlatform env, HasGHCVariant env, MonadThrow m)
    => m (Path Rel Dir)
platformGhcVerOnlyRelDir =
    parseRelDir =<< platformGhcVerOnlyRelDirStr

-- | Relative directory for the platform and GHC identifier without GHC bindist build
-- (before parsing into a Path)
platformGhcVerOnlyRelDirStr
    :: (MonadReader env m, HasPlatform env, HasGHCVariant env)
    => m FilePath
platformGhcVerOnlyRelDirStr = do
    platform <- view platformL
    platformVariant <- view platformVariantL
    ghcVariant <- view ghcVariantL
    return $ mconcat [ Distribution.Text.display platform
                     , platformVariantSuffix platformVariant
                     , ghcVariantSuffix ghcVariant ]

-- | This is an attempt to shorten stack paths on Windows to decrease our
-- chances of hitting 260 symbol path limit. The idea is to calculate
-- SHA1 hash of the path used on other architectures, encode with base
-- 16 and take first 8 symbols of it.
useShaPathOnWindows :: MonadThrow m => Path Rel Dir -> m (Path Rel Dir)
useShaPathOnWindows =
#ifdef mingw32_HOST_OS
    shaPath
#else
    return
#endif

shaPath :: (IsPath Rel t, MonadThrow m) => Path Rel t -> m (Path Rel t)
shaPath = shaPathForBytes . encodeUtf8 . T.pack . toFilePath

shaPathForBytes :: (IsPath Rel t, MonadThrow m) => ByteString -> m (Path Rel t)
shaPathForBytes
    = parsePath . S8.unpack . S8.take 8
    . Mem.convertToBase Mem.Base16 . hashWith SHA1

-- TODO: Move something like this into the path package. Consider
-- subsuming path-io's 'AnyPath'?
class IsPath b t where
  parsePath :: MonadThrow m => FilePath -> m (Path b t)

instance IsPath Abs Dir where parsePath = parseAbsDir
instance IsPath Rel Dir where parsePath = parseRelDir
instance IsPath Abs File where parsePath = parseAbsFile
instance IsPath Rel File where parsePath = parseRelFile

compilerVersionDir :: (MonadThrow m, MonadReader env m, HasEnvConfig env) => m (Path Rel Dir)
compilerVersionDir = do
    compilerVersion <- view actualCompilerVersionL
    parseRelDir $ case compilerVersion of
        ACGhc version -> versionString version
        ACGhcjs {} -> compilerVersionString compilerVersion

-- | Package database for installing dependencies into
packageDatabaseDeps :: (MonadThrow m, MonadReader env m, HasEnvConfig env) => m (Path Abs Dir)
packageDatabaseDeps = do
    root <- installationRootDeps
    return $ root </> $(mkRelDir "pkgdb")

-- | Package database for installing local packages into
packageDatabaseLocal :: (MonadThrow m, MonadReader env m, HasEnvConfig env) => m (Path Abs Dir)
packageDatabaseLocal = do
    root <- installationRootLocal
    return $ root </> $(mkRelDir "pkgdb")

-- | Extra package databases
packageDatabaseExtra :: (MonadReader env m, HasEnvConfig env) => m [Path Abs Dir]
packageDatabaseExtra = view $ buildConfigL.to bcExtraPackageDBs

-- | Directory for holding flag cache information
flagCacheLocal :: (MonadThrow m, MonadReader env m, HasEnvConfig env) => m (Path Abs Dir)
flagCacheLocal = do
    root <- installationRootLocal
    return $ root </> $(mkRelDir "flag-cache")

-- | Where to store 'LoadedSnapshot' caches
configLoadedSnapshotCache
  :: (MonadThrow m, MonadReader env m, HasConfig env, HasGHCVariant env)
  => SnapshotDef
  -> GlobalInfoSource
  -> m (Path Abs File)
configLoadedSnapshotCache sd gis = do
    root <- view stackRootL
    platform <- platformGhcVerOnlyRelDir
    file <- parseRelFile $ T.unpack (SHA256.toHexText $ sdUniqueHash sd) ++ ".cache"
    gis' <- parseRelDir $
          case gis of
            GISSnapshotHints -> "__snapshot_hints__"
            GISCompiler cv -> compilerVersionString cv
    -- Yes, cached plans differ based on platform
    return (root </> $(mkRelDir "loaded-snapshot-cache") </> platform </> gis' </> file)

-- | Where do we get information on global packages for loading up a
-- 'LoadedSnapshot'?
data GlobalInfoSource
  = GISSnapshotHints
  -- ^ Accept the hints in the snapshot definition
  | GISCompiler ActualCompiler
  -- ^ Look up the actual information in the installed compiler

-- | Suffix applied to an installation root to get the bin dir
bindirSuffix :: Path Rel Dir
bindirSuffix = $(mkRelDir "bin")

-- | Suffix applied to an installation root to get the doc dir
docDirSuffix :: Path Rel Dir
docDirSuffix = $(mkRelDir "doc")

-- | Where HPC reports and tix files get stored.
hpcReportDir :: (MonadThrow m, MonadReader env m, HasEnvConfig env)
             => m (Path Abs Dir)
hpcReportDir = do
   root <- installationRootLocal
   return $ root </> $(mkRelDir "hpc")

-- | Get the extra bin directories (for the PATH). Puts more local first
--
-- Bool indicates whether or not to include the locals
extraBinDirs :: (MonadThrow m, MonadReader env m, HasEnvConfig env)
             => m (Bool -> [Path Abs Dir])
extraBinDirs = do
    deps <- installationRootDeps
    local' <- installationRootLocal
    tools <- bindirCompilerTools
    return $ \locals -> if locals
        then [local' </> bindirSuffix, deps </> bindirSuffix, tools]
        else [deps </> bindirSuffix, tools]

minimalEnvSettings :: EnvSettings
minimalEnvSettings =
    EnvSettings
    { esIncludeLocals = False
    , esIncludeGhcPackagePath = False
    , esStackExe = False
    , esLocaleUtf8 = False
    , esKeepGhcRts = False
    }

-- | Default @EnvSettings@ which includes locals and GHC_PACKAGE_PATH.
--
-- Note that this also passes through the GHCRTS environment variable.
-- See https://github.com/commercialhaskell/stack/issues/3444
defaultEnvSettings :: EnvSettings
defaultEnvSettings = EnvSettings
    { esIncludeLocals = True
    , esIncludeGhcPackagePath = True
    , esStackExe = True
    , esLocaleUtf8 = False
    , esKeepGhcRts = True
    }

-- | Environment settings which do not embellish the environment
--
-- Note that this also passes through the GHCRTS environment variable.
-- See https://github.com/commercialhaskell/stack/issues/3444
plainEnvSettings :: EnvSettings
plainEnvSettings = EnvSettings
    { esIncludeLocals = False
    , esIncludeGhcPackagePath = False
    , esStackExe = False
    , esLocaleUtf8 = False
    , esKeepGhcRts = True
    }

-- | Get the path for the given compiler ignoring any local binaries.
--
-- https://github.com/commercialhaskell/stack/issues/1052
getCompilerPath
    :: (MonadIO m, MonadThrow m, MonadReader env m, HasConfig env)
    => WhichCompiler
    -> m (Path Abs File)
getCompilerPath wc = do
    config' <- view configL
    eoWithoutLocals <- liftIO $
        configProcessContextSettings config' minimalEnvSettings { esLocaleUtf8 = True }
    eres <- runRIO eoWithoutLocals $ findExecutable $ compilerExeName wc
    case eres of
      Left e -> throwM e
      Right x -> parseAbsFile x

data ProjectAndConfigMonoid
  = ProjectAndConfigMonoid !Project !ConfigMonoid

parseProjectAndConfigMonoid :: Path Abs Dir -> Value -> Yaml.Parser (WithJSONWarnings (IO ProjectAndConfigMonoid))
parseProjectAndConfigMonoid rootDir =
    withObjectWarnings "ProjectAndConfigMonoid" $ \o -> do
        packages <- o ..:? "packages" ..!= [RelFilePath "."]
        deps <- jsonSubWarningsTT (o ..:? "extra-deps") ..!= []
        flags' <- o ..:? "flags" ..!= mempty
        let flags = unCabalStringMap <$> unCabalStringMap
                    (flags' :: Map (CabalString PackageName) (Map (CabalString FlagName) Bool))

        resolver <- jsonSubWarnings (o ..: "resolver")
        mcompiler <- o ..:? "compiler"
        msg <- o ..:? "user-message"
        config <- parseConfigMonoidObject rootDir o
        extraPackageDBs <- o ..:? "extra-package-dbs" ..!= []
        mcurator <- jsonSubWarningsT (o ..:? "curator")
        return $ do
          deps' <- mapM (resolvePaths (Just rootDir)) deps
          resolver' <- resolvePaths (Just rootDir) resolver
          let project = Project
                  { projectUserMsg = msg
                  , projectResolver = resolver'
                  , projectCompiler = mcompiler -- FIXME make sure resolver' isn't SLCompiler
                  , projectExtraPackageDBs = extraPackageDBs
                  , projectPackages = packages
                  , projectDependencies = concatMap toList (deps' :: [NonEmpty PackageLocation])
                  , projectFlags = flags
                  , projectCurator = mcurator
                  }
          pure $ ProjectAndConfigMonoid project config

-- | A software control system.
data SCM = Git
  deriving (Show)

instance FromJSON SCM where
    parseJSON v = do
        s <- parseJSON v
        case s of
            "git" -> return Git
            _ -> fail ("Unknown or unsupported SCM: " <> s)

instance ToJSON SCM where
    toJSON Git = toJSON ("git" :: Text)

-- | A variant of the platform, used to differentiate Docker builds from host
data PlatformVariant = PlatformVariantNone
                     | PlatformVariant String

-- | Render a platform variant to a String suffix.
platformVariantSuffix :: PlatformVariant -> String
platformVariantSuffix PlatformVariantNone = ""
platformVariantSuffix (PlatformVariant v) = "-" ++ v

-- | Specialized bariant of GHC (e.g. libgmp4 or integer-simple)
data GHCVariant
    = GHCStandard -- ^ Standard bindist
    | GHCIntegerSimple -- ^ Bindist that uses integer-simple
    | GHCCustom String -- ^ Other bindists
    deriving (Show)

instance FromJSON GHCVariant where
    -- Strange structuring is to give consistent error messages
    parseJSON =
        withText
            "GHCVariant"
            (either (fail . show) return . parseGHCVariant . T.unpack)

-- | Render a GHC variant to a String.
ghcVariantName :: GHCVariant -> String
ghcVariantName GHCStandard = "standard"
ghcVariantName GHCIntegerSimple = "integersimple"
ghcVariantName (GHCCustom name) = "custom-" ++ name

-- | Render a GHC variant to a String suffix.
ghcVariantSuffix :: GHCVariant -> String
ghcVariantSuffix GHCStandard = ""
ghcVariantSuffix v = "-" ++ ghcVariantName v

-- | Parse GHC variant from a String.
parseGHCVariant :: (MonadThrow m) => String -> m GHCVariant
parseGHCVariant s =
    case stripPrefix "custom-" s of
        Just name -> return (GHCCustom name)
        Nothing
          | s == "" -> return GHCStandard
          | s == "standard" -> return GHCStandard
          | s == "integersimple" -> return GHCIntegerSimple
          | otherwise -> return (GHCCustom s)

-- | Build of the compiler distribution (e.g. standard, gmp4, tinfo6)
-- | Information for a file to download.
data DownloadInfo = DownloadInfo
    { downloadInfoUrl :: Text
      -- ^ URL or absolute file path
    , downloadInfoContentLength :: Maybe Int
    , downloadInfoSha1 :: Maybe ByteString
    , downloadInfoSha256 :: Maybe ByteString
    } deriving (Show)

instance FromJSON (WithJSONWarnings DownloadInfo) where
    parseJSON = withObjectWarnings "DownloadInfo" parseDownloadInfoFromObject

-- | Parse JSON in existing object for 'DownloadInfo'
parseDownloadInfoFromObject :: Object -> WarningParser DownloadInfo
parseDownloadInfoFromObject o = do
    url <- o ..: "url"
    contentLength <- o ..:? "content-length"
    sha1TextMay <- o ..:? "sha1"
    sha256TextMay <- o ..:? "sha256"
    return
        DownloadInfo
        { downloadInfoUrl = url
        , downloadInfoContentLength = contentLength
        , downloadInfoSha1 = fmap encodeUtf8 sha1TextMay
        , downloadInfoSha256 = fmap encodeUtf8 sha256TextMay
        }

data VersionedDownloadInfo = VersionedDownloadInfo
    { vdiVersion :: Version
    , vdiDownloadInfo :: DownloadInfo
    }
    deriving Show

instance FromJSON (WithJSONWarnings VersionedDownloadInfo) where
    parseJSON = withObjectWarnings "VersionedDownloadInfo" $ \o -> do
        CabalString version <- o ..: "version"
        downloadInfo <- parseDownloadInfoFromObject o
        return VersionedDownloadInfo
            { vdiVersion = version
            , vdiDownloadInfo = downloadInfo
            }

data GHCDownloadInfo = GHCDownloadInfo
    { gdiConfigureOpts :: [Text]
    , gdiConfigureEnv :: Map Text Text
    , gdiDownloadInfo :: DownloadInfo
    }
    deriving Show

instance FromJSON (WithJSONWarnings GHCDownloadInfo) where
    parseJSON = withObjectWarnings "GHCDownloadInfo" $ \o -> do
        configureOpts <- o ..:? "configure-opts" ..!= mempty
        configureEnv <- o ..:? "configure-env" ..!= mempty
        downloadInfo <- parseDownloadInfoFromObject o
        return GHCDownloadInfo
            { gdiConfigureOpts = configureOpts
            , gdiConfigureEnv = configureEnv
            , gdiDownloadInfo = downloadInfo
            }

data SetupInfo = SetupInfo
    { siSevenzExe :: Maybe DownloadInfo
    , siSevenzDll :: Maybe DownloadInfo
    , siMsys2 :: Map Text VersionedDownloadInfo
    , siGHCs :: Map Text (Map Version GHCDownloadInfo)
    , siGHCJSs :: Map Text (Map ActualCompiler DownloadInfo)
    , siStack :: Map Text (Map Version DownloadInfo)
    }
    deriving Show

instance FromJSON (WithJSONWarnings SetupInfo) where
    parseJSON = withObjectWarnings "SetupInfo" $ \o -> do
        siSevenzExe <- jsonSubWarningsT (o ..:? "sevenzexe-info")
        siSevenzDll <- jsonSubWarningsT (o ..:? "sevenzdll-info")
        siMsys2 <- jsonSubWarningsT (o ..:? "msys2" ..!= mempty)
        (fmap unCabalStringMap -> siGHCs) <- jsonSubWarningsTT (o ..:? "ghc" ..!= mempty)
        siGHCJSs <- jsonSubWarningsTT (o ..:? "ghcjs" ..!= mempty)
        (fmap unCabalStringMap -> siStack) <- jsonSubWarningsTT (o ..:? "stack" ..!= mempty)
        return SetupInfo {..}

-- | For @siGHCs@ and @siGHCJSs@ fields maps are deeply merged.
-- For all fields the values from the last @SetupInfo@ win.
instance Semigroup SetupInfo where
    l <> r =
        SetupInfo
        { siSevenzExe = siSevenzExe r <|> siSevenzExe l
        , siSevenzDll = siSevenzDll r <|> siSevenzDll l
        , siMsys2 = siMsys2 r <> siMsys2 l
        , siGHCs = Map.unionWith (<>) (siGHCs r) (siGHCs l)
        , siGHCJSs = Map.unionWith (<>) (siGHCJSs r) (siGHCJSs l)
        , siStack = Map.unionWith (<>) (siStack l) (siStack r) }

instance Monoid SetupInfo where
    mempty =
        SetupInfo
        { siSevenzExe = Nothing
        , siSevenzDll = Nothing
        , siMsys2 = Map.empty
        , siGHCs = Map.empty
        , siGHCJSs = Map.empty
        , siStack = Map.empty
        }
    mappend = (<>)

-- | Remote or inline 'SetupInfo'
data SetupInfoLocation
    = SetupInfoFileOrURL String
    | SetupInfoInline SetupInfo
    deriving (Show)

instance FromJSON (WithJSONWarnings SetupInfoLocation) where
    parseJSON v =
        (noJSONWarnings <$>
         withText "SetupInfoFileOrURL" (pure . SetupInfoFileOrURL . T.unpack) v) <|>
        inline
      where
        inline = do
            WithJSONWarnings si w <- parseJSON v
            return $ WithJSONWarnings (SetupInfoInline si) w

-- | How PVP bounds should be added to .cabal files
data PvpBoundsType
  = PvpBoundsNone
  | PvpBoundsUpper
  | PvpBoundsLower
  | PvpBoundsBoth
  deriving (Show, Read, Eq, Typeable, Ord, Enum, Bounded)

data PvpBounds = PvpBounds
  { pbType :: !PvpBoundsType
  , pbAsRevision :: !Bool
  }
  deriving (Show, Read, Eq, Typeable, Ord)

pvpBoundsText :: PvpBoundsType -> Text
pvpBoundsText PvpBoundsNone = "none"
pvpBoundsText PvpBoundsUpper = "upper"
pvpBoundsText PvpBoundsLower = "lower"
pvpBoundsText PvpBoundsBoth = "both"

parsePvpBounds :: Text -> Either String PvpBounds
parsePvpBounds t = maybe err Right $ do
    (t', asRevision) <-
      case T.break (== '-') t of
        (x, "") -> Just (x, False)
        (x, "-revision") -> Just (x, True)
        _ -> Nothing
    x <- Map.lookup t' m
    Just PvpBounds
      { pbType = x
      , pbAsRevision = asRevision
      }
  where
    m = Map.fromList $ map (pvpBoundsText &&& id) [minBound..maxBound]
    err = Left $ "Invalid PVP bounds: " ++ T.unpack t

instance ToJSON PvpBounds where
  toJSON (PvpBounds typ asRevision) =
    toJSON (pvpBoundsText typ <> (if asRevision then "-revision" else ""))
instance FromJSON PvpBounds where
  parseJSON = withText "PvpBounds" (either fail return . parsePvpBounds)

-- | Provide an explicit list of package dependencies when running a custom Setup.hs
explicitSetupDeps :: (MonadReader env m, HasConfig env) => PackageName -> m Bool
explicitSetupDeps name = do
    m <- view $ configL.to configExplicitSetupDeps
    return $
        -- Yes there are far cleverer ways to write this. I honestly consider
        -- the explicit pattern matching much easier to parse at a glance.
        case Map.lookup (Just name) m of
            Just b -> b
            Nothing ->
                case Map.lookup Nothing m of
                    Just b -> b
                    Nothing -> False -- default value

-- | Data passed into Docker container for the Docker entrypoint's use
newtype DockerEntrypoint = DockerEntrypoint
    { deUser :: Maybe DockerUser
      -- ^ UID/GID/etc of host user, if we wish to perform UID/GID switch in container
    } deriving (Read,Show)

-- | Docker host user info
data DockerUser = DockerUser
    { duUid :: UserID -- ^ uid
    , duGid :: GroupID -- ^ gid
    , duGroups :: [GroupID] -- ^ Supplemantal groups
    , duUmask :: FileMode -- ^ File creation mask }
    } deriving (Read,Show)

data GhcOptionKey
  = GOKOldEverything
  | GOKEverything
  | GOKLocals
  | GOKTargets
  | GOKPackage !PackageName
  deriving (Eq, Ord)

instance FromJSONKey GhcOptionKey where
  fromJSONKey = FromJSONKeyTextParser $ \t ->
    case t of
      "*" -> return GOKOldEverything
      "$everything" -> return GOKEverything
      "$locals" -> return GOKLocals
      "$targets" -> return GOKTargets
      _ ->
        case parsePackageName $ T.unpack t of
          Nothing -> fail $ "Invalid package name: " ++ show t
          Just x -> return $ GOKPackage x
  fromJSONKeyList = FromJSONKeyTextParser $ \_ -> fail "GhcOptionKey.fromJSONKeyList"

newtype GhcOptions = GhcOptions { unGhcOptions :: [Text] }

instance FromJSON GhcOptions where
  parseJSON = withText "GhcOptions" $ \t ->
    case parseArgs Escaping t of
      Left e -> fail e
      Right opts -> return $ GhcOptions $ map T.pack opts

-----------------------------------
-- Lens classes
-----------------------------------

-- | Class for environment values which have a Platform
class HasPlatform env where
    platformL :: Lens' env Platform
    default platformL :: HasConfig env => Lens' env Platform
    platformL = configL.platformL
    {-# INLINE platformL #-}
    platformVariantL :: Lens' env PlatformVariant
    default platformVariantL :: HasConfig env => Lens' env PlatformVariant
    platformVariantL = configL.platformVariantL
    {-# INLINE platformVariantL #-}

-- | Class for environment values which have a GHCVariant
class HasGHCVariant env where
    ghcVariantL :: Lens' env GHCVariant
    default ghcVariantL :: HasBuildConfig env => Lens' env GHCVariant
    ghcVariantL = buildConfigL.ghcVariantL
    {-# INLINE ghcVariantL #-}

-- | Class for environment values that can provide a 'Config'.
class (HasPlatform env, HasProcessContext env, HasPantryConfig env, HasLogFunc env, HasRunner env) => HasConfig env where
    configL :: Lens' env Config
    default configL :: HasBuildConfig env => Lens' env Config
    configL = buildConfigL.lens bcConfig (\x y -> x { bcConfig = y })
    {-# INLINE configL #-}

class HasConfig env => HasBuildConfig env where
    buildConfigL :: Lens' env BuildConfig
    default buildConfigL :: HasEnvConfig env => Lens' env BuildConfig
    buildConfigL = envConfigL.lens
        envConfigBuildConfig
        (\x y -> x { envConfigBuildConfig = y })

class (HasBuildConfig env, HasGHCVariant env) => HasEnvConfig env where
    envConfigL :: Lens' env EnvConfig

-----------------------------------
-- Lens instances
-----------------------------------

instance HasPlatform (Platform,PlatformVariant) where
    platformL = _1
    platformVariantL = _2
instance HasPlatform Config where
    platformL = lens configPlatform (\x y -> x { configPlatform = y })
    platformVariantL = lens configPlatformVariant (\x y -> x { configPlatformVariant = y })
instance HasPlatform LoadConfig
instance HasPlatform BuildConfig
instance HasPlatform EnvConfig

instance HasGHCVariant GHCVariant where
    ghcVariantL = id
    {-# INLINE ghcVariantL #-}
instance HasGHCVariant BuildConfig where
    ghcVariantL = lens bcGHCVariant (\x y -> x { bcGHCVariant = y })
instance HasGHCVariant EnvConfig

instance HasProcessContext Config where
    processContextL = runnerL.processContextL
instance HasProcessContext LoadConfig where
    processContextL = configL.processContextL
instance HasProcessContext BuildConfig where
    processContextL = configL.processContextL
instance HasProcessContext EnvConfig where
    processContextL = configL.processContextL

instance HasPantryConfig Config where
    pantryConfigL = lens configPantryConfig (\x y -> x { configPantryConfig = y })
instance HasPantryConfig LoadConfig where
    pantryConfigL = configL.pantryConfigL
instance HasPantryConfig BuildConfig where
    pantryConfigL = configL.pantryConfigL
instance HasPantryConfig EnvConfig where
    pantryConfigL = configL.pantryConfigL

instance HasConfig Config where
    configL = id
    {-# INLINE configL #-}
instance HasConfig LoadConfig where
    configL = lens lcConfig (\x y -> x { lcConfig = y })
instance HasConfig BuildConfig where
    configL = lens bcConfig (\x y -> x { bcConfig = y })
instance HasConfig EnvConfig

instance HasBuildConfig BuildConfig where
    buildConfigL = id
    {-# INLINE buildConfigL #-}
instance HasBuildConfig EnvConfig

instance HasEnvConfig EnvConfig where
    envConfigL = id
    {-# INLINE envConfigL #-}

instance HasRunner Config where
  runnerL = lens configRunner (\x y -> x { configRunner = y })
instance HasRunner LoadConfig where
  runnerL = configL.runnerL
instance HasRunner BuildConfig where
  runnerL = configL.runnerL
instance HasRunner EnvConfig where
  runnerL = configL.runnerL

instance HasLogFunc Config where
  logFuncL = runnerL.logFuncL
instance HasLogFunc LoadConfig where
  logFuncL = runnerL.logFuncL
instance HasLogFunc BuildConfig where
  logFuncL = runnerL.logFuncL
instance HasLogFunc EnvConfig where
  logFuncL = runnerL.logFuncL

-----------------------------------
-- Helper lenses
-----------------------------------

stackRootL :: HasConfig s => Lens' s (Path Abs Dir)
stackRootL = configL.lens configStackRoot (\x y -> x { configStackRoot = y })

-- | The compiler specified by the @SnapshotDef@. This may be
-- different from the actual compiler used!
wantedCompilerVersionL :: HasBuildConfig s => Getting r s WantedCompiler
wantedCompilerVersionL = snapshotDefL.to sdWantedCompilerVersion

-- | The version of the compiler which will actually be used. May be
-- different than that specified in the 'SnapshotDef' and returned
-- by 'wantedCompilerVersionL'.
actualCompilerVersionL :: HasEnvConfig s => Lens' s ActualCompiler
actualCompilerVersionL = envConfigL.lens
    envConfigCompilerVersion
    (\x y -> x { envConfigCompilerVersion = y })

snapshotDefL :: HasBuildConfig s => Lens' s SnapshotDef
snapshotDefL = buildConfigL.lens
    bcSnapshotDef
    (\x y -> x { bcSnapshotDef = y })

buildOptsL :: HasConfig s => Lens' s BuildOpts
buildOptsL = configL.lens
    configBuild
    (\x y -> x { configBuild = y })

buildOptsMonoidHaddockL :: Lens' BuildOptsMonoid (Maybe Bool)
buildOptsMonoidHaddockL = lens (getFirst . buildMonoidHaddock)
                            (\buildMonoid t -> buildMonoid {buildMonoidHaddock = First t})

buildOptsMonoidTestsL :: Lens' BuildOptsMonoid (Maybe Bool)
buildOptsMonoidTestsL = lens (getFirst . buildMonoidTests)
                            (\buildMonoid t -> buildMonoid {buildMonoidTests = First t})

buildOptsMonoidBenchmarksL :: Lens' BuildOptsMonoid (Maybe Bool)
buildOptsMonoidBenchmarksL = lens (getFirst . buildMonoidBenchmarks)
                            (\buildMonoid t -> buildMonoid {buildMonoidBenchmarks = First t})

buildOptsMonoidInstallExesL :: Lens' BuildOptsMonoid (Maybe Bool)
buildOptsMonoidInstallExesL =
  lens (getFirst . buildMonoidInstallExes)
       (\buildMonoid t -> buildMonoid {buildMonoidInstallExes = First t})

buildOptsInstallExesL :: Lens' BuildOpts Bool
buildOptsInstallExesL =
  lens boptsInstallExes
       (\bopts t -> bopts {boptsInstallExes = t})

buildOptsHaddockL :: Lens' BuildOpts Bool
buildOptsHaddockL =
  lens boptsHaddock
       (\bopts t -> bopts {boptsHaddock = t})

globalOptsL :: Lens' GlobalOpts ConfigMonoid
globalOptsL = lens globalConfigMonoid (\x y -> x { globalConfigMonoid = y })

globalOptsBuildOptsMonoidL :: Lens' GlobalOpts BuildOptsMonoid
globalOptsBuildOptsMonoidL = globalOptsL.lens
    configMonoidBuildOpts
    (\x y -> x { configMonoidBuildOpts = y })

configUrlsL :: HasConfig env => Lens' env Urls
configUrlsL = configL.lens configUrls (\x y -> x { configUrls = y })

cabalVersionL :: HasEnvConfig env => Lens' env Version
cabalVersionL = envConfigL.lens
    envConfigCabalVersion
    (\x y -> x { envConfigCabalVersion = y })

loadedSnapshotL :: HasEnvConfig env => Lens' env LoadedSnapshot
loadedSnapshotL = envConfigL.lens
    envConfigLoadedSnapshot
    (\x y -> x { envConfigLoadedSnapshot = y })

whichCompilerL :: Getting r ActualCompiler WhichCompiler
whichCompilerL = to whichCompiler

envOverrideSettingsL :: HasConfig env => Lens' env (EnvSettings -> IO ProcessContext)
envOverrideSettingsL = configL.lens
    configProcessContextSettings
    (\x y -> x { configProcessContextSettings = y })

shouldForceGhcColorFlag :: (HasRunner env, HasEnvConfig env)
                        => RIO env Bool
shouldForceGhcColorFlag = do
    canDoColor <- (>= mkVersion [8, 2, 1]) . getGhcVersion
              <$> view actualCompilerVersionL
    shouldDoColor <- view useColorL
    return $ canDoColor && shouldDoColor

appropriateGhcColorFlag :: (HasRunner env, HasEnvConfig env)
                        => RIO env (Maybe String)
appropriateGhcColorFlag = f <$> shouldForceGhcColorFlag
  where f True = Just ghcColorForceFlag
        f False = Nothing<|MERGE_RESOLUTION|>--- conflicted
+++ resolved
@@ -755,15 +755,9 @@
     -- ^ See 'configSaveHackageCreds'
     , configMonoidHackageBaseUrl     :: !(First Text)
     -- ^ See 'configHackageBaseUrl'
-<<<<<<< HEAD
-    , configMonoidStyles :: !StylesUpdate
-=======
-    , configMonoidIgnoreRevisionMismatch :: !(First Bool)
-    -- ^ See 'configIgnoreRevisionMismatch'
     , configMonoidColorWhen          :: !(First ColorWhen)
     -- ^ When to use 'ANSI' colors
     , configMonoidStyles             :: !StylesUpdate
->>>>>>> d341d504
     }
   deriving (Show, Generic)
 
@@ -860,11 +854,7 @@
     configMonoidDumpLogs <- First <$> obj ..:? configMonoidDumpLogsName
     configMonoidSaveHackageCreds <- First <$> obj ..:? configMonoidSaveHackageCredsName
     configMonoidHackageBaseUrl <- First <$> obj ..:? configMonoidHackageBaseUrlName
-<<<<<<< HEAD
-=======
-    configMonoidIgnoreRevisionMismatch <- First <$> obj ..:? configMonoidIgnoreRevisionMismatchName
     configMonoidColorWhen <- First <$> obj ..:? configMonoidColorWhenName
->>>>>>> d341d504
     configMonoidStyles <- fromMaybe mempty <$> obj ..:? configMonoidStylesName
 
     return ConfigMonoid {..}
@@ -1008,15 +998,9 @@
 configMonoidHackageBaseUrlName :: Text
 configMonoidHackageBaseUrlName = "hackage-base-url"
 
-<<<<<<< HEAD
-=======
-configMonoidIgnoreRevisionMismatchName :: Text
-configMonoidIgnoreRevisionMismatchName = "ignore-revision-mismatch"
-
 configMonoidColorWhenName :: Text
 configMonoidColorWhenName = "color"
 
->>>>>>> d341d504
 configMonoidStylesName :: Text
 configMonoidStylesName = "stack-colors"
 

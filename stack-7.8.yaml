resolver: lts-2.22
# docker:
#   enable: true
#   repo: fpco/stack-full
# image:
#   containers:
#     - base: "fpco/stack-base" # see ./etc/docker/stack-base/Dockerfile
#       name: "fpco/stack-test"
extra-deps:
- hspec-2.2.3
- hspec-core-2.2.3
- hspec-discover-2.2.3
- hspec-expectations-0.7.2
- hspec-smallcheck-0.4.1
- path-0.5.8
- path-io-1.1.0
- directory-1.2.2.0
- Win32-notify-0.3.0.1
- hfsevents-0.1.5
- project-template-0.2.0
- filelock-0.1.0.1
- gitrev-1.2.0
- http-client-0.5.3.3
- http-conduit-2.2.3
- ignore-0.1.1.0
- binary-tagged-0.1.3.1
- fsnotify-0.2.1
- ansi-terminal-0.6.2.3
# For deepseq-1.4
- deepseq-1.4.1.2
- aeson-0.11.2.0
- bytestring-0.10.6.0
- Cabal-1.18.1.6
- containers-0.5.6.3
- hpc-0.6.0.2
- process-1.2.1.0
- time-1.5.0.1
- base-compat-0.9.0
- hpack-0.14.0
- microlens-0.4.1.0
- open-browser-0.2.1.0
- tls-1.3.8
- cryptonite-0.15 # for tls-1.3.5
- memory-0.12
- asn1-parse-0.9.4
- asn1-types-0.3.2
- x509-1.6.3
- x509-validation-1.6.3
- x509-store-1.6.1
- x509-system-1.6.3
- http-client-tls-0.3.3
- connection-0.2.5
- regex-applicative-text-0.1.0.1
- monad-unlift-0.1.1.0
- attoparsec-0.13.0.2
- fail-4.9.0.0
- tagged-0.8.4
- persistent-template-2.1.8.1
- aeson-compat-0.3.3.0
- http-api-data-0.2.2
- time-locale-compat-0.1.1.1
- persistent-2.5
- store-0.3
- store-core-0.3
- th-reify-many-0.1.6
- th-lift-instances-0.1.7
- th-utilities-0.2.0.1
- th-orphans-0.13.1
- base-orphans-0.5.4
- tar-0.5.0.3
- unicode-transforms-0.1.0.1
- clock-0.7.2
- annotated-wl-pprint-0.7.0
- neat-interpolation-0.3.2
- optparse-applicative-0.13.0.0
- text-metrics-0.1.0
- pid1-0.1.0.0
- file-embed-0.0.10
<<<<<<< HEAD
- yaml-0.8.20
- conduit-1.2.8
- conduit-extra-1.1.15
- streaming-commons-0.1.16
=======
- safe-exceptions-0.1.4.0
>>>>>>> 53286942
flags:
  time-locale-compat:
    old-locale: false<|MERGE_RESOLUTION|>--- conflicted
+++ resolved
@@ -76,14 +76,11 @@
 - text-metrics-0.1.0
 - pid1-0.1.0.0
 - file-embed-0.0.10
-<<<<<<< HEAD
 - yaml-0.8.20
 - conduit-1.2.8
 - conduit-extra-1.1.15
 - streaming-commons-0.1.16
-=======
 - safe-exceptions-0.1.4.0
->>>>>>> 53286942
 flags:
   time-locale-compat:
     old-locale: false
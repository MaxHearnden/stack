# YAML Configuration

This page is intended to fully document all configuration options available in
the stack.yaml file. Note that this page is likely to be both *incomplete* and
sometimes *inaccurate*. If you see such cases, please update the page, and if
you're not sure how, open an issue labeled "question".

The stack.yaml configuration options break down into [project-specific](#project-specific-config) options in:

- `<project dir>/stack.yaml`

and [non-project-specific](#non-project-specific-config) options in:

- `/etc/stack/config.yaml` -- for system global non-project default options
-  `~/.stack/config.yaml` -- for user non-project default options
- The project file itself may also contain non-project specific options

*Note:* When stack is invoked outside a stack project it will source project
specific options from `~/.stack/global-project/stack.yaml`. When stack is
invoked inside a stack project, only options from `<project dir>/stack.yaml` are
used, and `~/.stack/global-project/stack.yaml` is ignored.

## Project-specific config

Project-specific options are only valid in the `stack.yaml` file local to a
project, not in the user or global config files.

> Note: We define **project** to mean a directory that contains a `stack.yaml`
> file, which specifies how to build a set of packages. We define **package** to
> be a package with a `.cabal` file.

In your project-specific options, you specify both **which local packages** to
build and **which dependencies to use** when building these packages. Unlike the
user's local packages, these dependencies aren't built by default. They only get
built when needed.

Shadowing semantics, described
[here](http://docs.haskellstack.org/en/stable/architecture/#shadowing), are
applied to your configuration. So, if you add a package to your `packages` list,
it will be used even if you're using a snapshot that specifies a particular
version. Similarly, `extra-deps` will shadow the version specified in the
resolver.

### resolver

Specifies which snapshot is to be used for this project. A snapshot
defines a GHC version, a number of packages available for
installation, and various settings like build flags. It is called a
resolver since a snapshot states how dependencies are resolved. There
are currently four resolver types:

* LTS Haskell snapshots, e.g. `resolver: lts-2.14`
* Stackage Nightly snapshot, e.g. `resolver: nightly-2015-06-16`
* No snapshot, just use packages shipped with the compiler
    * For GHC this looks like `resolver: ghc-7.10.2`
    * For GHCJS this looks like `resolver: ghcjs-0.1.0_ghc-7.10.2`.
* [Custom snapshot](custom_snapshot.md)

Each of these resolvers will also determine what constraints are placed on the
compiler version. See the [compiler-check](#compiler-check) option for some
additional control over compiler version.

### packages and extra-deps

_NOTE_ The contents of this section have changed significantly since
extensible snapshots were implemented (see:
[writeup](https://www.fpcomplete.com/blog/2017/07/stacks-new-extensible-snapshots)
and
[PR #3249](https://github.com/commercialhaskell/stack/pull/3249)). Most
old syntax is still supported with newer versions of Stack, but will
not be documented here. Instead, this section contains the recommended
syntax as of Stack v1.6.0.

There are two types of packages that can be defined in your
`stack.yaml` file:

* __Project packages__, those which you are actually working on in
  your current project. These are local file paths in your project
  directory.
* __Extra dependencies__, which are packages provided locally on top
  of the snapshot definition of available packages. These can come
  from Hackage (or an alternative package index you've defined, see
  [package-indices](#package-indices)), an HTTP(S) or local archive, a
  Git or Mercurial repository, or a local file path.

These two sets of packages are both installed into your local package
database within your project. However, beyond that, they are
completely different:

* Project packages will be built by default with a `stack build`
  without specific targets. Extra dependencies will only be built if
  they are depended upon.
* Test suites and benchmarks may be run for project packages. They are
  never run for extra dependencies.

The `packages` key is a simple list of file paths, which will be
treated as relative to the directory containing your `stack.yaml`
file. For example:

```yaml
packages:
- .
- dir1/dir2
```

Each package directory or location specified must have a valid cabal
file or hpack `package.yaml` file present. Note that the
subdirectories of the directory are not searched for cabal
files. Subdirectories will have to be specified as independent items
in the list of packages.

When the `packages` field is not present, it defaults to looking for a package
in the project's root directory:

```yaml
packages:
- .
```

The `extra-deps` key is given a list of all extra dependencies. If
omitted, it is taken as the empty list, e.g.:

```yaml
extra-deps: []
```

It supports four different styles of values:

#### Package index

Packages can be stated by a name/version combination, which will be
looked up in the package index (by default, Hackage). The basic syntax
for this is:

```yaml
extra-deps:
- acme-missiles-0.3
```

Using this syntax, the most recent Cabal file revision available will
be used. For more reproducibility of builds, it is recommended to
state the SHA256 hash of the cabal file contents as well, like this:

```yaml
extra-deps:
- acme-missiles-0.3@sha256:2ba66a092a32593880a87fb00f3213762d7bca65a687d45965778deb8694c5d1
```

Or a specific revision number, with `0` being the original file:

```yaml
extra-deps:
- acme-missiles-0.3@rev:0
```

<<<<<<< HEAD
Note that specifying via SHA256 is slightly more resilient in that it
does not rely on correct ordering in the package index, while revision
number is likely simpler to use. In practice, both should guarantee
equally reproducible build plans.
=======
If unspecified, `subdirs` defaults to `['.']` (i.e. look only in the top-level
directory).  Note that if you specify a value of `subdirs`, then `'.'` is _not_
included by default and needs to be explicitly specified if a required package
is found in the top-level directory of the repository.

#### Local dependency packages (`extra-dep`)
A `location` key can be accompanied by an `extra-dep` key.  When the
`extra-dep` key is set to `true` it indicates that the package should be
treated in the same way as a dependency package and not as part of the project.
This means the following:
* A _dependency package_ is built only if a user package or its dependencies
  depend on it. Note that a regular _project package_ is built anyway even if
  no other package depends on it.
* Its test suites and benchmarks will not be run.
* It will not be directly loaded in ghci when `stack ghci` is run. This is
  important because if you specify huge dependencies as project packages then
  ghci will have a nightmare loading everything.
>>>>>>> d2e6893e

#### Local file path

Like `packages`, local file paths can be used in `extra-deps`, and
will be relative to the directory containing the `stack.yaml` file.

```yaml
extra-deps:
- vendor/somelib
```

Note that if a local directory can be parsed as a package identifier,
Stack will treat it as a package identifier. In other words, if you
have a local directory named `foo-1.2.3`, instead of:

```yaml
extra-deps:
- foo-1.2.3
```

You should use the following to be explicit:

```yaml
extra-deps:
- ./foo-1.2.3
```

#### Git and Mercurial repos

You can give a Git or Mercurial repo at a specific commit, and Stack
will clone that repo.

```yaml
extra-deps:
- git: git@github.com:commercialhaskell/stack.git
  commit: 6a86ee32e5b869a877151f74064572225e1a0398
- hg: https://example.com/hg/repo
  commit: da39a3ee5e6b4b0d3255bfef95601890afd80709
```

__NOTE__ It is highly recommended that you only use SHA1 values for a
Git or Mercurial commit. Other values may work, but they are not
officially supported, and may result in unexpected behavior (namely,
Stack will not automatically pull to update to new versions).

A common practice in the Haskell world is to use "megarepos", or
repositories with multiple packages in various subdirectories. Some
common examples include [wai](https://github.com/yesodweb/wai/) and
[digestive-functors](https://github.com/jaspervdj/digestive-functors). To
support this, you may also specify `subdirs` for repositories, e.g.:

```yaml
extra-deps:
- git: git@github.com:yesodweb/wai
  commit: 2f8a8e1b771829f4a8a77c0111352ce45a14c30f
  subdirs:
  - auto-update
  - wai
```

If unspecified, `subdirs` defaults to `subdirs: [.]`, or looking for a
package in the root of the repo.

#### Archives (HTTP(S) or local filepath)

This one's pretty straightforward: you can use HTTP and HTTPS URLs and
local filepaths referring to either tarballs or ZIP files.

__NOTE__ Stack assumes that these files never change after downloading
to avoid needing to make an HTTP request on each build.

```yaml
extra-deps:
- https://example.com/foo/bar/baz-0.0.2.tar.gz
- archive: http://github.com/yesodweb/wai/archive/2f8a8e1b771829f4a8a77c0111352ce45a14c30f.zip
  subdirs:
  - wai
  - warp
- archive: ../acme-missiles-0.3.tar.gz
  sha256: e563d8b524017a06b32768c4db8eff1f822f3fb22a90320b7e414402647b735b
```

Note that HTTP(S) URLs also support `subdirs` like repos to allow for
archives of megarepos. In order to leverage this, use `location:
http://...`.

### flags

Flags can be set for each package separately, e.g.

```yaml
flags:
  package-name:
    flag-name: true
```

Flags will only affect packages in your `packages` and `extra-deps` settings.
Packages that come from the snapshot global database are not affected.

### image

The image settings are used for the creation of container images using
`stack image container`, e.g.

```yaml
image:
  containers:
    - base: "fpco/stack-build"
      add:
        static: /data/static
```

`base` is the docker image that will be used to built upon. The `add` lines
allow you to add additional directories to your image. You can specify the name
of the image using `name` (otherwise it defaults to the same as your project).
You can also specify `entrypoints`. By default all your executables are placed
in `/usr/local/bin`, but you can specify a list using `executables` to only add
some.

When you specify `entrypoints`, multiple containers will be built:  a project
container, and one container for each entrypoint.

For example the following configuration:

```yaml
image:
  containers:
  - name: myproject
    base: fpco/stack-run
    add:
      production/app-backend/conf/: /etc/app-backend
    entrypoints:
    - app-backend
```

will build one container tagged `myproject:latest` which contains the project 
including the `/etc/app-backend` configuration data.

Another container tagged `myproject-app-backend:latest` based on the `myproject:latest`
will additionally contain the logic for starting the `app-backend` entrypoint.


### user-message

A user-message is inserted by `stack init` when it omits packages or adds
external dependencies. For example:

```yaml
user-message: ! 'Warning: Some packages were found to be incompatible with the resolver
  and have been left commented out in the packages section.

  Warning: Specified resolver could not satisfy all dependencies. Some external packages
  have been added as dependencies.

  You can suppress this message by removing it from stack.yaml

'
```

This messages is displayed every time the config is loaded by stack and serves
as a reminder for the user to review the configuration and make any changes if
needed. The user can delete this message if the generated configuration is
acceptable.

## Non-project-specific config

Non-project config options may go in the global config (`/etc/stack/config.yaml`) or the user config (`~/.stack/config.yaml`).

### docker

See [Docker integration](docker_integration.md#configuration).

### nix

(since 0.1.10.0)

See [Nix integration](nix_integration.md#configuration).

### connection-count

Integer indicating how many simultaneous downloads are allowed to happen

Default: `8`

### hide-th-loading

Strip out the "Loading ..." lines from GHC build output, produced when using Template Haskell

Default: `true`

### latest-snapshot-url

URL providing a JSON with information on the latest LTS and Nightly snapshots, used for automatic project configuration.

Default: `https://www.stackage.org/download/snapshots.json`

### local-bin-path

Target directory for `stack install` and `stack build --copy-bins`.

Default: `~/.local/bin`

### package-indices

```yaml
package-indices:
- name: Hackage
  download-prefix: https://s3.amazonaws.com/hackage.fpcomplete.com/package/

  # HTTP location of the package index
  http: https://s3.amazonaws.com/hackage.fpcomplete.com/00-index.tar.gz

  # Or, if using Hackage Security below, give the root URL:
  http: https://s3.amazonaws.com/hackage.fpcomplete.com/

  # optional fields, both default to false
  require-hashes: false

  # Starting with stack 1.4, we default to using Hackage Security
  hackage-security:
    keyids: ["deadbeef", "12345"] # list of all approved keys
    key-threshold: 3 # number of keys required
```

One thing you should be aware of: if you change the contents of package-version
combination by setting a different package index, this *can* have an effect on
other projects by installing into your shared snapshot database.

Note that older versions of Stack supported Git-based indices. This feature has since been removed. A line such as:

```yaml
git: https://github.com/commercialhaskell/all-cabal-hashes.git
gpg-verify: false
```

Will now be ignored.

### system-ghc

Enables or disables using the GHC available on the PATH.
Useful to enable if you want to save the time, bandwidth or storage space needed to setup an isolated GHC.
Default is `false` unless the [Docker](docker_integration.md) or [Nix](nix_integration.md) integration is enabled.
In a Nix-enabled configuration, stack is incompatible with `system-ghc: false`.

```yaml
# Turn on system GHC
system-ghc: true
```

### install-ghc

Whether or not to automatically install GHC when necessary. Since
Stack 1.5.0, the default is `true`, which means Stack will not ask you
before downloading and installing GHC.

### skip-ghc-check

Should we skip the check to confirm that your system GHC version (on the PATH)
matches what your project expects? Default is `false`.

### require-stack-version

Require a version of stack within the specified range
([cabal-style](https://www.haskell.org/cabal/users-guide/developing-packages.html#build-information))
to be used for this project. Example: `require-stack-version: "== 0.1.*"`

Default: `"-any"`

### arch/os

Set the architecture and operating system for GHC, build directories, etc. Values are those recognized by Cabal, e.g.:

    arch: i386, x86_64
    os: windows, linux

You likely only ever want to change the arch value. This can also be set via the command line.

### extra-include-dirs/extra-lib-dirs

A list of extra paths to be searched for header files and libraries, respectively. Paths should be absolute

```yaml
extra-include-dirs:
- /opt/foo/include
extra-lib-dirs:
- /opt/foo/lib
```

### with-gcc

Specify a path to gcc explicitly, rather than relying on the normal path resolution.

```yaml
with-gcc: /usr/local/bin/gcc-5
```

### compiler-check

(Since 0.1.4)

Specifies how the compiler version in the resolver is matched against concrete versions. Valid values:

* `match-minor`: make sure that the first three components match, but allow
  patch-level differences. For example< 7.8.4.1 and 7.8.4.2 would both match
  7.8.4. This is useful to allow for custom patch levels of a compiler. This is
  the default
* `match-exact`: the entire version number must match precisely
* `newer-minor`: the third component can be increased, e.g. if your resolver is
  `ghc-7.10.1`, then 7.10.2 will also be allowed. This was the default up
  through stack 0.1.3

### compiler

(Since 0.1.7)

Overrides the compiler version in the resolver. Note that the `compiler-check`
flag also applies to the version numbers. This uses the same syntax as compiler
resolvers like `ghc-7.10.2` or `ghcjs-0.1.0.20150924_ghc-7.10.2` (version used
for the 'old-base' version of GHCJS).  While it's useful to override the
compiler for a variety of reasons, the main usecase is to use GHCJS with a
stackage snapshot, like this:

```yaml
resolver: lts-3.10
compiler: ghcjs-0.1.0.20150924_ghc-7.10.2
compiler-check: match-exact
```

### ghc-options

(Since 0.1.4)

Allows specifying per-package and global GHC options:

```yaml
ghc-options:
    # All packages
    "*": -Wall
    some-package: -DSOME_CPP_FLAG
```

Caveat emptor: setting options like this will affect your snapshot packages,
which can lead to unpredictable behavior versus official Stackage snapshots.
This is in contrast to the `ghc-options` command line flag, which will only
affect the packages specified by the [`apply-ghc-options` option](yaml_configuration.md#apply-ghc-options).

### apply-ghc-options

(Since 0.1.6)

Which packages do ghc-options on the command line get applied to? Before 0.1.6, the default value was `targets`

```yaml
apply-ghc-options: locals # all local packages, the default
# apply-ghc-options: targets # all local packages that are targets
# apply-ghc-options: everything # applied even to snapshot and extra-deps
```

Note that `everything` is a slightly dangerous value, as it can break invariants about your snapshot database.

### rebuild-ghc-options

(Since 0.1.6)

Should we rebuild a package when its GHC options change? Before 0.1.6, this was
a non-configurable true. However, in most cases, the flag is used to affect
optimization levels and warning behavior, for which GHC itself doesn't actually
recompile the modules anyway. Therefore, the new behavior is to not recompile
on an options change, but this behavior can be changed back with the following:

```yaml
rebuild-ghc-options: true
```

### ghc-variant

(Since 0.1.5)

Specify a variant binary distribution of GHC to use.  Known values:

* `standard`: This is the default, uses the standard GHC binary distribution
* `integersimple`: Use a GHC bindist that uses
  [integer-simple instead of GMP](https://ghc.haskell.org/trac/ghc/wiki/ReplacingGMPNotes)
* any other value: Use a custom GHC bindist. You should specify
  [setup-info](#setup-info) so `stack setup` knows where to download it, or
  pass the `stack setup --ghc-bindist` argument on the command-line

This option is incompatible with `system-ghc: true`.

### ghc-build

(Since 1.3.0)

Specify a specialized architecture bindist to use.  Normally this is
determined automatically, but you can override the autodetected value here.
Possible arguments include `standard`, `gmp4`, `tinfo6`, and `nopie`.

### setup-info

(Since 0.1.5)

Allows overriding from where tools like GHC and msys2 (on Windows) are
downloaded. Most useful for specifying locations of custom GHC binary
distributions (for use with the [ghc-variant](#ghc-variant) option):

```yaml
setup-info:
  ghc:
    windows32-custom-foo:
      7.10.2:
        url: "https://example.com/ghc-7.10.2-i386-unknown-mingw32-foo.tar.xz"
```

Or without using `ghc-variant`:

```yaml
setup-info: "https://raw.githubusercontent.com/fpco/stackage-content/master/stack/stack-setup-2.yaml"
```

`url` may be either URL or (since 1.2.0) absolute file path.

### pvp-bounds

(Since 0.1.5)

When using the `sdist` and `upload` commands, this setting determines whether
the cabal file's dependencies should be modified to reflect PVP lower and upper
bounds. Values are `none` (unchanged), `upper` (add upper bounds), `lower` (add
lower bounds), and both (and upper and lower bounds). The algorithm it follows
is:

* If an upper or lower bound already exists on a dependency, it's left alone
* When adding a lower bound, we look at the current version specified by
  stack.yaml, and set it as the lower bound (e.g., `foo >= 1.2.3`)
* When adding an upper bound, we require less than the next major version
  (e.g., `foo < 1.3`)

```yaml
pvp-bounds: none
```

For more information, see [the announcement blog post](https://www.fpcomplete.com/blog/2015/09/stack-pvp).

__NOTE__ Since Stack 1.5.0, each of the values listed above supports
adding `-revision` to the end of each value, e.g. `pvp-bounds:
both-revision`. This means that, when uploading to Hackage, Stack will
first upload your tarball with an unmodified `.cabal` file, and then
upload a cabal file revision with the PVP bounds added. This can be
useful&mdash;especially combined with the
[Stackage no-revisions feature](http://www.snoyman.com/blog/2017/04/stackages-no-revisions-field)&mdash;as
a method to ensure PVP compliance without having to proactively fix
bounds issues for Stackage maintenance.

### modify-code-page

(Since 0.1.6)

Modify the code page for UTF-8 output when running on Windows. Default behavior
is to modify.

```yaml
modify-code-page: false
```

### explicit-setup-deps

(Since 0.1.6)

Decide whether a custom `Setup.hs` script should be run with an explicit list of
dependencies, based on the dependencies of the package itself. It associates the
name of a local package with a boolean. When it's `true`, the `Setup.hs` script
is built with an explicit list of packages. When it's `false` (default), the
`Setup.hs` script is built without access to the local DB, but can access any
package in the snapshot / global DB.

Note that in the future, this will be unnecessary, once Cabal provides full
support for explicit Setup.hs dependencies.

```yaml
explicit-setup-deps:
    "*": true # change the default
    entropy: false # override the new default for one package
```

NOTE: since 1.4.0, Stack has support for Cabal's `custom-setup` block
(introduced in Cabal 1.24). If a `custom-setup` block is provided in a `.cabal`
file, it will override the setting of `explicit-setup-deps`, and instead rely
on the stated dependencies.

### allow-newer

(Since 0.1.7)

Ignore version bounds in .cabal files. Default is false.

```yaml
allow-newer: true
```

Note that this also ignores lower bounds. The name "allow-newer" is chosen to
match the commonly used cabal option.

### allow-different-user

(Since 1.0.1)

Allow users other than the owner of the stack root directory (typically `~/.stack`)
to use the stack installation. The default is `false`. POSIX systems only.

```yaml
allow-different-user: true
```

The intention of this option is to prevent file permission problems, for example
as the result of a `stack` command executed under `sudo`.

The option is automatically enabled when `stack` is re-spawned in a Docker process.

### build

(Since 1.1.0)

Allows setting build options which are usually specified on the CLI.  Here are
the settings with their defaults:

```yaml
build:
  library-profiling: false
  executable-profiling: false
  copy-bins: false
  prefetch: false
  keep-going: false

  # NOTE: global usage of haddock can cause build failures when documentation is
  # incorrectly formatted.  This could also affect scripts which use stack.
  haddock: false
  haddock-arguments:
    haddock-args: []      # Additional arguments passed to haddock, --haddock-arguments
    # haddock-args:
    # - "--css=/home/user/my-css"
  open-haddocks: false    # --open
  haddock-deps: false     # if unspecified, defaults to true if haddock is set
  haddock-internal: false

  # These are inadvisable to use in your global configuration, as they make the
  # stack build CLI behave quite differently.
  test: false
  test-arguments:
    rerun-tests: true   # Rerun successful tests
    additional-args: [] # --test-arguments
    # additional-args:
    # - "--fail-fast"
    coverage: false
    no-run-tests: false
  bench: false
  benchmark-opts:
    benchmark-arguments: ""
    # benchmark-arguments: "--csv bench.csv"
    no-run-benchmarks: false
  force-dirty: false
  reconfigure: false
  cabal-verbose: false
  split-objs: false
```

The meanings of these settings correspond directly with the CLI flags of the
same name. See the [build command docs](build_command.md) and the
[users guide](GUIDE.md#the-build-command) for more info.

### dump-logs

(Since 1.3.0)

Control which log output from local non-dependency packages to print to the
console. By default, Stack will only do this when building a single target
package or if the log contains warnings, to avoid generating unnecessarily
verbose output.

```yaml
dump-logs: none      # don't dump logs even if they contain warnings
dump-logs: warning   # default: dump logs that contain warnings
dump-logs: all       # dump all logs for local non-dependency packages
```

### templates

Templates used with `stack new` have a number of parameters that affect the
generated code. These can be set for all new projects you create. The result of
them can be observed in the generated LICENSE and cabal files.

The 5 parameters are: `author-email`, `author-name`, `category`, `copyright` and `github-username`.

* _author-email_ - sets the `maintainer` property in cabal
* _author-name_ - sets the `author` property in cabal and the name used in
  LICENSE
* _category_ - sets the `category` property in cabal. This is used in Hackage.
  For examples of categories see [Packages by
  category](https://hackage.haskell.org/packages/). It makes sense for
  `category` to be set on a per project basis because it is uncommon for all
  projects a user creates to belong to the same category. The category can be
  set per project by passing `-p "category:value"` to the `stack new` command.
* _copyright_ - sets the `copyright` property in cabal. It is typically the
  name of the holder of the copyright on the package and the year(s) from which
  copyright is claimed. For example: `Copyright: (c) 2006-2007 Joe Bloggs`
* _github-username_ - used to generate `homepage` and `source-repository` in
  cabal. For instance `github-username: myusername` and `stack new my-project new-template`
  would result:

```yaml
homepage: http://github.com/myusername/my-project#readme

source-repository head
  type: git
  location: https://github.com/myusername/my-project
```

These properties can be set in `config.yaml` as follows:
```yaml
templates:
  params:
    author-name: Your Name
    author-email: youremail@example.com
    category: Your Projects Category
    copyright: 'Copyright: (c) 2017 Your Name'
    github-username: yourusername
```

Additionally, `stack new` can automatically initialize source control repositories
in the directories it creates.  Source control tools can be specified with the
`scm-init` option.  At the moment, only `git` is supported.

```yaml
templates:
  scm-init: git
```

### save-hackage-creds

Controls whether, when using `stack upload`, the user's Hackage
username and password are stored in a local file. Default: true.

```yaml
save-hackage-creds: true
```

Since 1.5.0
  
# urls

Customize the URLs where `stack` looks for snapshot build plans.

The default configuration is

```yaml
urls:
  latest-snapshot: https://www.stackage.org/download/snapshots.json
  lts-build-plans: https://raw.githubusercontent.com/fpco/lts-haskell/master/
  nightly-build-plans: https://raw.githubusercontent.com/fpco/stackage-nightly/master/
```

**Note:** The `latest-snapshot-url` field has been deprecated in favor of `latest-snapshot`
and will be removed in a future version of `stack`.<|MERGE_RESOLUTION|>--- conflicted
+++ resolved
@@ -153,30 +153,15 @@
 - acme-missiles-0.3@rev:0
 ```
 
-<<<<<<< HEAD
 Note that specifying via SHA256 is slightly more resilient in that it
 does not rely on correct ordering in the package index, while revision
 number is likely simpler to use. In practice, both should guarantee
 equally reproducible build plans.
-=======
+
 If unspecified, `subdirs` defaults to `['.']` (i.e. look only in the top-level
 directory).  Note that if you specify a value of `subdirs`, then `'.'` is _not_
 included by default and needs to be explicitly specified if a required package
 is found in the top-level directory of the repository.
-
-#### Local dependency packages (`extra-dep`)
-A `location` key can be accompanied by an `extra-dep` key.  When the
-`extra-dep` key is set to `true` it indicates that the package should be
-treated in the same way as a dependency package and not as part of the project.
-This means the following:
-* A _dependency package_ is built only if a user package or its dependencies
-  depend on it. Note that a regular _project package_ is built anyway even if
-  no other package depends on it.
-* Its test suites and benchmarks will not be run.
-* It will not be directly loaded in ghci when `stack ghci` is run. This is
-  important because if you specify huge dependencies as project packages then
-  ghci will have a nightmare loading everything.
->>>>>>> d2e6893e
 
 #### Local file path
 

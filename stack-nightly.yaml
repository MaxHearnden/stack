<<<<<<< HEAD
resolver: snapshot-nightly.yaml

packages:
- .
- subs/pantry
- subs/curator
=======
resolver: nightly-2018-10-12

extra-deps:
- git: https://github.com/yesodweb/persistent.git
  commit: e8e1b723403da2b45baf165dfbedf5abedc06178
  subdirs:
  - persistent
  - persistent-sqlite
  - persistent-template
- cabal-install-2.4.0.0@rev:1
- cryptohash-0.11.9@rev:0
- cryptohash-sha256-0.11.101.0@rev:2
- cryptonite-conduit-0.2.2@rev:0
- ed25519-0.0.5.0@rev:2
- hackage-security-0.5.3.0@rev:3
- hpack-0.31.0@rev:0
- infer-license-0.2.0@rev:0
- project-template-0.2.0.1@rev:0
- resolv-0.1.1.1@rev:0
- store-0.5.0@rev:0
- store-core-0.4.4@rev:0
- th-utilities-0.2.0.1@rev:0
>>>>>>> 3cf6bce3

# docker:
#   enable: true
#   repo: fpco/stack-full
# image:
#   containers:
#     - base: "fpco/stack-base" # see ./etc/docker/stack-base/Dockerfile
#       name: "fpco/stack-test"
nix:
  # --nix on the command-line to enable.
  enable: false
  packages:
    - zlib
    - unzip

flags:
  # https://github.com/haskell/cabal/issues/4883
  cabal-install:
    native-dns: false

ghc-options:
   "$locals": -fhide-source-paths<|MERGE_RESOLUTION|>--- conflicted
+++ resolved
@@ -1,34 +1,9 @@
-<<<<<<< HEAD
 resolver: snapshot-nightly.yaml
 
 packages:
 - .
 - subs/pantry
 - subs/curator
-=======
-resolver: nightly-2018-10-12
-
-extra-deps:
-- git: https://github.com/yesodweb/persistent.git
-  commit: e8e1b723403da2b45baf165dfbedf5abedc06178
-  subdirs:
-  - persistent
-  - persistent-sqlite
-  - persistent-template
-- cabal-install-2.4.0.0@rev:1
-- cryptohash-0.11.9@rev:0
-- cryptohash-sha256-0.11.101.0@rev:2
-- cryptonite-conduit-0.2.2@rev:0
-- ed25519-0.0.5.0@rev:2
-- hackage-security-0.5.3.0@rev:3
-- hpack-0.31.0@rev:0
-- infer-license-0.2.0@rev:0
-- project-template-0.2.0.1@rev:0
-- resolv-0.1.1.1@rev:0
-- store-0.5.0@rev:0
-- store-core-0.4.4@rev:0
-- th-utilities-0.2.0.1@rev:0
->>>>>>> 3cf6bce3
 
 # docker:
 #   enable: true
@@ -44,10 +19,5 @@
     - zlib
     - unzip
 
-flags:
-  # https://github.com/haskell/cabal/issues/4883
-  cabal-install:
-    native-dns: false
-
 ghc-options:
    "$locals": -fhide-source-paths
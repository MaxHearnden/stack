--- conflicted
+++ resolved
@@ -5,11 +5,7 @@
 -- see: https://github.com/sol/hpack
 
 name:           stack
-<<<<<<< HEAD
 version:        2.9.0.2
-=======
-version:        2.10.0
->>>>>>> ec933761
 synopsis:       The Haskell Tool Stack
 description:    Please see the documentation at <https://docs.haskellstack.org>
                 for usage information.

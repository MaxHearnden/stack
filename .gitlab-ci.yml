<<<<<<< HEAD
image: registry.gitlab.com/commercialhaskell/pipeline-base-image:35231570
=======
image: registry.gitlab.com/commercialhaskell/pipeline-base-image:38675698

cache:
  key: "$CI_BUILD_NAME"
  paths:
    - .stack-work/
    - .stack-root/
>>>>>>> 53726556

stages:
  - build

variables:
    STACK_ROOT: "${CI_PROJECT_DIR}/.stack-root"
    BASE_BRANCH: "master"
    OS_NAME: "linux"
    CACHE_S3_PREFIX: "stack"
    S3_BUCKET: "commercialhaskell-gitlab-runner-pipeline-cache"

build:
  stage: build
  only:
    - master
    - stable
  script: &build
    - export PATH=$HOME/.local/bin:$PATH
    - cache-s3 --prefix="${CACHE_S3_PREFIX}"
               --git-branch="${CI_BUILD_REF_NAME}"
               --suffix="${OS_NAME}"
               restore stack --base-branch="${BASE_BRANCH}"
    - cache-s3 --prefix="${CACHE_S3_PREFIX}"
               --git-branch="${CI_BUILD_REF_NAME}"
               --suffix="${OS_NAME}"
               restore stack work --base-branch="${BASE_BRANCH}"
    - stack etc/scripts/release.hs check
    - if [ "${CI_BUILD_REF_NAME}" = "${BASE_BRANCH}" ]; then
        cache-s3 --prefix="${CACHE_S3_PREFIX}"
                 --git-branch="${CI_BUILD_REF_NAME}"
                 --suffix="${OS_NAME}"
                 save stack;
      fi;
      cache-s3 --prefix="${CACHE_S3_PREFIX}"
               --git-branch="${CI_BUILD_REF_NAME}"
               --suffix="${OS_NAME}"
               save stack work

manual_build:
  stage: build
  when: manual
  script: *build

docker_image_lts-11:
  stage: build
  when: manual
  script:
    - docker login -u "$PROD_DOCKER_USERNAME" -p "$PROD_DOCKER_PASSWORD"
    - etc/dockerfiles/stack-build/build.sh --push lts-11

docker_image_lts-12:
  stage: build
  when: manual
  script:
    - docker login -u "$PROD_DOCKER_USERNAME" -p "$PROD_DOCKER_PASSWORD"
    - etc/dockerfiles/stack-build/build.sh --push lts-12<|MERGE_RESOLUTION|>--- conflicted
+++ resolved
@@ -1,14 +1,4 @@
-<<<<<<< HEAD
-image: registry.gitlab.com/commercialhaskell/pipeline-base-image:35231570
-=======
 image: registry.gitlab.com/commercialhaskell/pipeline-base-image:38675698
-
-cache:
-  key: "$CI_BUILD_NAME"
-  paths:
-    - .stack-work/
-    - .stack-root/
->>>>>>> 53726556
 
 stages:
   - build

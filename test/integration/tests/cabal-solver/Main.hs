import StackTest
import System.Directory

main :: IO ()
main = do
  isAlpine <- getIsAlpine
  if isAlpine || isARM
    then logInfo "Disabled on Alpine Linux and ARM since it cannot yet install its own GHC."
    else do
      run "cabal" ["sandbox", "init"]
      removeDirIgnore "acme-dont-1.1"
      stack ["unpack", "acme-dont-1.1"]
      run "cabal" ["install", "./acme-dont-1.1"]
      removeDirectoryRecursive "acme-dont-1.1"
<<<<<<< HEAD
      removeFileIgnore "stack.yaml"
      stack ["--install-ghc", "init", "--solver"]
=======
      stack ["--install-ghc", "init", "--solver", defaultResolverArg]
>>>>>>> 3cf6bce3
      stack ["build"]<|MERGE_RESOLUTION|>--- conflicted
+++ resolved
@@ -12,10 +12,6 @@
       stack ["unpack", "acme-dont-1.1"]
       run "cabal" ["install", "./acme-dont-1.1"]
       removeDirectoryRecursive "acme-dont-1.1"
-<<<<<<< HEAD
       removeFileIgnore "stack.yaml"
-      stack ["--install-ghc", "init", "--solver"]
-=======
       stack ["--install-ghc", "init", "--solver", defaultResolverArg]
->>>>>>> 3cf6bce3
       stack ["build"]